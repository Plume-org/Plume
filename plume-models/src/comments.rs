use activitypub::{
    activity::{Create, Delete},
    link,
    object::{Note, Tombstone},
};
use chrono::{self, NaiveDateTime};
use diesel::{self, ExpressionMethods, QueryDsl, RunQueryDsl, SaveChangesDsl};
use serde_json;

use std::collections::HashSet;

use comment_seers::{CommentSeers, NewCommentSeers};
use instance::Instance;
use mentions::Mention;
use notifications::*;
use plume_common::activity_pub::{
    inbox::{AsObject, FromId},
    Id, IntoId, PUBLIC_VISIBILTY,
};
use plume_common::utils;
use posts::Post;
use safe_string::SafeString;
use schema::comments;
use users::User;
use {Connection, Error, PlumeRocket, Result};

#[derive(Queryable, Identifiable, Clone, AsChangeset)]
pub struct Comment {
    pub id: i32,
    pub content: SafeString,
    pub in_response_to_id: Option<i32>,
    pub post_id: i32,
    pub author_id: i32,
    pub creation_date: NaiveDateTime,
    pub ap_url: Option<String>,
    pub sensitive: bool,
    pub spoiler_text: String,
    pub public_visibility: bool,
}

#[derive(Insertable, Default)]
#[table_name = "comments"]
pub struct NewComment {
    pub content: SafeString,
    pub in_response_to_id: Option<i32>,
    pub post_id: i32,
    pub author_id: i32,
    pub ap_url: Option<String>,
    pub sensitive: bool,
    pub spoiler_text: String,
    pub public_visibility: bool,
}

impl Comment {
    insert!(comments, NewComment, |inserted, conn| {
        if inserted.ap_url.is_none() {
            inserted.ap_url = Some(format!(
                "{}comment/{}",
                inserted.get_post(conn)?.ap_url,
                inserted.id
            ));
            let _: Comment = inserted.save_changes(conn)?;
        }
        Ok(inserted)
    });
    get!(comments);
    list_by!(comments, list_by_post, post_id as i32);
    find_by!(comments, find_by_ap_url, ap_url as &str);

    pub fn get_author(&self, conn: &Connection) -> Result<User> {
        User::get(conn, self.author_id)
    }

    pub fn get_post(&self, conn: &Connection) -> Result<Post> {
        Post::get(conn, self.post_id)
    }

    pub fn count_local(conn: &Connection) -> Result<i64> {
        use schema::users;
        let local_authors = users::table
            .filter(users::instance_id.eq(Instance::get_local(conn)?.id))
            .select(users::id);
        comments::table
            .filter(comments::author_id.eq_any(local_authors))
            .count()
            .get_result(conn)
            .map_err(Error::from)
    }

    pub fn get_responses(&self, conn: &Connection) -> Result<Vec<Comment>> {
        comments::table
            .filter(comments::in_response_to_id.eq(self.id))
            .load::<Comment>(conn)
            .map_err(Error::from)
    }

    pub fn can_see(&self, conn: &Connection, user: Option<&User>) -> bool {
        self.public_visibility
            || user
                .as_ref()
                .map(|u| CommentSeers::can_see(conn, self, u).unwrap_or(false))
                .unwrap_or(false)
    }

    pub fn to_activity(&self, c: &PlumeRocket) -> Result<Note> {
        let (html, mentions, _hashtags) = utils::md_to_html(
            self.content.get().as_ref(),
            &Instance::get_local(&c.conn)?.public_domain,
            true,
        );

        let author = User::get(&c.conn, self.author_id)?;
        let mut note = Note::default();
        let to = vec![Id::new(PUBLIC_VISIBILTY.to_string())];

        note.object_props
            .set_id_string(self.ap_url.clone().unwrap_or_default())?;
        note.object_props
            .set_summary_string(self.spoiler_text.clone())?;
        note.object_props.set_content_string(html)?;
        note.object_props
            .set_in_reply_to_link(Id::new(self.in_response_to_id.map_or_else(
                || Ok(Post::get(&c.conn, self.post_id)?.ap_url),
                |id| Ok(Comment::get(&c.conn, id)?.ap_url.unwrap_or_default()) as Result<String>,
            )?))?;
        note.object_props
            .set_published_string(chrono::Utc::now().to_rfc3339())?;
        note.object_props
            .set_attributed_to_link(author.clone().into_id())?;
        note.object_props.set_to_link_vec(to.clone())?;
        note.object_props.set_tag_link_vec(
            mentions
                .into_iter()
                .filter_map(|m| Mention::build_activity(c, &m).ok())
                .collect::<Vec<link::Mention>>(),
        )?;
        Ok(note)
    }

    pub fn create_activity(&self, c: &PlumeRocket) -> Result<Create> {
        let author = User::get(&c.conn, self.author_id)?;

        let note = self.to_activity(c)?;
        let mut act = Create::default();
        act.create_props.set_actor_link(author.into_id())?;
        act.create_props.set_object_object(note.clone())?;
        act.object_props
            .set_id_string(format!("{}/activity", self.ap_url.clone()?,))?;
        act.object_props
            .set_to_link_vec(note.object_props.to_link_vec::<Id>()?)?;
        act.object_props.set_cc_link_vec::<Id>(vec![])?;
        Ok(act)
    }

    fn notify(&self, conn: &Connection) -> Result<()> {
        for author in self.get_post(conn)?.get_authors(conn)? {
            Notification::insert(
                conn,
                NewNotification {
                    kind: notification_kind::COMMENT.to_string(),
                    object_id: self.id,
                    user_id: author.id,
                },
            )?;
        }
        Ok(())
    }

    pub fn build_delete(&self, conn: &Connection) -> Result<Delete> {
        let mut act = Delete::default();
        act.delete_props
            .set_actor_link(self.get_author(conn)?.into_id())?;

        let mut tombstone = Tombstone::default();
        tombstone.object_props.set_id_string(self.ap_url.clone()?)?;
        act.delete_props.set_object_object(tombstone)?;

        act.object_props
            .set_id_string(format!("{}#delete", self.ap_url.clone().unwrap()))?;
        act.object_props
            .set_to_link_vec(vec![Id::new(PUBLIC_VISIBILTY)])?;

        Ok(act)
    }
}

impl FromId<PlumeRocket> for Comment {
    type Error = Error;
    type Object = Note;

    fn from_db(c: &PlumeRocket, id: &str) -> Result<Self> {
        Self::find_by_ap_url(&c.conn, id)
    }

    fn from_activity(c: &PlumeRocket, note: Note) -> Result<Self> {
        let conn = &*c.conn;
        let comm = {
            let previous_url = note.object_props.in_reply_to.as_ref()?.as_str()?;
            let previous_comment = Comment::find_by_ap_url(conn, previous_url);

            let is_public = |v: &Option<serde_json::Value>| match v
                .as_ref()
                .unwrap_or(&serde_json::Value::Null)
            {
                serde_json::Value::Array(v) => v
                    .iter()
                    .filter_map(serde_json::Value::as_str)
                    .any(|s| s == PUBLIC_VISIBILTY),
                serde_json::Value::String(s) => s == PUBLIC_VISIBILTY,
                _ => false,
            };

            let public_visibility = is_public(&note.object_props.to)
                || is_public(&note.object_props.bto)
                || is_public(&note.object_props.cc)
                || is_public(&note.object_props.bcc);

            let comm = Comment::insert(
                conn,
                NewComment {
                    content: SafeString::new(&note.object_props.content_string()?),
                    spoiler_text: note.object_props.summary_string().unwrap_or_default(),
                    ap_url: note.object_props.id_string().ok(),
                    in_response_to_id: previous_comment.iter().map(|c| c.id).next(),
                    post_id: previous_comment.map(|c| c.post_id).or_else(|_| {
                        Ok(Post::find_by_ap_url(conn, previous_url)?.id) as Result<i32>
                    })?,
                    author_id: User::from_id(
                        c,
                        &{
                            let res: String = note.object_props.attributed_to_link::<Id>()?.into();
                            res
                        },
                        None,
                    )?
                    .id,
                    sensitive: false, // TODO: "sensitive" is not a standard property, we need to think about how to support it with the activitypub crate
                    public_visibility,
                },
            )?;

            // save mentions
            if let Some(serde_json::Value::Array(tags)) = note.object_props.tag.clone() {
                for tag in tags {
                    serde_json::from_value::<link::Mention>(tag)
                        .map_err(Error::from)
                        .and_then(|m| {
                            let author = &Post::get(conn, comm.post_id)?.get_authors(conn)?[0];
                            let not_author = m.link_props.href_string()? != author.ap_url.clone();
                            Ok(Mention::from_activity(
                                conn, &m, comm.id, false, not_author,
                            )?)
                        })
                        .ok();
                }
            }
            comm
        };

        if !comm.public_visibility {
            let receivers_ap_url = |v: Option<serde_json::Value>| {
                let filter = |e: serde_json::Value| {
                    if let serde_json::Value::String(s) = e {
                        Some(s)
                    } else {
                        None
                    }
                };
                match v.unwrap_or(serde_json::Value::Null) {
                    serde_json::Value::Array(v) => v,
                    v => vec![v],
                }
                .into_iter()
                .filter_map(filter)
            };

            let mut note = note;

            let to = receivers_ap_url(note.object_props.to.take());
            let cc = receivers_ap_url(note.object_props.cc.take());
            let bto = receivers_ap_url(note.object_props.bto.take());
            let bcc = receivers_ap_url(note.object_props.bcc.take());

            let receivers_ap_url = to
                .chain(cc)
                .chain(bto)
                .chain(bcc)
                .collect::<HashSet<_>>() // remove duplicates (don't do a query more than once)
                .into_iter()
                .map(|v| {
                    if let Ok(user) = User::from_id(c, &v, None) {
                        vec![user]
                    } else {
                        vec![] // TODO try to fetch collection
                    }
                })
                .flatten()
                .filter(|u| u.get_instance(conn).map(|i| i.local).unwrap_or(false))
                .collect::<HashSet<User>>(); //remove duplicates (prevent db error)

            for user in &receivers_ap_url {
                CommentSeers::insert(
                    conn,
                    NewCommentSeers {
                        comment_id: comm.id,
                        user_id: user.id,
                    },
                )?;
            }
        }

        comm.notify(conn)?;
        Ok(comm)
    }
}

impl AsObject<User, Create, &PlumeRocket> for Comment {
    type Error = Error;
    type Output = Self;

    fn activity(self, _c: &PlumeRocket, _actor: User, _id: &str) -> Result<Self> {
        // The actual creation takes place in the FromId impl
        Ok(self)
    }
}

impl AsObject<User, Delete, &PlumeRocket> for Comment {
    type Error = Error;
    type Output = ();

    fn activity(self, c: &PlumeRocket, actor: User, _id: &str) -> Result<()> {
        if self.author_id != actor.id {
            return Err(Error::Unauthorized);
        }

        let conn = &*c.conn;
        for m in Mention::list_for_comment(&conn, self.id)? {
            m.delete(conn)?;
        }
        diesel::update(comments::table)
            .filter(comments::in_response_to_id.eq(self.id))
            .set(comments::in_response_to_id.eq(self.in_response_to_id))
            .execute(conn)?;
        diesel::delete(&self).execute(conn)?;
        Ok(())
    }
}

pub struct CommentTree {
    pub comment: Comment,
    pub responses: Vec<CommentTree>,
}

impl CommentTree {
    pub fn from_post(conn: &Connection, p: &Post, user: Option<&User>) -> Result<Vec<Self>> {
        Ok(Comment::list_by_post(conn, p.id)?
            .into_iter()
            .filter(|c| c.in_response_to_id.is_none())
            .filter(|c| c.can_see(conn, user))
            .filter_map(|c| Self::from_comment(conn, c, user).ok())
            .collect())
    }

    pub fn from_comment(conn: &Connection, comment: Comment, user: Option<&User>) -> Result<Self> {
        let responses = comment
            .get_responses(conn)?
            .into_iter()
            .filter(|c| c.can_see(conn, user))
            .filter_map(|c| Self::from_comment(conn, c, user).ok())
            .collect();
        Ok(CommentTree { comment, responses })
    }
<<<<<<< HEAD
=======
}

impl<'a> Deletable<Connection, Delete> for Comment {
    type Error = Error;

    fn delete(&self, conn: &Connection) -> Result<Delete> {
        let mut act = Delete::default();
        act.delete_props
            .set_actor_link(self.get_author(conn)?.into_id())?;

        let mut tombstone = Tombstone::default();
        tombstone.object_props.set_id_string(self.ap_url.clone()?)?;
        act.delete_props.set_object_object(tombstone)?;

        act.object_props
            .set_id_string(format!("{}#delete", self.ap_url.clone().unwrap()))?;
        act.object_props
            .set_to_link_vec(vec![Id::new(PUBLIC_VISIBILTY)])?;

        for m in Mention::list_for_comment(conn, self.id)? {
            for n in Notification::find_for_mention(conn, &m)? {
                n.delete(conn)?;
            }
            m.delete(conn)?;
        }

        for n in Notification::find_for_comment(conn, &self)? {
            n.delete(conn)?;
        }

        diesel::update(comments::table)
            .filter(comments::in_response_to_id.eq(self.id))
            .set(comments::in_response_to_id.eq(self.in_response_to_id))
            .execute(conn)?;
        diesel::delete(self).execute(conn)?;
        Ok(act)
    }

    fn delete_id(id: &str, actor_id: &str, conn: &Connection) -> Result<Delete> {
        let actor = User::find_by_ap_url(conn, actor_id)?;
        let comment = Comment::find_by_ap_url(conn, id)?;
        if comment.author_id == actor.id {
            comment.delete(conn)
        } else {
            Err(Error::Unauthorized)
        }
    }
>>>>>>> c7ee779f
}<|MERGE_RESOLUTION|>--- conflicted
+++ resolved
@@ -152,7 +152,7 @@
         Ok(act)
     }
 
-    fn notify(&self, conn: &Connection) -> Result<()> {
+    pub fn notify(&self, conn: &Connection) -> Result<()> {
         for author in self.get_post(conn)?.get_authors(conn)? {
             Notification::insert(
                 conn,
@@ -333,15 +333,22 @@
             return Err(Error::Unauthorized);
         }
 
-        let conn = &*c.conn;
-        for m in Mention::list_for_comment(&conn, self.id)? {
-            m.delete(conn)?;
-        }
+        for m in Mention::list_for_comment(&c.conn, self.id)? {
+            for n in Notification::find_for_mention(&c.conn, &m)? {
+                n.delete(&c.conn)?;
+            }
+            m.delete(&c.conn)?;
+        }
+
+        for n in Notification::find_for_comment(&c.conn, &self)? {
+            n.delete(&c.conn)?;
+        }
+
         diesel::update(comments::table)
             .filter(comments::in_response_to_id.eq(self.id))
             .set(comments::in_response_to_id.eq(self.in_response_to_id))
-            .execute(conn)?;
-        diesel::delete(&self).execute(conn)?;
+            .execute(&*c.conn)?;
+        diesel::delete(&self).execute(&*c.conn)?;
         Ok(())
     }
 }
@@ -370,54 +377,4 @@
             .collect();
         Ok(CommentTree { comment, responses })
     }
-<<<<<<< HEAD
-=======
-}
-
-impl<'a> Deletable<Connection, Delete> for Comment {
-    type Error = Error;
-
-    fn delete(&self, conn: &Connection) -> Result<Delete> {
-        let mut act = Delete::default();
-        act.delete_props
-            .set_actor_link(self.get_author(conn)?.into_id())?;
-
-        let mut tombstone = Tombstone::default();
-        tombstone.object_props.set_id_string(self.ap_url.clone()?)?;
-        act.delete_props.set_object_object(tombstone)?;
-
-        act.object_props
-            .set_id_string(format!("{}#delete", self.ap_url.clone().unwrap()))?;
-        act.object_props
-            .set_to_link_vec(vec![Id::new(PUBLIC_VISIBILTY)])?;
-
-        for m in Mention::list_for_comment(conn, self.id)? {
-            for n in Notification::find_for_mention(conn, &m)? {
-                n.delete(conn)?;
-            }
-            m.delete(conn)?;
-        }
-
-        for n in Notification::find_for_comment(conn, &self)? {
-            n.delete(conn)?;
-        }
-
-        diesel::update(comments::table)
-            .filter(comments::in_response_to_id.eq(self.id))
-            .set(comments::in_response_to_id.eq(self.in_response_to_id))
-            .execute(conn)?;
-        diesel::delete(self).execute(conn)?;
-        Ok(act)
-    }
-
-    fn delete_id(id: &str, actor_id: &str, conn: &Connection) -> Result<Delete> {
-        let actor = User::find_by_ap_url(conn, actor_id)?;
-        let comment = Comment::find_by_ap_url(conn, id)?;
-        if comment.author_id == actor.id {
-            comment.delete(conn)
-        } else {
-            Err(Error::Unauthorized)
-        }
-    }
->>>>>>> c7ee779f
 }