use activitypub::{
    activity::{Create, Delete},
    link,
    object::{Note, Tombstone},
};
use chrono::{self, NaiveDateTime};
use diesel::{self, ExpressionMethods, QueryDsl, RunQueryDsl, SaveChangesDsl};
use serde_json;

use std::collections::HashSet;

use comment_seers::{CommentSeers, NewCommentSeers};
use instance::Instance;
use medias::Media;
use mentions::Mention;
use notifications::*;
use plume_common::activity_pub::{
    inbox::{AsObject, FromId},
    Id, IntoId, PUBLIC_VISIBILTY,
};
use plume_common::utils;
use posts::Post;
use safe_string::SafeString;
use schema::comments;
use users::User;
use {Connection, Error, PlumeRocket, Result};

#[derive(Queryable, Identifiable, Clone, AsChangeset)]
pub struct Comment {
    pub id: i32,
    pub content: SafeString,
    pub in_response_to_id: Option<i32>,
    pub post_id: i32,
    pub author_id: i32,
    pub creation_date: NaiveDateTime,
    pub ap_url: Option<String>,
    pub sensitive: bool,
    pub spoiler_text: String,
    pub public_visibility: bool,
}

#[derive(Insertable, Default)]
#[table_name = "comments"]
pub struct NewComment {
    pub content: SafeString,
    pub in_response_to_id: Option<i32>,
    pub post_id: i32,
    pub author_id: i32,
    pub ap_url: Option<String>,
    pub sensitive: bool,
    pub spoiler_text: String,
    pub public_visibility: bool,
}

impl Comment {
    insert!(comments, NewComment, |inserted, conn| {
        if inserted.ap_url.is_none() {
            inserted.ap_url = Some(format!(
                "{}comment/{}",
                inserted.get_post(conn)?.ap_url,
                inserted.id
            ));
            let _: Comment = inserted.save_changes(conn)?;
        }
        Ok(inserted)
    });
    get!(comments);
    list_by!(comments, list_by_post, post_id as i32);
    find_by!(comments, find_by_ap_url, ap_url as &str);

    pub fn get_author(&self, conn: &Connection) -> Result<User> {
        User::get(conn, self.author_id)
    }

    pub fn get_post(&self, conn: &Connection) -> Result<Post> {
        Post::get(conn, self.post_id)
    }

    pub fn count_local(conn: &Connection) -> Result<i64> {
        use schema::users;
        let local_authors = users::table
            .filter(users::instance_id.eq(Instance::get_local(conn)?.id))
            .select(users::id);
        comments::table
            .filter(comments::author_id.eq_any(local_authors))
            .count()
            .get_result(conn)
            .map_err(Error::from)
    }

    pub fn get_responses(&self, conn: &Connection) -> Result<Vec<Comment>> {
        comments::table
            .filter(comments::in_response_to_id.eq(self.id))
            .load::<Comment>(conn)
            .map_err(Error::from)
    }

    pub fn can_see(&self, conn: &Connection, user: Option<&User>) -> bool {
        self.public_visibility
            || user
                .as_ref()
                .map(|u| CommentSeers::can_see(conn, self, u).unwrap_or(false))
                .unwrap_or(false)
    }

<<<<<<< HEAD
    pub fn to_activity(&self, c: &PlumeRocket) -> Result<Note> {
=======
    pub fn to_activity<'b>(&self, conn: &'b Connection) -> Result<Note> {
        let author = User::get(conn, self.author_id)?;

>>>>>>> 7645fdbf
        let (html, mentions, _hashtags) = utils::md_to_html(
            self.content.get().as_ref(),
            &Instance::get_local(&c.conn)?.public_domain,
            true,
            Some(Media::get_media_processor(conn, vec![&author])),
        );

<<<<<<< HEAD
        let author = User::get(&c.conn, self.author_id)?;
=======
>>>>>>> 7645fdbf
        let mut note = Note::default();
        let to = vec![Id::new(PUBLIC_VISIBILTY.to_string())];

        note.object_props
            .set_id_string(self.ap_url.clone().unwrap_or_default())?;
        note.object_props
            .set_summary_string(self.spoiler_text.clone())?;
        note.object_props.set_content_string(html)?;
        note.object_props
            .set_in_reply_to_link(Id::new(self.in_response_to_id.map_or_else(
                || Ok(Post::get(&c.conn, self.post_id)?.ap_url),
                |id| Ok(Comment::get(&c.conn, id)?.ap_url.unwrap_or_default()) as Result<String>,
            )?))?;
        note.object_props
            .set_published_string(chrono::Utc::now().to_rfc3339())?;
        note.object_props
            .set_attributed_to_link(author.clone().into_id())?;
        note.object_props.set_to_link_vec(to.clone())?;
        note.object_props.set_tag_link_vec(
            mentions
                .into_iter()
                .filter_map(|m| Mention::build_activity(c, &m).ok())
                .collect::<Vec<link::Mention>>(),
        )?;
        Ok(note)
    }

    pub fn create_activity(&self, c: &PlumeRocket) -> Result<Create> {
        let author = User::get(&c.conn, self.author_id)?;

        let note = self.to_activity(c)?;
        let mut act = Create::default();
        act.create_props.set_actor_link(author.into_id())?;
        act.create_props.set_object_object(note.clone())?;
        act.object_props
            .set_id_string(format!("{}/activity", self.ap_url.clone()?,))?;
        act.object_props
            .set_to_link_vec(note.object_props.to_link_vec::<Id>()?)?;
        act.object_props.set_cc_link_vec::<Id>(vec![])?;
        Ok(act)
    }

    pub fn notify(&self, conn: &Connection) -> Result<()> {
        for author in self.get_post(conn)?.get_authors(conn)? {
            Notification::insert(
                conn,
                NewNotification {
                    kind: notification_kind::COMMENT.to_string(),
                    object_id: self.id,
                    user_id: author.id,
                },
            )?;
        }
        Ok(())
    }

    pub fn build_delete(&self, conn: &Connection) -> Result<Delete> {
        let mut act = Delete::default();
        act.delete_props
            .set_actor_link(self.get_author(conn)?.into_id())?;

        let mut tombstone = Tombstone::default();
        tombstone.object_props.set_id_string(self.ap_url.clone()?)?;
        act.delete_props.set_object_object(tombstone)?;

        act.object_props
            .set_id_string(format!("{}#delete", self.ap_url.clone().unwrap()))?;
        act.object_props
            .set_to_link_vec(vec![Id::new(PUBLIC_VISIBILTY)])?;

        Ok(act)
    }
}

impl FromId<PlumeRocket> for Comment {
    type Error = Error;
    type Object = Note;

    fn from_db(c: &PlumeRocket, id: &str) -> Result<Self> {
        Self::find_by_ap_url(&c.conn, id)
    }

    fn from_activity(c: &PlumeRocket, note: Note) -> Result<Self> {
        let conn = &*c.conn;
        let comm = {
            let previous_url = note.object_props.in_reply_to.as_ref()?.as_str()?;
            let previous_comment = Comment::find_by_ap_url(conn, previous_url);

            let is_public = |v: &Option<serde_json::Value>| match v
                .as_ref()
                .unwrap_or(&serde_json::Value::Null)
            {
                serde_json::Value::Array(v) => v
                    .iter()
                    .filter_map(serde_json::Value::as_str)
                    .any(|s| s == PUBLIC_VISIBILTY),
                serde_json::Value::String(s) => s == PUBLIC_VISIBILTY,
                _ => false,
            };

            let public_visibility = is_public(&note.object_props.to)
                || is_public(&note.object_props.bto)
                || is_public(&note.object_props.cc)
                || is_public(&note.object_props.bcc);

            let comm = Comment::insert(
                conn,
                NewComment {
                    content: SafeString::new(&note.object_props.content_string()?),
                    spoiler_text: note.object_props.summary_string().unwrap_or_default(),
                    ap_url: note.object_props.id_string().ok(),
                    in_response_to_id: previous_comment.iter().map(|c| c.id).next(),
                    post_id: previous_comment.map(|c| c.post_id).or_else(|_| {
                        Ok(Post::find_by_ap_url(conn, previous_url)?.id) as Result<i32>
                    })?,
                    author_id: User::from_id(
                        c,
                        &{
                            let res: String = note.object_props.attributed_to_link::<Id>()?.into();
                            res
                        },
                        None,
                    )
                    .map_err(|(_, e)| e)?
                    .id,
                    sensitive: note.object_props.summary_string().is_ok(),
                    public_visibility,
                },
            )?;

            // save mentions
            if let Some(serde_json::Value::Array(tags)) = note.object_props.tag.clone() {
                for tag in tags {
                    serde_json::from_value::<link::Mention>(tag)
                        .map_err(Error::from)
                        .and_then(|m| {
                            let author = &Post::get(conn, comm.post_id)?.get_authors(conn)?[0];
                            let not_author = m.link_props.href_string()? != author.ap_url.clone();
                            Ok(Mention::from_activity(
                                conn, &m, comm.id, false, not_author,
                            )?)
                        })
                        .ok();
                }
            }
            comm
        };

        if !comm.public_visibility {
            let receivers_ap_url = |v: Option<serde_json::Value>| {
                let filter = |e: serde_json::Value| {
                    if let serde_json::Value::String(s) = e {
                        Some(s)
                    } else {
                        None
                    }
                };
                match v.unwrap_or(serde_json::Value::Null) {
                    serde_json::Value::Array(v) => v,
                    v => vec![v],
                }
                .into_iter()
                .filter_map(filter)
            };

            let mut note = note;

            let to = receivers_ap_url(note.object_props.to.take());
            let cc = receivers_ap_url(note.object_props.cc.take());
            let bto = receivers_ap_url(note.object_props.bto.take());
            let bcc = receivers_ap_url(note.object_props.bcc.take());

            let receivers_ap_url = to
                .chain(cc)
                .chain(bto)
                .chain(bcc)
                .collect::<HashSet<_>>() // remove duplicates (don't do a query more than once)
                .into_iter()
                .map(|v| {
                    if let Ok(user) = User::from_id(c, &v, None) {
                        vec![user]
                    } else {
                        vec![] // TODO try to fetch collection
                    }
                })
                .flatten()
                .filter(|u| u.get_instance(conn).map(|i| i.local).unwrap_or(false))
                .collect::<HashSet<User>>(); //remove duplicates (prevent db error)

            for user in &receivers_ap_url {
                CommentSeers::insert(
                    conn,
                    NewCommentSeers {
                        comment_id: comm.id,
                        user_id: user.id,
                    },
                )?;
            }
        }

        comm.notify(conn)?;
        Ok(comm)
    }
}

impl AsObject<User, Create, &PlumeRocket> for Comment {
    type Error = Error;
    type Output = Self;

    fn activity(self, _c: &PlumeRocket, _actor: User, _id: &str) -> Result<Self> {
        // The actual creation takes place in the FromId impl
        Ok(self)
    }
}

impl AsObject<User, Delete, &PlumeRocket> for Comment {
    type Error = Error;
    type Output = ();

    fn activity(self, c: &PlumeRocket, actor: User, _id: &str) -> Result<()> {
        if self.author_id != actor.id {
            return Err(Error::Unauthorized);
        }

        for m in Mention::list_for_comment(&c.conn, self.id)? {
            for n in Notification::find_for_mention(&c.conn, &m)? {
                n.delete(&c.conn)?;
            }
            m.delete(&c.conn)?;
        }

        for n in Notification::find_for_comment(&c.conn, &self)? {
            n.delete(&c.conn)?;
        }

        diesel::update(comments::table)
            .filter(comments::in_response_to_id.eq(self.id))
            .set(comments::in_response_to_id.eq(self.in_response_to_id))
            .execute(&*c.conn)?;
        diesel::delete(&self).execute(&*c.conn)?;
        Ok(())
    }
}

pub struct CommentTree {
    pub comment: Comment,
    pub responses: Vec<CommentTree>,
}

impl CommentTree {
    pub fn from_post(conn: &Connection, p: &Post, user: Option<&User>) -> Result<Vec<Self>> {
        Ok(Comment::list_by_post(conn, p.id)?
            .into_iter()
            .filter(|c| c.in_response_to_id.is_none())
            .filter(|c| c.can_see(conn, user))
            .filter_map(|c| Self::from_comment(conn, c, user).ok())
            .collect())
    }

    pub fn from_comment(conn: &Connection, comment: Comment, user: Option<&User>) -> Result<Self> {
        let responses = comment
            .get_responses(conn)?
            .into_iter()
            .filter(|c| c.can_see(conn, user))
            .filter_map(|c| Self::from_comment(conn, c, user).ok())
            .collect();
        Ok(CommentTree { comment, responses })
    }
}

#[cfg(test)]
mod tests {
    use super::*;
    use crate::inbox::{inbox, tests::fill_database, InboxResult};
    use crate::safe_string::SafeString;
    use crate::tests::rockets;
    use diesel::Connection;

    // creates a post, get it's Create activity, delete the post,
    // "send" the Create to the inbox, and check it works
    #[test]
    fn self_federation() {
        let r = rockets();
        let conn = &*r.conn;
        conn.test_transaction::<_, (), _>(|| {
            let (posts, users, _) = fill_database(&r);

            let original_comm = Comment::insert(
                conn,
                NewComment {
                    content: SafeString::new("My comment"),
                    in_response_to_id: None,
                    post_id: posts[0].id,
                    author_id: users[0].id,
                    ap_url: None,
                    sensitive: true,
                    spoiler_text: "My CW".into(),
                    public_visibility: true,
                },
            )
            .unwrap();
            let act = original_comm.create_activity(&r).unwrap();
            inbox(
                &r,
                serde_json::to_value(original_comm.build_delete(conn).unwrap()).unwrap(),
            )
            .unwrap();

            match inbox(&r, serde_json::to_value(act).unwrap()).unwrap() {
                InboxResult::Commented(c) => {
                    // TODO: one is HTML, the other markdown: assert_eq!(c.content, original_comm.content);
                    assert_eq!(c.in_response_to_id, original_comm.in_response_to_id);
                    assert_eq!(c.post_id, original_comm.post_id);
                    assert_eq!(c.author_id, original_comm.author_id);
                    assert_eq!(c.ap_url, original_comm.ap_url);
                    assert_eq!(c.spoiler_text, original_comm.spoiler_text);
                    assert_eq!(c.public_visibility, original_comm.public_visibility);
                }
                _ => panic!("Unexpected result"),
            };

            Ok(())
        });
    }
}<|MERGE_RESOLUTION|>--- conflicted
+++ resolved
@@ -103,24 +103,15 @@
                 .unwrap_or(false)
     }
 
-<<<<<<< HEAD
     pub fn to_activity(&self, c: &PlumeRocket) -> Result<Note> {
-=======
-    pub fn to_activity<'b>(&self, conn: &'b Connection) -> Result<Note> {
-        let author = User::get(conn, self.author_id)?;
-
->>>>>>> 7645fdbf
+        let author = User::get(&c.conn, self.author_id)?;
         let (html, mentions, _hashtags) = utils::md_to_html(
             self.content.get().as_ref(),
             &Instance::get_local(&c.conn)?.public_domain,
             true,
-            Some(Media::get_media_processor(conn, vec![&author])),
+            Some(Media::get_media_processor(&c.conn, vec![&author])),
         );
 
-<<<<<<< HEAD
-        let author = User::get(&c.conn, self.author_id)?;
-=======
->>>>>>> 7645fdbf
         let mut note = Note::default();
         let to = vec![Id::new(PUBLIC_VISIBILTY.to_string())];
 
