use activitypub::{
    activity::Delete,
    actor::Person,
    collection::OrderedCollection,
    object::{Image, Tombstone},
    Activity, CustomObject, Endpoint,
};
use bcrypt;
use chrono::{NaiveDateTime, Utc};
<<<<<<< HEAD
use diesel::{
    self, BelongingToDsl, ExpressionMethods, OptionalExtension, QueryDsl, RunQueryDsl,
    SaveChangesDsl,
};
=======
use diesel::{self, BelongingToDsl, ExpressionMethods, QueryDsl, RunQueryDsl};
>>>>>>> 12c80f99
use openssl::{
    hash::MessageDigest,
    pkey::{PKey, Private},
    rsa::Rsa,
    sign,
};
use plume_common::activity_pub::{
    ap_accept_header,
    inbox::{AsActor, AsObject, FromId},
    sign::{gen_keypair, Signer},
    ActivityStream, ApSignature, Id, IntoId, PublicKey, PUBLIC_VISIBILITY,
};
use plume_common::utils;
use reqwest::{
    header::{HeaderValue, ACCEPT},
    ClientBuilder,
};
use rocket::{
    outcome::IntoOutcome,
    request::{self, FromRequest, Request},
};
use serde_json;
use std::{
    cmp::PartialEq,
    hash::{Hash, Hasher},
};
use url::Url;
use webfinger::*;

use blogs::Blog;
use db_conn::DbConn;
use follows::Follow;
use instance::*;
use medias::Media;
use notifications::Notification;
use post_authors::PostAuthor;
use posts::Post;
use safe_string::SafeString;
use schema::users;
use search::Searcher;
use timeline::Timeline;
use {ap_url, Connection, Error, PlumeRocket, Result};

pub type CustomPerson = CustomObject<ApSignature, Person>;

#[derive(Queryable, Identifiable, Clone, Debug, AsChangeset)]
pub struct User {
    pub id: i32,
    pub username: String,
    pub display_name: String,
    pub outbox_url: String,
    pub inbox_url: String,
    pub is_admin: bool,
    pub summary: String,
    pub email: Option<String>,
    pub hashed_password: Option<String>,
    pub instance_id: i32,
    pub creation_date: NaiveDateTime,
    pub ap_url: String,
    pub private_key: Option<String>,
    pub public_key: String,
    pub shared_inbox_url: Option<String>,
    pub followers_endpoint: String,
    pub avatar_id: Option<i32>,
    pub last_fetched_date: NaiveDateTime,
    pub fqn: String,
    pub summary_html: SafeString,
    pub preferred_theme: Option<String>,
    pub hide_custom_css: bool,
}

#[derive(Default, Insertable)]
#[table_name = "users"]
pub struct NewUser {
    pub username: String,
    pub display_name: String,
    pub outbox_url: String,
    pub inbox_url: String,
    pub is_admin: bool,
    pub summary: String,
    pub email: Option<String>,
    pub hashed_password: Option<String>,
    pub instance_id: i32,
    pub ap_url: String,
    pub private_key: Option<String>,
    pub public_key: String,
    pub shared_inbox_url: Option<String>,
    pub followers_endpoint: String,
    pub avatar_id: Option<i32>,
    pub summary_html: SafeString,
    pub fqn: String,
}

pub const AUTH_COOKIE: &str = "user_id";
const USER_PREFIX: &str = "@";

impl User {
    insert!(users, NewUser);
    get!(users);
    find_by!(users, find_by_email, email as &str);
    find_by!(users, find_by_name, username as &str, instance_id as i32);
    find_by!(users, find_by_ap_url, ap_url as &str);

    pub fn one_by_instance(conn: &Connection) -> Result<Vec<User>> {
        users::table
            .filter(users::instance_id.eq_any(users::table.select(users::instance_id).distinct()))
            .load::<User>(conn)
            .map_err(Error::from)
    }

    pub fn delete(&self, conn: &Connection, searcher: &Searcher) -> Result<()> {
        use schema::post_authors;

        for blog in Blog::find_for_author(conn, self)?
            .iter()
            .filter(|b| b.count_authors(conn).map(|c| c <= 1).unwrap_or(false))
        {
            blog.delete(conn, searcher)?;
        }
        // delete the posts if they is the only author
        let all_their_posts_ids: Vec<i32> = post_authors::table
            .filter(post_authors::author_id.eq(self.id))
            .select(post_authors::post_id)
            .load(conn)?;
        for post_id in all_their_posts_ids {
            // disabling this lint, because otherwise we'd have to turn it on
            // the head, and make it even harder to follow!
            #[allow(clippy::op_ref)]
            let has_other_authors = post_authors::table
                .filter(post_authors::post_id.eq(post_id))
                .filter(post_authors::author_id.ne(self.id))
                .count()
                .load(conn)?
                .first()
                .unwrap_or(&0)
                > &0;
            if !has_other_authors {
                Post::get(conn, post_id)?.delete(conn, searcher)?;
            }
        }

        for notif in Notification::find_followed_by(conn, self)? {
            notif.delete(conn)?
        }

        diesel::delete(self)
            .execute(conn)
            .map(|_| ())
            .map_err(Error::from)
    }

    pub fn get_instance(&self, conn: &Connection) -> Result<Instance> {
        Instance::get(conn, self.instance_id)
    }

    pub fn grant_admin_rights(&self, conn: &Connection) -> Result<()> {
        diesel::update(self)
            .set(users::is_admin.eq(true))
            .execute(conn)
            .map(|_| ())
            .map_err(Error::from)
    }

    pub fn revoke_admin_rights(&self, conn: &Connection) -> Result<()> {
        diesel::update(self)
            .set(users::is_admin.eq(false))
            .execute(conn)
            .map(|_| ())
            .map_err(Error::from)
    }

    pub fn count_local(conn: &Connection) -> Result<i64> {
        users::table
            .filter(users::instance_id.eq(Instance::get_local()?.id))
            .count()
            .get_result(conn)
            .map_err(Error::from)
    }

    pub fn find_by_fqn(c: &PlumeRocket, fqn: &str) -> Result<User> {
        let from_db = users::table
            .filter(users::fqn.eq(fqn))
            .first(&*c.conn)
            .optional()?;
        if let Some(from_db) = from_db {
            Ok(from_db)
        } else {
            User::fetch_from_webfinger(c, fqn)
        }
    }

    fn fetch_from_webfinger(c: &PlumeRocket, acct: &str) -> Result<User> {
        let link = resolve(acct.to_owned(), true)?
            .links
            .into_iter()
            .find(|l| l.mime_type == Some(String::from("application/activity+json")))
            .ok_or(Error::Webfinger)?;
        User::from_id(c, link.href.as_ref()?, None).map_err(|(_, e)| e)
    }

    pub fn fetch_remote_interact_uri(acct: &str) -> Result<String> {
        resolve(acct.to_owned(), true)?
            .links
            .into_iter()
            .find(|l| l.rel == "http://ostatus.org/schema/1.0/subscribe")
            .and_then(|l| l.template)
            .ok_or(Error::Webfinger)
    }

    fn fetch(url: &str) -> Result<CustomPerson> {
        let mut res = ClientBuilder::new()
            .connect_timeout(Some(std::time::Duration::from_secs(5)))
            .build()?
            .get(url)
            .header(
                ACCEPT,
                HeaderValue::from_str(
                    &ap_accept_header()
                        .into_iter()
                        .collect::<Vec<_>>()
                        .join(", "),
                )?,
            )
            .send()?;
        let text = &res.text()?;
        // without this workaround, publicKey is not correctly deserialized
        let ap_sign = serde_json::from_str::<ApSignature>(text)?;
        let mut json = serde_json::from_str::<CustomPerson>(text)?;
        json.custom_props = ap_sign;
        Ok(json)
    }

    pub fn fetch_from_url(c: &PlumeRocket, url: &str) -> Result<User> {
        User::fetch(url).and_then(|json| User::from_activity(c, json))
    }

    pub fn refetch(&self, conn: &Connection) -> Result<()> {
        User::fetch(&self.ap_url.clone()).and_then(|json| {
            let avatar = Media::save_remote(
                conn,
                json.object
                    .object_props
                    .icon_image()?
                    .object_props
                    .url_string()?,
                &self,
            )
            .ok();

            diesel::update(self)
                .set((
                    users::username.eq(json.object.ap_actor_props.preferred_username_string()?),
                    users::display_name.eq(json.object.object_props.name_string()?),
                    users::outbox_url.eq(json.object.ap_actor_props.outbox_string()?),
                    users::inbox_url.eq(json.object.ap_actor_props.inbox_string()?),
                    users::summary.eq(SafeString::new(
                        &json
                            .object
                            .object_props
                            .summary_string()
                            .unwrap_or_default(),
                    )),
                    users::followers_endpoint.eq(json.object.ap_actor_props.followers_string()?),
                    users::avatar_id.eq(avatar.map(|a| a.id)),
                    users::last_fetched_date.eq(Utc::now().naive_utc()),
                    users::public_key.eq(json
                        .custom_props
                        .public_key_publickey()?
                        .public_key_pem_string()?),
                ))
                .execute(conn)
                .map(|_| ())
                .map_err(Error::from)
        })
    }

    pub fn hash_pass(pass: &str) -> Result<String> {
        bcrypt::hash(pass, 10).map_err(Error::from)
    }

    pub fn auth(&self, pass: &str) -> bool {
        self.hashed_password
            .clone()
            .map(|hashed| bcrypt::verify(pass, hashed.as_ref()).unwrap_or(false))
            .unwrap_or(false)
    }

    pub fn reset_password(&self, conn: &Connection, pass: &str) -> Result<()> {
        diesel::update(self)
            .set(users::hashed_password.eq(User::hash_pass(pass)?))
            .execute(conn)?;
        Ok(())
    }

    pub fn get_local_page(conn: &Connection, (min, max): (i32, i32)) -> Result<Vec<User>> {
        users::table
            .filter(users::instance_id.eq(Instance::get_local()?.id))
            .order(users::username.asc())
            .offset(min.into())
            .limit((max - min).into())
            .load::<User>(conn)
            .map_err(Error::from)
    }

    pub fn outbox(&self, conn: &Connection) -> Result<ActivityStream<OrderedCollection>> {
        let acts = self.get_activities(conn)?;
        let n_acts = acts.len();
        let mut coll = OrderedCollection::default();
        coll.collection_props.items = serde_json::to_value(acts)?;
        coll.collection_props.set_total_items_u64(n_acts as u64)?;
        Ok(ActivityStream::new(coll))
    }

    pub fn fetch_outbox<T: Activity>(&self) -> Result<Vec<T>> {
        let mut res = ClientBuilder::new()
            .connect_timeout(Some(std::time::Duration::from_secs(5)))
            .build()?
            .get(&self.outbox_url[..])
            .header(
                ACCEPT,
                HeaderValue::from_str(
                    &ap_accept_header()
                        .into_iter()
                        .collect::<Vec<_>>()
                        .join(", "),
                )?,
            )
            .send()?;
        let text = &res.text()?;
        let json: serde_json::Value = serde_json::from_str(text)?;
        Ok(json["items"]
            .as_array()
            .unwrap_or(&vec![])
            .iter()
            .filter_map(|j| serde_json::from_value(j.clone()).ok())
            .collect::<Vec<T>>())
    }

    pub fn fetch_followers_ids(&self) -> Result<Vec<String>> {
        let mut res = ClientBuilder::new()
            .connect_timeout(Some(std::time::Duration::from_secs(5)))
            .build()?
            .get(&self.followers_endpoint[..])
            .header(
                ACCEPT,
                HeaderValue::from_str(
                    &ap_accept_header()
                        .into_iter()
                        .collect::<Vec<_>>()
                        .join(", "),
                )?,
            )
            .send()?;
        let text = &res.text()?;
        let json: serde_json::Value = serde_json::from_str(text)?;
        Ok(json["items"]
            .as_array()
            .unwrap_or(&vec![])
            .iter()
            .filter_map(|j| serde_json::from_value(j.clone()).ok())
            .collect::<Vec<String>>())
    }

    fn get_activities(&self, conn: &Connection) -> Result<Vec<serde_json::Value>> {
        use schema::post_authors;
        use schema::posts;
        let posts_by_self = PostAuthor::belonging_to(self).select(post_authors::post_id);
        let posts = posts::table
            .filter(posts::published.eq(true))
            .filter(posts::id.eq_any(posts_by_self))
            .load::<Post>(conn)?;
        Ok(posts
            .into_iter()
            .filter_map(|p| {
                p.create_activity(conn)
                    .ok()
                    .and_then(|a| serde_json::to_value(a).ok())
            })
            .collect::<Vec<serde_json::Value>>())
    }

    pub fn get_followers(&self, conn: &Connection) -> Result<Vec<User>> {
        use schema::follows;
        let follows = Follow::belonging_to(self).select(follows::follower_id);
        users::table
            .filter(users::id.eq_any(follows))
            .load::<User>(conn)
            .map_err(Error::from)
    }

    pub fn count_followers(&self, conn: &Connection) -> Result<i64> {
        use schema::follows;
        let follows = Follow::belonging_to(self).select(follows::follower_id);
        users::table
            .filter(users::id.eq_any(follows))
            .count()
            .get_result(conn)
            .map_err(Error::from)
    }

    pub fn get_followers_page(
        &self,
        conn: &Connection,
        (min, max): (i32, i32),
    ) -> Result<Vec<User>> {
        use schema::follows;
        let follows = Follow::belonging_to(self).select(follows::follower_id);
        users::table
            .filter(users::id.eq_any(follows))
            .offset(min.into())
            .limit((max - min).into())
            .load::<User>(conn)
            .map_err(Error::from)
    }

    pub fn get_followed(&self, conn: &Connection) -> Result<Vec<User>> {
        use schema::follows::dsl::*;
        let f = follows.filter(follower_id.eq(self.id)).select(following_id);
        users::table
            .filter(users::id.eq_any(f))
            .load::<User>(conn)
            .map_err(Error::from)
    }

    pub fn count_followed(&self, conn: &Connection) -> Result<i64> {
        use schema::follows;
        follows::table
            .filter(follows::follower_id.eq(self.id))
            .count()
            .get_result(conn)
            .map_err(Error::from)
    }

    pub fn get_followed_page(
        &self,
        conn: &Connection,
        (min, max): (i32, i32),
    ) -> Result<Vec<User>> {
        use schema::follows;
        let follows = follows::table
            .filter(follows::follower_id.eq(self.id))
            .select(follows::following_id)
            .limit((max - min).into());
        users::table
            .filter(users::id.eq_any(follows))
            .offset(min.into())
            .load::<User>(conn)
            .map_err(Error::from)
    }

    pub fn is_followed_by(&self, conn: &Connection, other_id: i32) -> Result<bool> {
        use schema::follows;
        follows::table
            .filter(follows::follower_id.eq(other_id))
            .filter(follows::following_id.eq(self.id))
            .count()
            .get_result::<i64>(conn)
            .map_err(Error::from)
            .map(|r| r > 0)
    }

    pub fn is_following(&self, conn: &Connection, other_id: i32) -> Result<bool> {
        use schema::follows;
        follows::table
            .filter(follows::follower_id.eq(self.id))
            .filter(follows::following_id.eq(other_id))
            .count()
            .get_result::<i64>(conn)
            .map_err(Error::from)
            .map(|r| r > 0)
    }

    pub fn has_liked(&self, conn: &Connection, post: &Post) -> Result<bool> {
        use schema::likes;
        likes::table
            .filter(likes::post_id.eq(post.id))
            .filter(likes::user_id.eq(self.id))
            .count()
            .get_result::<i64>(conn)
            .map_err(Error::from)
            .map(|r| r > 0)
    }

    pub fn has_reshared(&self, conn: &Connection, post: &Post) -> Result<bool> {
        use schema::reshares;
        reshares::table
            .filter(reshares::post_id.eq(post.id))
            .filter(reshares::user_id.eq(self.id))
            .count()
            .get_result::<i64>(conn)
            .map_err(Error::from)
            .map(|r| r > 0)
    }

    pub fn is_author_in(&self, conn: &Connection, blog: &Blog) -> Result<bool> {
        use schema::blog_authors;
        blog_authors::table
            .filter(blog_authors::author_id.eq(self.id))
            .filter(blog_authors::blog_id.eq(blog.id))
            .count()
            .get_result::<i64>(conn)
            .map_err(Error::from)
            .map(|r| r > 0)
    }

    pub fn get_keypair(&self) -> Result<PKey<Private>> {
        PKey::from_rsa(Rsa::private_key_from_pem(
            self.private_key.clone()?.as_ref(),
        )?)
        .map_err(Error::from)
    }

    pub fn rotate_keypair(&self, conn: &Connection) -> Result<PKey<Private>> {
        if self.private_key.is_none() {
            return Err(Error::InvalidValue);
        }
        if (Utc::now().naive_utc() - self.last_fetched_date).num_minutes() < 10 {
            //rotated recently
            self.get_keypair()
        } else {
            let (public_key, private_key) = gen_keypair();
            let public_key =
                String::from_utf8(public_key).expect("NewUser::new_local: public key error");
            let private_key =
                String::from_utf8(private_key).expect("NewUser::new_local: private key error");
            let res = PKey::from_rsa(Rsa::private_key_from_pem(private_key.as_ref())?)?;
            diesel::update(self)
                .set((
                    users::public_key.eq(public_key),
                    users::private_key.eq(Some(private_key)),
                    users::last_fetched_date.eq(Utc::now().naive_utc()),
                ))
                .execute(conn)
                .map_err(Error::from)
                .map(|_| res)
        }
    }

    pub fn to_activity(&self, conn: &Connection) -> Result<CustomPerson> {
        let mut actor = Person::default();
        actor.object_props.set_id_string(self.ap_url.clone())?;
        actor
            .object_props
            .set_name_string(self.display_name.clone())?;
        actor
            .object_props
            .set_summary_string(self.summary_html.get().clone())?;
        actor.object_props.set_url_string(self.ap_url.clone())?;
        actor
            .ap_actor_props
            .set_inbox_string(self.inbox_url.clone())?;
        actor
            .ap_actor_props
            .set_outbox_string(self.outbox_url.clone())?;
        actor
            .ap_actor_props
            .set_preferred_username_string(self.username.clone())?;
        actor
            .ap_actor_props
            .set_followers_string(self.followers_endpoint.clone())?;

        if let Some(shared_inbox_url) = self.shared_inbox_url.clone() {
            let mut endpoints = Endpoint::default();
            endpoints.set_shared_inbox_string(shared_inbox_url)?;
            actor.ap_actor_props.set_endpoints_endpoint(endpoints)?;
        }

        let mut public_key = PublicKey::default();
        public_key.set_id_string(format!("{}#main-key", self.ap_url))?;
        public_key.set_owner_string(self.ap_url.clone())?;
        public_key.set_public_key_pem_string(self.public_key.clone())?;
        let mut ap_signature = ApSignature::default();
        ap_signature.set_public_key_publickey(public_key)?;

        let mut avatar = Image::default();
        avatar.object_props.set_url_string(
            self.avatar_id
                .and_then(|id| Media::get(conn, id).and_then(|m| m.url()).ok())
                .unwrap_or_default(),
        )?;
        actor.object_props.set_icon_object(avatar)?;

        Ok(CustomPerson::new(actor, ap_signature))
    }

    pub fn delete_activity(&self, conn: &Connection) -> Result<Delete> {
        let mut del = Delete::default();

        let mut tombstone = Tombstone::default();
        tombstone.object_props.set_id_string(self.ap_url.clone())?;

        del.delete_props
            .set_actor_link(Id::new(self.ap_url.clone()))?;
        del.delete_props.set_object_object(tombstone)?;
        del.object_props
            .set_id_string(format!("{}#delete", self.ap_url))?;
        del.object_props
            .set_to_link_vec(vec![Id::new(PUBLIC_VISIBILITY)])?;
        del.object_props.set_cc_link_vec(
            self.get_followers(conn)?
                .into_iter()
                .map(|f| Id::new(f.ap_url))
                .collect(),
        )?;

        Ok(del)
    }

    pub fn avatar_url(&self, conn: &Connection) -> String {
        self.avatar_id
            .and_then(|id| Media::get(conn, id).and_then(|m| m.url()).ok())
            .unwrap_or_else(|| "/static/images/default-avatar.png".to_string())
    }

    pub fn webfinger(&self, conn: &Connection) -> Result<Webfinger> {
        Ok(Webfinger {
            subject: format!(
                "acct:{}@{}",
                self.username,
                self.get_instance(conn)?.public_domain
            ),
            aliases: vec![self.ap_url.clone()],
            links: vec![
                Link {
                    rel: String::from("http://webfinger.net/rel/profile-page"),
                    mime_type: Some(String::from("text/html")),
                    href: Some(self.ap_url.clone()),
                    template: None,
                },
                Link {
                    rel: String::from("http://schemas.google.com/g/2010#updates-from"),
                    mime_type: Some(String::from("application/atom+xml")),
                    href: Some(self.get_instance(conn)?.compute_box(
                        USER_PREFIX,
                        &self.username,
                        "feed.atom",
                    )),
                    template: None,
                },
                Link {
                    rel: String::from("self"),
                    mime_type: Some(String::from("application/activity+json")),
                    href: Some(self.ap_url.clone()),
                    template: None,
                },
                Link {
                    rel: String::from("http://ostatus.org/schema/1.0/subscribe"),
                    mime_type: None,
                    href: None,
                    template: Some(format!(
                        "https://{}/remote_interact?{{uri}}",
                        self.get_instance(conn)?.public_domain
                    )),
                },
            ],
        })
    }

    pub fn set_avatar(&self, conn: &Connection, id: i32) -> Result<()> {
        diesel::update(self)
            .set(users::avatar_id.eq(id))
            .execute(conn)
            .map(|_| ())
            .map_err(Error::from)
    }

    pub fn needs_update(&self) -> bool {
        (Utc::now().naive_utc() - self.last_fetched_date).num_days() > 1
    }

    pub fn name(&self) -> String {
        if !self.display_name.is_empty() {
            self.display_name.clone()
        } else {
            self.fqn.clone()
        }
    }
}

impl<'a, 'r> FromRequest<'a, 'r> for User {
    type Error = ();

    fn from_request(request: &'a Request<'r>) -> request::Outcome<User, ()> {
        let conn = request.guard::<DbConn>()?;
        request
            .cookies()
            .get_private(AUTH_COOKIE)
            .and_then(|cookie| cookie.value().parse().ok())
            .and_then(|id| User::get(&*conn, id).ok())
            .or_forward(())
    }
}

impl IntoId for User {
    fn into_id(self) -> Id {
        Id::new(self.ap_url.clone())
    }
}

impl Eq for User {}

impl FromId<PlumeRocket> for User {
    type Error = Error;
    type Object = CustomPerson;

    fn from_db(c: &PlumeRocket, id: &str) -> Result<Self> {
        Self::find_by_ap_url(&c.conn, id)
    }

    fn from_activity(c: &PlumeRocket, acct: CustomPerson) -> Result<Self> {
        let url = Url::parse(&acct.object.object_props.id_string()?)?;
        let inst = url.host_str()?;
        let instance = Instance::find_by_domain(&c.conn, inst).or_else(|_| {
            Instance::insert(
                &c.conn,
                NewInstance {
                    name: inst.to_owned(),
                    public_domain: inst.to_owned(),
                    local: false,
                    // We don't really care about all the following for remote instances
                    long_description: SafeString::new(""),
                    short_description: SafeString::new(""),
                    default_license: String::new(),
                    open_registrations: true,
                    short_description_html: String::new(),
                    long_description_html: String::new(),
                },
            )
        })?;

        let username = acct.object.ap_actor_props.preferred_username_string()?;

        if username.contains(&['<', '>', '&', '@', '\'', '"', ' ', '\t'][..]) {
            return Err(Error::InvalidValue);
        }

        let fqn = if instance.local {
            username.clone()
        } else {
            format!("{}@{}", username, instance.public_domain)
        };

        let user = User::insert(
            &c.conn,
            NewUser {
                display_name: acct
                    .object
                    .object_props
                    .name_string()
                    .unwrap_or_else(|_| username.clone()),
                username,
                outbox_url: acct.object.ap_actor_props.outbox_string()?,
                inbox_url: acct.object.ap_actor_props.inbox_string()?,
                is_admin: false,
                summary: acct
                    .object
                    .object_props
                    .summary_string()
                    .unwrap_or_default(),
                summary_html: SafeString::new(
                    &acct
                        .object
                        .object_props
                        .summary_string()
                        .unwrap_or_default(),
                ),
                email: None,
                hashed_password: None,
                instance_id: instance.id,
                ap_url: acct.object.object_props.id_string()?,
                public_key: acct
                    .custom_props
                    .public_key_publickey()?
                    .public_key_pem_string()?,
                private_key: None,
                shared_inbox_url: acct
                    .object
                    .ap_actor_props
                    .endpoints_endpoint()
                    .and_then(|e| e.shared_inbox_string())
                    .ok(),
                followers_endpoint: acct.object.ap_actor_props.followers_string()?,
                fqn,
                avatar_id: None,
            },
        )?;

        if let Ok(icon) = acct.object.object_props.icon_image() {
            if let Ok(url) = icon.object_props.url_string() {
                let avatar = Media::save_remote(&c.conn, url, &user);

                if let Ok(avatar) = avatar {
                    user.set_avatar(&c.conn, avatar.id)?;
                }
            }
        }

        Ok(user)
    }
}

impl AsActor<&PlumeRocket> for User {
    fn get_inbox_url(&self) -> String {
        self.inbox_url.clone()
    }

    fn get_shared_inbox_url(&self) -> Option<String> {
        self.shared_inbox_url.clone()
    }

    fn is_local(&self) -> bool {
        Instance::get_local()
            .map(|i| self.instance_id == i.id)
            .unwrap_or(false)
    }
}

impl AsObject<User, Delete, &PlumeRocket> for User {
    type Error = Error;
    type Output = ();

    fn activity(self, c: &PlumeRocket, actor: User, _id: &str) -> Result<()> {
        if self.id == actor.id {
            self.delete(&c.conn, &c.searcher).map(|_| ())
        } else {
            Err(Error::Unauthorized)
        }
    }
}

impl Signer for User {
    type Error = Error;

    fn get_key_id(&self) -> String {
        format!("{}#main-key", self.ap_url)
    }

    fn sign(&self, to_sign: &str) -> Result<Vec<u8>> {
        let key = self.get_keypair()?;
        let mut signer = sign::Signer::new(MessageDigest::sha256(), &key)?;
        signer.update(to_sign.as_bytes())?;
        signer.sign_to_vec().map_err(Error::from)
    }

    fn verify(&self, data: &str, signature: &[u8]) -> Result<bool> {
        let key = PKey::from_rsa(Rsa::public_key_from_pem(self.public_key.as_ref())?)?;
        let mut verifier = sign::Verifier::new(MessageDigest::sha256(), &key)?;
        verifier.update(data.as_bytes())?;
        verifier.verify(&signature).map_err(Error::from)
    }
}

impl PartialEq for User {
    fn eq(&self, other: &Self) -> bool {
        self.id == other.id
    }
}

impl Hash for User {
    fn hash<H: Hasher>(&self, state: &mut H) {
        self.id.hash(state);
    }
}

impl NewUser {
    /// Creates a new local user
    pub fn new_local(
        conn: &Connection,
        username: String,
        display_name: String,
        is_admin: bool,
        summary: &str,
        email: String,
        password: String,
    ) -> Result<User> {
        let (pub_key, priv_key) = gen_keypair();
<<<<<<< HEAD
        let res = User::insert(
=======
        let instance = Instance::get_local()?;

        User::insert(
>>>>>>> 12c80f99
            conn,
            NewUser {
                username: username.clone(),
                display_name,
                is_admin,
                summary: summary.to_owned(),
                summary_html: SafeString::new(&utils::md_to_html(&summary, None, false, None).0),
                email: Some(email),
                hashed_password: Some(password),
                instance_id: instance.id,
                public_key: String::from_utf8(pub_key).or(Err(Error::Signature))?,
                private_key: Some(String::from_utf8(priv_key).or(Err(Error::Signature))?),
                outbox_url: instance.compute_box(USER_PREFIX, &username, "outbox"),
                inbox_url: instance.compute_box(USER_PREFIX, &username, "inbox"),
                ap_url: instance.compute_box(USER_PREFIX, &username, ""),
                shared_inbox_url: Some(ap_url(&format!("{}/inbox", &instance.public_domain))),
                followers_endpoint: instance.compute_box(USER_PREFIX, &username, "followers"),
                fqn: username,
                avatar_id: None,
            },
        )?;

        // create default timeline
        Timeline::new_for_user(conn, res.id, "My feed".into(), "followed".into())?;

        Ok(res)
    }
}

#[cfg(test)]
pub(crate) mod tests {
    use super::*;
    use diesel::Connection;
    use instance::{tests as instance_tests, Instance};
    use search::tests::get_searcher;
    use tests::{db, rockets};
    use Connection as Conn;

    pub(crate) fn fill_database(conn: &Conn) -> Vec<User> {
        instance_tests::fill_database(conn);
        let admin = NewUser::new_local(
            conn,
            "admin".to_owned(),
            "The admin".to_owned(),
            true,
            "Hello there, I'm the admin",
            "admin@example.com".to_owned(),
            "invalid_admin_password".to_owned(),
        )
        .unwrap();
        let user = NewUser::new_local(
            conn,
            "user".to_owned(),
            "Some user".to_owned(),
            false,
            "Hello there, I'm no one",
            "user@example.com".to_owned(),
            "invalid_user_password".to_owned(),
        )
        .unwrap();
        let other = NewUser::new_local(
            conn,
            "other".to_owned(),
            "Another user".to_owned(),
            false,
            "Hello there, I'm someone else",
            "other@example.com".to_owned(),
            "invalid_other_password".to_owned(),
        )
        .unwrap();
        vec![admin, user, other]
    }

    #[test]
    fn find_by() {
        let r = rockets();
        let conn = &*r.conn;
        conn.test_transaction::<_, (), _>(|| {
            fill_database(conn);
            let test_user = NewUser::new_local(
                conn,
                "test".to_owned(),
                "test user".to_owned(),
                false,
                "Hello I'm a test",
                "test@example.com".to_owned(),
                User::hash_pass("test_password").unwrap(),
            )
            .unwrap();
            assert_eq!(
                test_user.id,
                User::find_by_name(conn, "test", Instance::get_local().unwrap().id)
                    .unwrap()
                    .id
            );
            assert_eq!(
                test_user.id,
                User::find_by_fqn(&r, &test_user.fqn).unwrap().id
            );
            assert_eq!(
                test_user.id,
                User::find_by_email(conn, "test@example.com").unwrap().id
            );
            assert_eq!(
                test_user.id,
                User::find_by_ap_url(
                    conn,
                    &format!(
                        "https://{}/@/{}/",
                        Instance::get_local().unwrap().public_domain,
                        "test"
                    )
                )
                .unwrap()
                .id
            );
            Ok(())
        });
    }

    #[test]
    fn delete() {
        let conn = &db();
        conn.test_transaction::<_, (), _>(|| {
            let inserted = fill_database(conn);

            assert!(User::get(conn, inserted[0].id).is_ok());
            inserted[0].delete(conn, &get_searcher()).unwrap();
            assert!(User::get(conn, inserted[0].id).is_err());
            Ok(())
        });
    }

    #[test]
    fn admin() {
        let conn = &db();
        conn.test_transaction::<_, (), _>(|| {
            let inserted = fill_database(conn);
            let local_inst = Instance::get_local().unwrap();
            let mut i = 0;
            while local_inst.has_admin(conn).unwrap() {
                assert!(i < 100); //prevent from looping indefinitelly
                local_inst
                    .main_admin(conn)
                    .unwrap()
                    .revoke_admin_rights(conn)
                    .unwrap();
                i += 1;
            }
            inserted[0].grant_admin_rights(conn).unwrap();
            assert_eq!(inserted[0].id, local_inst.main_admin(conn).unwrap().id);
            Ok(())
        });
    }

    #[test]
    fn auth() {
        let conn = &db();
        conn.test_transaction::<_, (), _>(|| {
            fill_database(conn);
            let test_user = NewUser::new_local(
                conn,
                "test".to_owned(),
                "test user".to_owned(),
                false,
                "Hello I'm a test",
                "test@example.com".to_owned(),
                User::hash_pass("test_password").unwrap(),
            )
            .unwrap();

            assert!(test_user.auth("test_password"));
            assert!(!test_user.auth("other_password"));
            Ok(())
        });
    }

    #[test]
    fn get_local_page() {
        let conn = &db();
        conn.test_transaction::<_, (), _>(|| {
            fill_database(conn);

            let page = User::get_local_page(conn, (0, 2)).unwrap();
            assert_eq!(page.len(), 2);
            assert!(page[0].username <= page[1].username);

            let mut last_username = User::get_local_page(conn, (0, 1)).unwrap()[0]
                .username
                .clone();
            for i in 1..User::count_local(conn).unwrap() as i32 {
                let page = User::get_local_page(conn, (i, i + 1)).unwrap();
                assert_eq!(page.len(), 1);
                assert!(last_username <= page[0].username);
                last_username = page[0].username.clone();
            }
            assert_eq!(
                User::get_local_page(conn, (0, User::count_local(conn).unwrap() as i32 + 10))
                    .unwrap()
                    .len() as i64,
                User::count_local(conn).unwrap()
            );
            Ok(())
        });
    }

    #[test]
    fn self_federation() {
        let r = rockets();
        let conn = &*r.conn;
        conn.test_transaction::<_, (), _>(|| {
            let users = fill_database(conn);

            let ap_repr = users[0].to_activity(conn).unwrap();
            users[0].delete(conn, &*r.searcher).unwrap();
            let user = User::from_activity(&r, ap_repr).unwrap();

            assert_eq!(user.username, users[0].username);
            assert_eq!(user.display_name, users[0].display_name);
            assert_eq!(user.outbox_url, users[0].outbox_url);
            assert_eq!(user.inbox_url, users[0].inbox_url);
            assert_eq!(user.instance_id, users[0].instance_id);
            assert_eq!(user.ap_url, users[0].ap_url);
            assert_eq!(user.public_key, users[0].public_key);
            assert_eq!(user.shared_inbox_url, users[0].shared_inbox_url);
            assert_eq!(user.followers_endpoint, users[0].followers_endpoint);
            assert_eq!(user.avatar_url(conn), users[0].avatar_url(conn));
            assert_eq!(user.fqn, users[0].fqn);
            assert_eq!(user.summary_html, users[0].summary_html);
            Ok(())
        });
    }
}<|MERGE_RESOLUTION|>--- conflicted
+++ resolved
@@ -7,14 +7,7 @@
 };
 use bcrypt;
 use chrono::{NaiveDateTime, Utc};
-<<<<<<< HEAD
-use diesel::{
-    self, BelongingToDsl, ExpressionMethods, OptionalExtension, QueryDsl, RunQueryDsl,
-    SaveChangesDsl,
-};
-=======
-use diesel::{self, BelongingToDsl, ExpressionMethods, QueryDsl, RunQueryDsl};
->>>>>>> 12c80f99
+use diesel::{self, BelongingToDsl, ExpressionMethods, OptionalExtension, QueryDsl, RunQueryDsl};
 use openssl::{
     hash::MessageDigest,
     pkey::{PKey, Private},
@@ -891,13 +884,9 @@
         password: String,
     ) -> Result<User> {
         let (pub_key, priv_key) = gen_keypair();
-<<<<<<< HEAD
+        let instance = Instance::get_local()?;
+
         let res = User::insert(
-=======
-        let instance = Instance::get_local()?;
-
-        User::insert(
->>>>>>> 12c80f99
             conn,
             NewUser {
                 username: username.clone(),
