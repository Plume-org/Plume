use activitypub::{
    activity::Delete,
    actor::Person,
    collection::OrderedCollection,
    object::{Image, Tombstone},
    Activity, CustomObject, Endpoint,
};
use bcrypt;
use chrono::{NaiveDateTime, Utc};
use diesel::{self, BelongingToDsl, ExpressionMethods, QueryDsl, RunQueryDsl};
use openssl::{
    hash::MessageDigest,
    pkey::{PKey, Private},
    rsa::Rsa,
    sign,
};
use plume_common::activity_pub::{
    ap_accept_header,
    inbox::{AsActor, AsObject, FromId},
    sign::{gen_keypair, Signer},
    ActivityStream, ApSignature, Id, IntoId, PublicKey, PUBLIC_VISIBILITY,
};
use plume_common::utils;
use reqwest::{
    header::{HeaderValue, ACCEPT},
    ClientBuilder,
};
use rocket::{
    outcome::IntoOutcome,
    request::{self, FromRequest, Request},
};
use serde_json;
use std::{
    cmp::PartialEq,
    hash::{Hash, Hasher},
};
use url::Url;
use webfinger::*;

use blogs::Blog;
use db_conn::DbConn;
use follows::Follow;
use instance::*;
use medias::Media;
use post_authors::PostAuthor;
use posts::Post;
use safe_string::SafeString;
use schema::users;
use search::Searcher;
use {ap_url, Connection, Error, PlumeRocket, Result};

pub type CustomPerson = CustomObject<ApSignature, Person>;

pub enum Role {
    Admin = 0,
    Moderator = 1,
    Normal = 2,
}

#[derive(Queryable, Identifiable, Clone, Debug, AsChangeset)]
pub struct User {
    pub id: i32,
    pub username: String,
    pub display_name: String,
    pub outbox_url: String,
    pub inbox_url: String,
    pub summary: String,
    pub email: Option<String>,
    pub hashed_password: Option<String>,
    pub instance_id: i32,
    pub creation_date: NaiveDateTime,
    pub ap_url: String,
    pub private_key: Option<String>,
    pub public_key: String,
    pub shared_inbox_url: Option<String>,
    pub followers_endpoint: String,
    pub avatar_id: Option<i32>,
    pub last_fetched_date: NaiveDateTime,
    pub fqn: String,
    pub summary_html: SafeString,
<<<<<<< HEAD
    /// 0 = admin
    /// 1 = moderator
    /// anything else = normal user
    pub role: i32,
=======
    pub preferred_theme: Option<String>,
    pub hide_custom_css: bool,
>>>>>>> d46af6fe
}

#[derive(Default, Insertable)]
#[table_name = "users"]
pub struct NewUser {
    pub username: String,
    pub display_name: String,
    pub outbox_url: String,
    pub inbox_url: String,
    pub summary: String,
    pub email: Option<String>,
    pub hashed_password: Option<String>,
    pub instance_id: i32,
    pub ap_url: String,
    pub private_key: Option<String>,
    pub public_key: String,
    pub shared_inbox_url: Option<String>,
    pub followers_endpoint: String,
    pub avatar_id: Option<i32>,
    pub summary_html: SafeString,
<<<<<<< HEAD
    pub role: i32,
=======
    pub fqn: String,
>>>>>>> d46af6fe
}

pub const AUTH_COOKIE: &str = "user_id";
const USER_PREFIX: &str = "@";

impl User {
    insert!(users, NewUser);
    get!(users);
    find_by!(users, find_by_email, email as &str);
    find_by!(users, find_by_name, username as &str, instance_id as i32);
    find_by!(users, find_by_ap_url, ap_url as &str);

    pub fn is_moderator(&self) -> bool {
        self.role == Role::Admin as i32 || self.role == Role::Moderator as i32
    }

    pub fn is_admin(&self) -> bool {
        self.role == Role::Admin as i32
    }

    pub fn one_by_instance(conn: &Connection) -> Result<Vec<User>> {
        users::table
            .filter(users::instance_id.eq_any(users::table.select(users::instance_id).distinct()))
            .load::<User>(conn)
            .map_err(Error::from)
    }

    pub fn delete(&self, conn: &Connection, searcher: &Searcher) -> Result<()> {
        use schema::post_authors;

        for blog in Blog::find_for_author(conn, self)?
            .iter()
            .filter(|b| b.count_authors(conn).map(|c| c <= 1).unwrap_or(false))
        {
            blog.delete(conn, searcher)?;
        }
        // delete the posts if they is the only author
        let all_their_posts_ids: Vec<i32> = post_authors::table
            .filter(post_authors::author_id.eq(self.id))
            .select(post_authors::post_id)
            .load(conn)?;
        for post_id in all_their_posts_ids {
            // disabling this lint, because otherwise we'd have to turn it on
            // the head, and make it even harder to follow!
            #[allow(clippy::op_ref)]
            let has_other_authors = post_authors::table
                .filter(post_authors::post_id.eq(post_id))
                .filter(post_authors::author_id.ne(self.id))
                .count()
                .load(conn)?
                .first()
                .unwrap_or(&0)
                > &0;
            if !has_other_authors {
                Post::get(conn, post_id)?.delete(conn, searcher)?;
            }
        }

        diesel::delete(self)
            .execute(conn)
            .map(|_| ())
            .map_err(Error::from)
    }

    pub fn get_instance(&self, conn: &Connection) -> Result<Instance> {
        Instance::get(conn, self.instance_id)
    }

    pub fn set_role(&self, conn: &Connection, new_role: Role) -> Result<()> {
        diesel::update(self)
            .set(users::role.eq(new_role as i32))
            .execute(conn)
            .map(|_| ())
            .map_err(Error::from)
    }

    pub fn count_local(conn: &Connection) -> Result<i64> {
        users::table
            .filter(users::instance_id.eq(Instance::get_local()?.id))
            .count()
            .get_result(conn)
            .map_err(Error::from)
    }

    pub fn find_by_fqn(c: &PlumeRocket, fqn: &str) -> Result<User> {
        let from_db = users::table
            .filter(users::fqn.eq(fqn))
            .limit(1)
            .load::<User>(&*c.conn)?
            .into_iter()
            .next();
        if let Some(from_db) = from_db {
            Ok(from_db)
        } else {
            User::fetch_from_webfinger(c, fqn)
        }
    }

    fn fetch_from_webfinger(c: &PlumeRocket, acct: &str) -> Result<User> {
        let link = resolve(acct.to_owned(), true)?
            .links
            .into_iter()
            .find(|l| l.mime_type == Some(String::from("application/activity+json")))
            .ok_or(Error::Webfinger)?;
        User::from_id(c, link.href.as_ref()?, None).map_err(|(_, e)| e)
    }

    pub fn fetch_remote_interact_uri(acct: &str) -> Result<String> {
        resolve(acct.to_owned(), true)?
            .links
            .into_iter()
            .find(|l| l.rel == "http://ostatus.org/schema/1.0/subscribe")
            .and_then(|l| l.template)
            .ok_or(Error::Webfinger)
    }

    fn fetch(url: &str) -> Result<CustomPerson> {
        let mut res = ClientBuilder::new()
            .connect_timeout(Some(std::time::Duration::from_secs(5)))
            .build()?
            .get(url)
            .header(
                ACCEPT,
                HeaderValue::from_str(
                    &ap_accept_header()
                        .into_iter()
                        .collect::<Vec<_>>()
                        .join(", "),
                )?,
            )
            .send()?;
        let text = &res.text()?;
        // without this workaround, publicKey is not correctly deserialized
        let ap_sign = serde_json::from_str::<ApSignature>(text)?;
        let mut json = serde_json::from_str::<CustomPerson>(text)?;
        json.custom_props = ap_sign;
        Ok(json)
    }

    pub fn fetch_from_url(c: &PlumeRocket, url: &str) -> Result<User> {
        User::fetch(url).and_then(|json| User::from_activity(c, json))
    }

    pub fn refetch(&self, conn: &Connection) -> Result<()> {
        User::fetch(&self.ap_url.clone()).and_then(|json| {
            let avatar = Media::save_remote(
                conn,
                json.object
                    .object_props
                    .icon_image()?
                    .object_props
                    .url_string()?,
                &self,
            )
            .ok();

            diesel::update(self)
                .set((
                    users::username.eq(json.object.ap_actor_props.preferred_username_string()?),
                    users::display_name.eq(json.object.object_props.name_string()?),
                    users::outbox_url.eq(json.object.ap_actor_props.outbox_string()?),
                    users::inbox_url.eq(json.object.ap_actor_props.inbox_string()?),
                    users::summary.eq(SafeString::new(
                        &json
                            .object
                            .object_props
                            .summary_string()
                            .unwrap_or_default(),
                    )),
                    users::followers_endpoint.eq(json.object.ap_actor_props.followers_string()?),
                    users::avatar_id.eq(avatar.map(|a| a.id)),
                    users::last_fetched_date.eq(Utc::now().naive_utc()),
                    users::public_key.eq(json
                        .custom_props
                        .public_key_publickey()?
                        .public_key_pem_string()?),
                ))
                .execute(conn)
                .map(|_| ())
                .map_err(Error::from)
        })
    }

    pub fn hash_pass(pass: &str) -> Result<String> {
        bcrypt::hash(pass, 10).map_err(Error::from)
    }

    pub fn auth(&self, pass: &str) -> bool {
        self.hashed_password
            .clone()
            .map(|hashed| bcrypt::verify(pass, hashed.as_ref()).unwrap_or(false))
            .unwrap_or(false)
    }

    pub fn reset_password(&self, conn: &Connection, pass: &str) -> Result<()> {
        diesel::update(self)
            .set(users::hashed_password.eq(User::hash_pass(pass)?))
            .execute(conn)?;
        Ok(())
    }

    pub fn get_local_page(conn: &Connection, (min, max): (i32, i32)) -> Result<Vec<User>> {
        users::table
            .filter(users::instance_id.eq(Instance::get_local()?.id))
            .order(users::username.asc())
            .offset(min.into())
            .limit((max - min).into())
            .load::<User>(conn)
            .map_err(Error::from)
    }

    pub fn outbox(&self, conn: &Connection) -> Result<ActivityStream<OrderedCollection>> {
        let acts = self.get_activities(conn)?;
        let n_acts = acts.len();
        let mut coll = OrderedCollection::default();
        coll.collection_props.items = serde_json::to_value(acts)?;
        coll.collection_props.set_total_items_u64(n_acts as u64)?;
        Ok(ActivityStream::new(coll))
    }

    pub fn fetch_outbox<T: Activity>(&self) -> Result<Vec<T>> {
        let mut res = ClientBuilder::new()
            .connect_timeout(Some(std::time::Duration::from_secs(5)))
            .build()?
            .get(&self.outbox_url[..])
            .header(
                ACCEPT,
                HeaderValue::from_str(
                    &ap_accept_header()
                        .into_iter()
                        .collect::<Vec<_>>()
                        .join(", "),
                )?,
            )
            .send()?;
        let text = &res.text()?;
        let json: serde_json::Value = serde_json::from_str(text)?;
        Ok(json["items"]
            .as_array()
            .unwrap_or(&vec![])
            .iter()
            .filter_map(|j| serde_json::from_value(j.clone()).ok())
            .collect::<Vec<T>>())
    }

    pub fn fetch_followers_ids(&self) -> Result<Vec<String>> {
        let mut res = ClientBuilder::new()
            .connect_timeout(Some(std::time::Duration::from_secs(5)))
            .build()?
            .get(&self.followers_endpoint[..])
            .header(
                ACCEPT,
                HeaderValue::from_str(
                    &ap_accept_header()
                        .into_iter()
                        .collect::<Vec<_>>()
                        .join(", "),
                )?,
            )
            .send()?;
        let text = &res.text()?;
        let json: serde_json::Value = serde_json::from_str(text)?;
        Ok(json["items"]
            .as_array()
            .unwrap_or(&vec![])
            .iter()
            .filter_map(|j| serde_json::from_value(j.clone()).ok())
            .collect::<Vec<String>>())
    }

    fn get_activities(&self, conn: &Connection) -> Result<Vec<serde_json::Value>> {
        use schema::post_authors;
        use schema::posts;
        let posts_by_self = PostAuthor::belonging_to(self).select(post_authors::post_id);
        let posts = posts::table
            .filter(posts::published.eq(true))
            .filter(posts::id.eq_any(posts_by_self))
            .load::<Post>(conn)?;
        Ok(posts
            .into_iter()
            .filter_map(|p| {
                p.create_activity(conn)
                    .ok()
                    .and_then(|a| serde_json::to_value(a).ok())
            })
            .collect::<Vec<serde_json::Value>>())
    }

    pub fn get_followers(&self, conn: &Connection) -> Result<Vec<User>> {
        use schema::follows;
        let follows = Follow::belonging_to(self).select(follows::follower_id);
        users::table
            .filter(users::id.eq_any(follows))
            .load::<User>(conn)
            .map_err(Error::from)
    }

    pub fn count_followers(&self, conn: &Connection) -> Result<i64> {
        use schema::follows;
        let follows = Follow::belonging_to(self).select(follows::follower_id);
        users::table
            .filter(users::id.eq_any(follows))
            .count()
            .get_result(conn)
            .map_err(Error::from)
    }

    pub fn get_followers_page(
        &self,
        conn: &Connection,
        (min, max): (i32, i32),
    ) -> Result<Vec<User>> {
        use schema::follows;
        let follows = Follow::belonging_to(self).select(follows::follower_id);
        users::table
            .filter(users::id.eq_any(follows))
            .offset(min.into())
            .limit((max - min).into())
            .load::<User>(conn)
            .map_err(Error::from)
    }

    pub fn get_followed(&self, conn: &Connection) -> Result<Vec<User>> {
        use schema::follows::dsl::*;
        let f = follows.filter(follower_id.eq(self.id)).select(following_id);
        users::table
            .filter(users::id.eq_any(f))
            .load::<User>(conn)
            .map_err(Error::from)
    }

    pub fn count_followed(&self, conn: &Connection) -> Result<i64> {
        use schema::follows;
        follows::table
            .filter(follows::follower_id.eq(self.id))
            .count()
            .get_result(conn)
            .map_err(Error::from)
    }

    pub fn get_followed_page(
        &self,
        conn: &Connection,
        (min, max): (i32, i32),
    ) -> Result<Vec<User>> {
        use schema::follows;
        let follows = follows::table
            .filter(follows::follower_id.eq(self.id))
            .select(follows::following_id)
            .limit((max - min).into());
        users::table
            .filter(users::id.eq_any(follows))
            .offset(min.into())
            .load::<User>(conn)
            .map_err(Error::from)
    }

    pub fn is_followed_by(&self, conn: &Connection, other_id: i32) -> Result<bool> {
        use schema::follows;
        follows::table
            .filter(follows::follower_id.eq(other_id))
            .filter(follows::following_id.eq(self.id))
            .count()
            .get_result::<i64>(conn)
            .map_err(Error::from)
            .map(|r| r > 0)
    }

    pub fn is_following(&self, conn: &Connection, other_id: i32) -> Result<bool> {
        use schema::follows;
        follows::table
            .filter(follows::follower_id.eq(self.id))
            .filter(follows::following_id.eq(other_id))
            .count()
            .get_result::<i64>(conn)
            .map_err(Error::from)
            .map(|r| r > 0)
    }

    pub fn has_liked(&self, conn: &Connection, post: &Post) -> Result<bool> {
        use schema::likes;
        likes::table
            .filter(likes::post_id.eq(post.id))
            .filter(likes::user_id.eq(self.id))
            .count()
            .get_result::<i64>(conn)
            .map_err(Error::from)
            .map(|r| r > 0)
    }

    pub fn has_reshared(&self, conn: &Connection, post: &Post) -> Result<bool> {
        use schema::reshares;
        reshares::table
            .filter(reshares::post_id.eq(post.id))
            .filter(reshares::user_id.eq(self.id))
            .count()
            .get_result::<i64>(conn)
            .map_err(Error::from)
            .map(|r| r > 0)
    }

    pub fn is_author_in(&self, conn: &Connection, blog: &Blog) -> Result<bool> {
        use schema::blog_authors;
        blog_authors::table
            .filter(blog_authors::author_id.eq(self.id))
            .filter(blog_authors::blog_id.eq(blog.id))
            .count()
            .get_result::<i64>(conn)
            .map_err(Error::from)
            .map(|r| r > 0)
    }

    pub fn get_keypair(&self) -> Result<PKey<Private>> {
        PKey::from_rsa(Rsa::private_key_from_pem(
            self.private_key.clone()?.as_ref(),
        )?)
        .map_err(Error::from)
    }

    pub fn rotate_keypair(&self, conn: &Connection) -> Result<PKey<Private>> {
        if self.private_key.is_none() {
            return Err(Error::InvalidValue);
        }
        if (Utc::now().naive_utc() - self.last_fetched_date).num_minutes() < 10 {
            //rotated recently
            self.get_keypair()
        } else {
            let (public_key, private_key) = gen_keypair();
            let public_key =
                String::from_utf8(public_key).expect("NewUser::new_local: public key error");
            let private_key =
                String::from_utf8(private_key).expect("NewUser::new_local: private key error");
            let res = PKey::from_rsa(Rsa::private_key_from_pem(private_key.as_ref())?)?;
            diesel::update(self)
                .set((
                    users::public_key.eq(public_key),
                    users::private_key.eq(Some(private_key)),
                    users::last_fetched_date.eq(Utc::now().naive_utc()),
                ))
                .execute(conn)
                .map_err(Error::from)
                .map(|_| res)
        }
    }

    pub fn to_activity(&self, conn: &Connection) -> Result<CustomPerson> {
        let mut actor = Person::default();
        actor.object_props.set_id_string(self.ap_url.clone())?;
        actor
            .object_props
            .set_name_string(self.display_name.clone())?;
        actor
            .object_props
            .set_summary_string(self.summary_html.get().clone())?;
        actor.object_props.set_url_string(self.ap_url.clone())?;
        actor
            .ap_actor_props
            .set_inbox_string(self.inbox_url.clone())?;
        actor
            .ap_actor_props
            .set_outbox_string(self.outbox_url.clone())?;
        actor
            .ap_actor_props
            .set_preferred_username_string(self.username.clone())?;
        actor
            .ap_actor_props
            .set_followers_string(self.followers_endpoint.clone())?;

        if let Some(shared_inbox_url) = self.shared_inbox_url.clone() {
            let mut endpoints = Endpoint::default();
            endpoints.set_shared_inbox_string(shared_inbox_url)?;
            actor.ap_actor_props.set_endpoints_endpoint(endpoints)?;
        }

        let mut public_key = PublicKey::default();
        public_key.set_id_string(format!("{}#main-key", self.ap_url))?;
        public_key.set_owner_string(self.ap_url.clone())?;
        public_key.set_public_key_pem_string(self.public_key.clone())?;
        let mut ap_signature = ApSignature::default();
        ap_signature.set_public_key_publickey(public_key)?;

        let mut avatar = Image::default();
        avatar.object_props.set_url_string(
            self.avatar_id
                .and_then(|id| Media::get(conn, id).and_then(|m| m.url()).ok())
                .unwrap_or_default(),
        )?;
        actor.object_props.set_icon_object(avatar)?;

        Ok(CustomPerson::new(actor, ap_signature))
    }

    pub fn delete_activity(&self, conn: &Connection) -> Result<Delete> {
        let mut del = Delete::default();

        let mut tombstone = Tombstone::default();
        tombstone.object_props.set_id_string(self.ap_url.clone())?;

        del.delete_props
            .set_actor_link(Id::new(self.ap_url.clone()))?;
        del.delete_props.set_object_object(tombstone)?;
        del.object_props
            .set_id_string(format!("{}#delete", self.ap_url))?;
        del.object_props
            .set_to_link_vec(vec![Id::new(PUBLIC_VISIBILITY)])?;
        del.object_props.set_cc_link_vec(
            self.get_followers(conn)?
                .into_iter()
                .map(|f| Id::new(f.ap_url))
                .collect(),
        )?;

        Ok(del)
    }

    pub fn avatar_url(&self, conn: &Connection) -> String {
        self.avatar_id
            .and_then(|id| Media::get(conn, id).and_then(|m| m.url()).ok())
            .unwrap_or_else(|| "/static/images/default-avatar.png".to_string())
    }

    pub fn webfinger(&self, conn: &Connection) -> Result<Webfinger> {
        Ok(Webfinger {
            subject: format!(
                "acct:{}@{}",
                self.username,
                self.get_instance(conn)?.public_domain
            ),
            aliases: vec![self.ap_url.clone()],
            links: vec![
                Link {
                    rel: String::from("http://webfinger.net/rel/profile-page"),
                    mime_type: Some(String::from("text/html")),
                    href: Some(self.ap_url.clone()),
                    template: None,
                },
                Link {
                    rel: String::from("http://schemas.google.com/g/2010#updates-from"),
                    mime_type: Some(String::from("application/atom+xml")),
                    href: Some(self.get_instance(conn)?.compute_box(
                        USER_PREFIX,
                        &self.username,
                        "feed.atom",
                    )),
                    template: None,
                },
                Link {
                    rel: String::from("self"),
                    mime_type: Some(String::from("application/activity+json")),
                    href: Some(self.ap_url.clone()),
                    template: None,
                },
                Link {
                    rel: String::from("http://ostatus.org/schema/1.0/subscribe"),
                    mime_type: None,
                    href: None,
                    template: Some(format!(
                        "https://{}/remote_interact?{{uri}}",
                        self.get_instance(conn)?.public_domain
                    )),
                },
            ],
        })
    }

    pub fn set_avatar(&self, conn: &Connection, id: i32) -> Result<()> {
        diesel::update(self)
            .set(users::avatar_id.eq(id))
            .execute(conn)
            .map(|_| ())
            .map_err(Error::from)
    }

    pub fn needs_update(&self) -> bool {
        (Utc::now().naive_utc() - self.last_fetched_date).num_days() > 1
    }

    pub fn name(&self) -> String {
        if !self.display_name.is_empty() {
            self.display_name.clone()
        } else {
            self.fqn.clone()
        }
    }
}

impl<'a, 'r> FromRequest<'a, 'r> for User {
    type Error = ();

    fn from_request(request: &'a Request<'r>) -> request::Outcome<User, ()> {
        let conn = request.guard::<DbConn>()?;
        request
            .cookies()
            .get_private(AUTH_COOKIE)
            .and_then(|cookie| cookie.value().parse().ok())
            .and_then(|id| User::get(&*conn, id).ok())
            .or_forward(())
    }
}

impl IntoId for User {
    fn into_id(self) -> Id {
        Id::new(self.ap_url.clone())
    }
}

impl Eq for User {}

impl FromId<PlumeRocket> for User {
    type Error = Error;
    type Object = CustomPerson;

    fn from_db(c: &PlumeRocket, id: &str) -> Result<Self> {
        Self::find_by_ap_url(&c.conn, id)
    }

    fn from_activity(c: &PlumeRocket, acct: CustomPerson) -> Result<Self> {
        let url = Url::parse(&acct.object.object_props.id_string()?)?;
        let inst = url.host_str()?;
        let instance = Instance::find_by_domain(&c.conn, inst).or_else(|_| {
            Instance::insert(
                &c.conn,
                NewInstance {
                    name: inst.to_owned(),
                    public_domain: inst.to_owned(),
                    local: false,
                    // We don't really care about all the following for remote instances
                    long_description: SafeString::new(""),
                    short_description: SafeString::new(""),
                    default_license: String::new(),
                    open_registrations: true,
                    short_description_html: String::new(),
                    long_description_html: String::new(),
                },
            )
        })?;

        let username = acct.object.ap_actor_props.preferred_username_string()?;

        if username.contains(&['<', '>', '&', '@', '\'', '"', ' ', '\t'][..]) {
            return Err(Error::InvalidValue);
        }

        let fqn = if instance.local {
            username.clone()
        } else {
            format!("{}@{}", username, instance.public_domain)
        };

        let user = User::insert(
            &c.conn,
            NewUser {
                display_name: acct
                    .object
                    .object_props
                    .name_string()
                    .unwrap_or_else(|_| username.clone()),
                username,
                outbox_url: acct.object.ap_actor_props.outbox_string()?,
                inbox_url: acct.object.ap_actor_props.inbox_string()?,
                role: 2,
                summary: acct
                    .object
                    .object_props
                    .summary_string()
                    .unwrap_or_default(),
                summary_html: SafeString::new(
                    &acct
                        .object
                        .object_props
                        .summary_string()
                        .unwrap_or_default(),
                ),
                email: None,
                hashed_password: None,
                instance_id: instance.id,
                ap_url: acct.object.object_props.id_string()?,
                public_key: acct
                    .custom_props
                    .public_key_publickey()?
                    .public_key_pem_string()?,
                private_key: None,
                shared_inbox_url: acct
                    .object
                    .ap_actor_props
                    .endpoints_endpoint()
                    .and_then(|e| e.shared_inbox_string())
                    .ok(),
                followers_endpoint: acct.object.ap_actor_props.followers_string()?,
                fqn,
                avatar_id: None,
            },
        )?;

        if let Ok(icon) = acct.object.object_props.icon_image() {
            if let Ok(url) = icon.object_props.url_string() {
                let avatar = Media::save_remote(&c.conn, url, &user);

                if let Ok(avatar) = avatar {
                    user.set_avatar(&c.conn, avatar.id)?;
                }
            }
        }

        Ok(user)
    }
}

impl AsActor<&PlumeRocket> for User {
    fn get_inbox_url(&self) -> String {
        self.inbox_url.clone()
    }

    fn get_shared_inbox_url(&self) -> Option<String> {
        self.shared_inbox_url.clone()
    }

    fn is_local(&self) -> bool {
        Instance::get_local()
            .map(|i| self.instance_id == i.id)
            .unwrap_or(false)
    }
}

impl AsObject<User, Delete, &PlumeRocket> for User {
    type Error = Error;
    type Output = ();

    fn activity(self, c: &PlumeRocket, actor: User, _id: &str) -> Result<()> {
        if self.id == actor.id {
            self.delete(&c.conn, &c.searcher).map(|_| ())
        } else {
            Err(Error::Unauthorized)
        }
    }
}

impl Signer for User {
    type Error = Error;

    fn get_key_id(&self) -> String {
        format!("{}#main-key", self.ap_url)
    }

    fn sign(&self, to_sign: &str) -> Result<Vec<u8>> {
        let key = self.get_keypair()?;
        let mut signer = sign::Signer::new(MessageDigest::sha256(), &key)?;
        signer.update(to_sign.as_bytes())?;
        signer.sign_to_vec().map_err(Error::from)
    }

    fn verify(&self, data: &str, signature: &[u8]) -> Result<bool> {
        let key = PKey::from_rsa(Rsa::public_key_from_pem(self.public_key.as_ref())?)?;
        let mut verifier = sign::Verifier::new(MessageDigest::sha256(), &key)?;
        verifier.update(data.as_bytes())?;
        verifier.verify(&signature).map_err(Error::from)
    }
}

impl PartialEq for User {
    fn eq(&self, other: &Self) -> bool {
        self.id == other.id
    }
}

impl Hash for User {
    fn hash<H: Hasher>(&self, state: &mut H) {
        self.id.hash(state);
    }
}

impl NewUser {
    /// Creates a new local user
    pub fn new_local(
        conn: &Connection,
        username: String,
        display_name: String,
        role: Role,
        summary: &str,
        email: String,
        password: String,
    ) -> Result<User> {
        let (pub_key, priv_key) = gen_keypair();
        let instance = Instance::get_local()?;

        User::insert(
            conn,
            NewUser {
                username: username.clone(),
                display_name,
                role: role as i32,
                summary: summary.to_owned(),
                summary_html: SafeString::new(&utils::md_to_html(&summary, None, false, None).0),
                email: Some(email),
                hashed_password: Some(password),
                instance_id: instance.id,
                public_key: String::from_utf8(pub_key).or(Err(Error::Signature))?,
                private_key: Some(String::from_utf8(priv_key).or(Err(Error::Signature))?),
                outbox_url: instance.compute_box(USER_PREFIX, &username, "outbox"),
                inbox_url: instance.compute_box(USER_PREFIX, &username, "inbox"),
                ap_url: instance.compute_box(USER_PREFIX, &username, ""),
                shared_inbox_url: Some(ap_url(&format!("{}/inbox", &instance.public_domain))),
                followers_endpoint: instance.compute_box(USER_PREFIX, &username, "followers"),
                fqn: username,
                avatar_id: None,
            },
        )
    }
}

#[cfg(test)]
pub(crate) mod tests {
    use super::*;
    use diesel::Connection;
    use instance::{tests as instance_tests, Instance};
    use search::tests::get_searcher;
    use tests::{db, rockets};
    use Connection as Conn;

    pub(crate) fn fill_database(conn: &Conn) -> Vec<User> {
        instance_tests::fill_database(conn);
        let admin = NewUser::new_local(
            conn,
            "admin".to_owned(),
            "The admin".to_owned(),
            Role::Admin,
            "Hello there, I'm the admin",
            "admin@example.com".to_owned(),
            "invalid_admin_password".to_owned(),
        )
        .unwrap();
        let user = NewUser::new_local(
            conn,
            "user".to_owned(),
            "Some user".to_owned(),
            Role::Normal,
            "Hello there, I'm no one",
            "user@example.com".to_owned(),
            "invalid_user_password".to_owned(),
        )
        .unwrap();
        let other = NewUser::new_local(
            conn,
            "other".to_owned(),
            "Another user".to_owned(),
            Role::Normal,
            "Hello there, I'm someone else",
            "other@example.com".to_owned(),
            "invalid_other_password".to_owned(),
        )
        .unwrap();
        vec![admin, user, other]
    }

    #[test]
    fn find_by() {
        let r = rockets();
        let conn = &*r.conn;
        conn.test_transaction::<_, (), _>(|| {
            fill_database(conn);
            let test_user = NewUser::new_local(
                conn,
                "test".to_owned(),
                "test user".to_owned(),
                Role::Normal,
                "Hello I'm a test",
                "test@example.com".to_owned(),
                User::hash_pass("test_password").unwrap(),
            )
            .unwrap();

            assert_eq!(
                test_user.id,
                User::find_by_name(conn, "test", Instance::get_local().unwrap().id)
                    .unwrap()
                    .id
            );
            assert_eq!(
                test_user.id,
                User::find_by_fqn(&r, &test_user.fqn).unwrap().id
            );
            assert_eq!(
                test_user.id,
                User::find_by_email(conn, "test@example.com").unwrap().id
            );
            assert_eq!(
                test_user.id,
                User::find_by_ap_url(
                    conn,
                    &format!(
                        "https://{}/@/{}/",
                        Instance::get_local().unwrap().public_domain,
                        "test"
                    )
                )
                .unwrap()
                .id
            );

            Ok(())
        });
    }

    #[test]
    fn delete() {
        let conn = &db();
        conn.test_transaction::<_, (), _>(|| {
            let inserted = fill_database(conn);

            assert!(User::get(conn, inserted[0].id).is_ok());
            inserted[0].delete(conn, &get_searcher()).unwrap();
            assert!(User::get(conn, inserted[0].id).is_err());

            Ok(())
        });
    }

    #[test]
    fn admin() {
        let conn = &db();
        conn.test_transaction::<_, (), _>(|| {
            let inserted = fill_database(conn);
            let local_inst = Instance::get_local().unwrap();
            let mut i = 0;
            while local_inst.has_admin(conn).unwrap() {
                assert!(i < 100); //prevent from looping indefinitelly
                local_inst
                    .main_admin(conn)
                    .unwrap()
                    .set_role(conn, Role::Normal)
                    .unwrap();
                i += 1;
            }
            inserted[0].set_role(conn, Role::Admin).unwrap();
            assert_eq!(inserted[0].id, local_inst.main_admin(conn).unwrap().id);

            Ok(())
        });
    }

    #[test]
    fn auth() {
        let conn = &db();
        conn.test_transaction::<_, (), _>(|| {
            fill_database(conn);
            let test_user = NewUser::new_local(
                conn,
                "test".to_owned(),
                "test user".to_owned(),
                Role::Normal,
                "Hello I'm a test",
                "test@example.com".to_owned(),
                User::hash_pass("test_password").unwrap(),
            )
            .unwrap();

            assert!(test_user.auth("test_password"));
            assert!(!test_user.auth("other_password"));

            Ok(())
        });
    }

    #[test]
    fn get_local_page() {
        let conn = &db();
        conn.test_transaction::<_, (), _>(|| {
            fill_database(conn);

            let page = User::get_local_page(conn, (0, 2)).unwrap();
            assert_eq!(page.len(), 2);
            assert!(page[0].username <= page[1].username);

            let mut last_username = User::get_local_page(conn, (0, 1)).unwrap()[0]
                .username
                .clone();
            for i in 1..User::count_local(conn).unwrap() as i32 {
                let page = User::get_local_page(conn, (i, i + 1)).unwrap();
                assert_eq!(page.len(), 1);
                assert!(last_username <= page[0].username);
                last_username = page[0].username.clone();
            }
            assert_eq!(
                User::get_local_page(conn, (0, User::count_local(conn).unwrap() as i32 + 10))
                    .unwrap()
                    .len() as i64,
                User::count_local(conn).unwrap()
            );

            Ok(())
        });
    }

    #[test]
    fn self_federation() {
        let r = rockets();
        let conn = &*r.conn;
        conn.test_transaction::<_, (), _>(|| {
            let users = fill_database(conn);

            let ap_repr = users[0].to_activity(conn).unwrap();
            users[0].delete(conn, &*r.searcher).unwrap();
            let user = User::from_activity(&r, ap_repr).unwrap();

            assert_eq!(user.username, users[0].username);
            assert_eq!(user.display_name, users[0].display_name);
            assert_eq!(user.outbox_url, users[0].outbox_url);
            assert_eq!(user.inbox_url, users[0].inbox_url);
            assert_eq!(user.instance_id, users[0].instance_id);
            assert_eq!(user.ap_url, users[0].ap_url);
            assert_eq!(user.public_key, users[0].public_key);
            assert_eq!(user.shared_inbox_url, users[0].shared_inbox_url);
            assert_eq!(user.followers_endpoint, users[0].followers_endpoint);
            assert_eq!(user.avatar_url(conn), users[0].avatar_url(conn));
            assert_eq!(user.fqn, users[0].fqn);
            assert_eq!(user.summary_html, users[0].summary_html);

            Ok(())
        });
    }
}<|MERGE_RESOLUTION|>--- conflicted
+++ resolved
@@ -78,15 +78,12 @@
     pub last_fetched_date: NaiveDateTime,
     pub fqn: String,
     pub summary_html: SafeString,
-<<<<<<< HEAD
     /// 0 = admin
     /// 1 = moderator
     /// anything else = normal user
     pub role: i32,
-=======
     pub preferred_theme: Option<String>,
     pub hide_custom_css: bool,
->>>>>>> d46af6fe
 }
 
 #[derive(Default, Insertable)]
@@ -107,11 +104,8 @@
     pub followers_endpoint: String,
     pub avatar_id: Option<i32>,
     pub summary_html: SafeString,
-<<<<<<< HEAD
     pub role: i32,
-=======
     pub fqn: String,
->>>>>>> d46af6fe
 }
 
 pub const AUTH_COOKIE: &str = "user_id";
