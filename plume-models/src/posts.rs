use activitypub::{
    CustomObject,
    activity::{Create, Delete, Update},
    link,
    object::{Article, Image, Tombstone},
};
use canapi::{Error as ApiError, Provider};
use chrono::{NaiveDateTime, TimeZone, Utc};
use diesel::{self, BelongingToDsl, ExpressionMethods, QueryDsl, RunQueryDsl, SaveChangesDsl};
use heck::{CamelCase, KebabCase};
use scheduled_thread_pool::ScheduledThreadPool as Worker;
use serde_json;
use std::collections::HashSet;

use plume_api::posts::PostEndpoint;
use plume_common::{
    activity_pub::{
        inbox::{AsActor, AsObject},
        broadcast, Hashtag, Id, IntoId, Licensed, Source, PUBLIC_VISIBILTY,
    },
    utils::md_to_html,
};
use blogs::Blog;
use instance::Instance;
use medias::Media;
use mentions::Mention;
use post_authors::*;
use safe_string::SafeString;
use search::Searcher;
use schema::posts;
use tags::*;
use users::User;
use {ap_url, Connection, Context, BASE_URL, Error, Result, ApiResult};

pub type LicensedArticle = CustomObject<Licensed, Article>;

#[derive(Queryable, Identifiable, Serialize, Clone, AsChangeset)]
#[changeset_options(treat_none_as_null = "true")]
pub struct Post {
    pub id: i32,
    pub blog_id: i32,
    pub slug: String,
    pub title: String,
    pub content: SafeString,
    pub published: bool,
    pub license: String,
    pub creation_date: NaiveDateTime,
    pub ap_url: String,
    pub subtitle: String,
    pub source: String,
    pub cover_id: Option<i32>,
}

#[derive(Insertable)]
#[table_name = "posts"]
pub struct NewPost {
    pub blog_id: i32,
    pub slug: String,
    pub title: String,
    pub content: SafeString,
    pub published: bool,
    pub license: String,
    pub creation_date: Option<NaiveDateTime>,
    pub ap_url: String,
    pub subtitle: String,
    pub source: String,
    pub cover_id: Option<i32>,
}

impl<'a> Provider<(&'a Connection, &'a Worker, &'a Searcher, Option<i32>)> for Post {
    type Data = PostEndpoint;

    fn get(
        (conn, _worker, _search, user_id): &(&Connection, &Worker, &Searcher, Option<i32>),
        id: i32,
    ) -> ApiResult<PostEndpoint> {
        if let Ok(post) = Post::get(conn, id) {
            if !post.published && !user_id.map(|u| post.is_author(conn, u).unwrap_or(false)).unwrap_or(false) {
                return Err(ApiError::Authorization(
                    "You are not authorized to access this post yet.".to_string(),
                ));
            }
            Ok(PostEndpoint {
                id: Some(post.id),
                title: Some(post.title.clone()),
                subtitle: Some(post.subtitle.clone()),
                content: Some(post.content.get().clone()),
                source: Some(post.source.clone()),
                author: Some(post.get_authors(conn).map_err(|_| ApiError::NotFound("Authors not found".into()))?[0].username.clone()),
                blog_id: Some(post.blog_id),
                published: Some(post.published),
                creation_date: Some(post.creation_date.format("%Y-%m-%d").to_string()),
                license: Some(post.license.clone()),
                tags: Some(Tag::for_post(conn, post.id).map_err(|_| ApiError::NotFound("Tags not found".into()))?.into_iter().map(|t| t.tag).collect()),
                cover_id: post.cover_id,
            })
        } else {
            Err(ApiError::NotFound("Request post was not found".to_string()))
        }
    }

    fn list(
        (conn, _worker, _search, user_id): &(&Connection, &Worker, &Searcher, Option<i32>),
        filter: PostEndpoint,
    ) -> Vec<PostEndpoint> {
        let mut query = posts::table.into_boxed();
        if let Some(title) = filter.title {
            query = query.filter(posts::title.eq(title));
        }
        if let Some(subtitle) = filter.subtitle {
            query = query.filter(posts::subtitle.eq(subtitle));
        }
        if let Some(content) = filter.content {
            query = query.filter(posts::content.eq(content));
        }

        query.get_results::<Post>(*conn).map(|ps| ps.into_iter()
            .filter(|p| p.published || user_id.map(|u| p.is_author(conn, u).unwrap_or(false)).unwrap_or(false))
            .map(|p| PostEndpoint {
                id: Some(p.id),
                title: Some(p.title.clone()),
                subtitle: Some(p.subtitle.clone()),
                content: Some(p.content.get().clone()),
                source: Some(p.source.clone()),
                author: Some(p.get_authors(conn).unwrap_or_default()[0].username.clone()),
                blog_id: Some(p.blog_id),
                published: Some(p.published),
                creation_date: Some(p.creation_date.format("%Y-%m-%d").to_string()),
                license: Some(p.license.clone()),
                tags: Some(Tag::for_post(conn, p.id).unwrap_or(vec![]).into_iter().map(|t| t.tag).collect()),
                cover_id: p.cover_id,
            })
            .collect()
        ).unwrap_or(vec![])
    }

    fn update(
        (_conn, _worker, _search, _user_id): &(&Connection, &Worker, &Searcher, Option<i32>),
        _id: i32,
        _new_data: PostEndpoint,
    ) -> ApiResult<PostEndpoint> {
        unimplemented!()
    }

    fn delete((conn, _worker, search, user_id): &(&Connection, &Worker, &Searcher, Option<i32>), id: i32) {
        let user_id = user_id.expect("Post as Provider::delete: not authenticated");
        if let Ok(post) = Post::get(conn, id) {
            if post.is_author(conn, user_id).unwrap_or(false) {
                post.delete(conn, search).ok().expect("Post as Provider::delete: delete error");
            }
        }
    }

    fn create(
        (conn, worker, search, user_id): &(&Connection, &Worker, &Searcher, Option<i32>),
        query: PostEndpoint,
    ) -> ApiResult<PostEndpoint> {
        if user_id.is_none() {
            return Err(ApiError::Authorization("You are not authorized to create new articles.".to_string()));
        }

        let title = query.title.clone().expect("No title for new post in API");
        let slug = query.title.unwrap().to_kebab_case();

        let date = query.creation_date.clone()
            .and_then(|d| NaiveDateTime::parse_from_str(format!("{} 00:00:00", d).as_ref(), "%Y-%m-%d %H:%M:%S").ok());

        let domain = &Instance::get_local(&conn)
            .map_err(|_| ApiError::NotFound("posts::update: Error getting local instance".into()))?
            .public_domain;
        let (content, mentions, hashtags) = md_to_html(query.source.clone().unwrap_or(String::new()).clone().as_ref(), domain);

        let author = User::get(conn, user_id.expect("<Post as Provider>::create: no user_id error"))
            .map_err(|_| ApiError::NotFound("Author not found".into()))?;
        let blog = match query.blog_id {
            Some(x) => x,
            None => Blog::find_for_author(conn, &author).map_err(|_| ApiError::NotFound("No default blog".into()))?[0].id
        };

        if Post::find_by_slug(conn, &slug, blog).is_ok() {
            // Not an actual authorization problem, but we have nothing better for now…
            // TODO: add another error variant to canapi and add it there
            return Err(ApiError::Authorization("A post with the same slug already exists".to_string()));
        }

        let post = Post::insert(conn, NewPost {
            blog_id: blog,
            slug: slug,
            title: title,
            content: SafeString::new(content.as_ref()),
            published: query.published.unwrap_or(true),
            license: query.license.unwrap_or(Instance::get_local(conn)
                .map(|i| i.default_license)
                .unwrap_or(String::from("CC-BY-SA"))),
            creation_date: date,
            ap_url: String::new(),
            subtitle: query.subtitle.unwrap_or(String::new()),
            source: query.source.expect("Post API::create: no source error"),
            cover_id: query.cover_id,
        }, search).map_err(|_| ApiError::NotFound("Creation error".into()))?;

        PostAuthor::insert(conn, NewPostAuthor {
            author_id: author.id,
            post_id: post.id
        }).map_err(|_| ApiError::NotFound("Error saving authors".into()))?;

        if let Some(tags) = query.tags {
            for tag in tags {
                Tag::insert(conn, NewTag {
                    tag: tag,
                    is_hashtag: false,
                    post_id: post.id
                }).map_err(|_| ApiError::NotFound("Error saving tags".into()))?;
            }
        }
        for hashtag in hashtags {
            Tag::insert(conn, NewTag {
                tag: hashtag.to_camel_case(),
                is_hashtag: true,
                post_id: post.id
            }).map_err(|_| ApiError::NotFound("Error saving hashtags".into()))?;
        }

        if post.published {
            for m in mentions.into_iter() {
                Mention::from_activity(
                    &*conn,
                    &Mention::build_activity(&*conn, &m).map_err(|_| ApiError::NotFound("Couldn't build mentions".into()))?,
                    post.id,
                    true,
                    true
                ).map_err(|_| ApiError::NotFound("Error saving mentions".into()))?;
            }

            let act = post.create_activity(&*conn).map_err(|_| ApiError::NotFound("Couldn't create activity".into()))?;
            let dest = User::one_by_instance(&*conn).map_err(|_| ApiError::NotFound("Couldn't list remote instances".into()))?;
            worker.execute(move || broadcast(&author, act, dest));
        }

        Ok(PostEndpoint {
            id: Some(post.id),
            title: Some(post.title.clone()),
            subtitle: Some(post.subtitle.clone()),
            content: Some(post.content.get().clone()),
            source: Some(post.source.clone()),
            author: Some(post.get_authors(conn).map_err(|_| ApiError::NotFound("No authors".into()))?[0].username.clone()),
            blog_id: Some(post.blog_id),
            published: Some(post.published),
            creation_date: Some(post.creation_date.format("%Y-%m-%d").to_string()),
            license: Some(post.license.clone()),
            tags: Some(Tag::for_post(conn, post.id).map_err(|_| ApiError::NotFound("Tags not found".into()))?.into_iter().map(|t| t.tag).collect()),
            cover_id: post.cover_id,
        })
    }
}

impl Post {
    get!(posts);
    find_by!(posts, find_by_slug, slug as &str, blog_id as i32);
    find_by!(posts, find_by_ap_url, ap_url as &str);

    last!(posts);
    pub fn insert(conn: &Connection, new: NewPost, searcher: &Searcher) -> Result<Self> {
        diesel::insert_into(posts::table)
            .values(new)
            .execute(conn)?;
        let mut post = Self::last(conn)?;
        if post.ap_url.is_empty() {
            post.ap_url = ap_url(&format!(
                "{}/~/{}/{}/",
                *BASE_URL,
                post.get_blog(conn)?.get_fqn(conn),
                post.slug
            ));
            let _: Post = post.save_changes(conn)?;
        }

        searcher.add_document(conn, &post)?;
        Ok(post)
    }
    pub fn update(&self, conn: &Connection, searcher: &Searcher) -> Result<Self> {
        diesel::update(self)
            .set(self)
            .execute(conn)?;
        let post = Self::get(conn, self.id)?;
        searcher.update_document(conn, &post)?;
        Ok(post)
    }

<<<<<<< HEAD
    pub fn delete(&self, conn: &Connection, searcher: &Searcher) -> Result<()> {
        for m in Mention::list_for_post(&conn, self.id)? {
            m.delete(conn)?;
        }
        diesel::delete(self)
            .execute(conn)?;
        searcher.delete_document(self);
        Ok(())
    }

=======
>>>>>>> 2a188abf
    pub fn list_by_tag(conn: &Connection, tag: String, (min, max): (i32, i32)) -> Result<Vec<Post>> {
        use schema::tags;

        let ids = tags::table.filter(tags::tag.eq(tag)).select(tags::post_id);
        posts::table
            .filter(posts::id.eq_any(ids))
            .filter(posts::published.eq(true))
            .order(posts::creation_date.desc())
            .offset(min.into())
            .limit((max - min).into())
            .load(conn)
            .map_err(Error::from)
    }

    pub fn count_for_tag(conn: &Connection, tag: String) -> Result<i64> {
        use schema::tags;
        let ids = tags::table.filter(tags::tag.eq(tag)).select(tags::post_id);
        posts::table
            .filter(posts::id.eq_any(ids))
            .filter(posts::published.eq(true))
            .count()
            .load(conn)?
            .iter()
            .next()
            .map(|x| *x)
            .ok_or(Error::NotFound)
    }

    pub fn count_local(conn: &Connection) -> Result<i64> {
        use schema::post_authors;
        use schema::users;
        let local_authors = users::table
            .filter(users::instance_id.eq(Instance::get_local(conn)?.id))
            .select(users::id);
        let local_posts_id = post_authors::table
            .filter(post_authors::author_id.eq_any(local_authors))
            .select(post_authors::post_id);
        posts::table
            .filter(posts::id.eq_any(local_posts_id))
            .filter(posts::published.eq(true))
            .count()
            .get_result(conn)
            .map_err(Error::from)
    }

    pub fn count(conn: &Connection) -> Result<i64> {
        posts::table
            .filter(posts::published.eq(true))
            .count()
            .get_result(conn)
            .map_err(Error::from)
    }

    pub fn get_recents(conn: &Connection, limit: i64) -> Result<Vec<Post>> {
        posts::table
            .order(posts::creation_date.desc())
            .filter(posts::published.eq(true))
            .limit(limit)
            .load::<Post>(conn)
            .map_err(Error::from)
    }

    pub fn get_recents_for_author(conn: &Connection, author: &User, limit: i64) -> Result<Vec<Post>> {
        use schema::post_authors;

        let posts = PostAuthor::belonging_to(author).select(post_authors::post_id);
        posts::table
            .filter(posts::id.eq_any(posts))
            .filter(posts::published.eq(true))
            .order(posts::creation_date.desc())
            .limit(limit)
            .load::<Post>(conn)
            .map_err(Error::from)
    }

    pub fn get_recents_for_blog(conn: &Connection, blog: &Blog, limit: i64) -> Result<Vec<Post>> {
        posts::table
            .filter(posts::blog_id.eq(blog.id))
            .filter(posts::published.eq(true))
            .order(posts::creation_date.desc())
            .limit(limit)
            .load::<Post>(conn)
            .map_err(Error::from)
    }

    pub fn get_for_blog(conn: &Connection, blog: &Blog) -> Result<Vec<Post>> {
        posts::table
            .filter(posts::blog_id.eq(blog.id))
            .filter(posts::published.eq(true))
            .load::<Post>(conn)
            .map_err(Error::from)
    }

    pub fn count_for_blog(conn: &Connection, blog: &Blog) -> Result<i64> {
        posts::table
            .filter(posts::blog_id.eq(blog.id))
            .filter(posts::published.eq(true))
            .count()
            .get_result(conn)
            .map_err(Error::from)
    }

    pub fn blog_page(conn: &Connection, blog: &Blog, (min, max): (i32, i32)) -> Result<Vec<Post>> {
        posts::table
            .filter(posts::blog_id.eq(blog.id))
            .filter(posts::published.eq(true))
            .order(posts::creation_date.desc())
            .offset(min.into())
            .limit((max - min).into())
            .load::<Post>(conn)
            .map_err(Error::from)
    }

    /// Give a page of all the recent posts known to this instance (= federated timeline)
    pub fn get_recents_page(conn: &Connection, (min, max): (i32, i32)) -> Result<Vec<Post>> {
        posts::table
            .order(posts::creation_date.desc())
            .filter(posts::published.eq(true))
            .offset(min.into())
            .limit((max - min).into())
            .load::<Post>(conn)
            .map_err(Error::from)
    }

    /// Give a page of posts from a specific instance
    pub fn get_instance_page(
        conn: &Connection,
        instance_id: i32,
        (min, max): (i32, i32),
    ) -> Result<Vec<Post>> {
        use schema::blogs;

        let blog_ids = blogs::table
            .filter(blogs::instance_id.eq(instance_id))
            .select(blogs::id);

        posts::table
            .order(posts::creation_date.desc())
            .filter(posts::published.eq(true))
            .filter(posts::blog_id.eq_any(blog_ids))
            .offset(min.into())
            .limit((max - min).into())
            .load::<Post>(conn)
            .map_err(Error::from)
    }

    /// Give a page of customized user feed, based on a list of followed users
    pub fn user_feed_page(
        conn: &Connection,
        followed: Vec<i32>,
        (min, max): (i32, i32),
    ) -> Result<Vec<Post>> {
        use schema::post_authors;
        let post_ids = post_authors::table
            .filter(post_authors::author_id.eq_any(followed))
            .select(post_authors::post_id);

        posts::table
            .order(posts::creation_date.desc())
            .filter(posts::published.eq(true))
            .filter(posts::id.eq_any(post_ids))
            .offset(min.into())
            .limit((max - min).into())
            .load::<Post>(conn)
            .map_err(Error::from)
    }

    pub fn drafts_by_author(conn: &Connection, author: &User) -> Result<Vec<Post>> {
        use schema::post_authors;

        let posts = PostAuthor::belonging_to(author).select(post_authors::post_id);
        posts::table
            .order(posts::creation_date.desc())
            .filter(posts::published.eq(false))
            .filter(posts::id.eq_any(posts))
            .load::<Post>(conn)
            .map_err(Error::from)
    }

    pub fn get_authors(&self, conn: &Connection) -> Result<Vec<User>> {
        use schema::post_authors;
        use schema::users;
        let author_list = PostAuthor::belonging_to(self).select(post_authors::author_id);
        users::table
            .filter(users::id.eq_any(author_list))
            .load::<User>(conn)
            .map_err(Error::from)
    }

    pub fn is_author(&self, conn: &Connection, author_id: i32) -> Result<bool> {
        use schema::post_authors;
        Ok(PostAuthor::belonging_to(self)
            .filter(post_authors::author_id.eq(author_id))
            .count()
            .get_result::<i64>(conn)? > 0)
    }

    pub fn get_blog(&self, conn: &Connection) -> Result<Blog> {
        use schema::blogs;
        blogs::table
            .filter(blogs::id.eq(self.blog_id))
            .limit(1)
            .load::<Blog>(conn)?
            .into_iter()
            .nth(0)
            .ok_or(Error::NotFound)
    }

    pub fn count_likes(&self, conn: &Connection) -> Result<i64> {
        use schema::likes;
        likes::table
            .filter(likes::post_id.eq(self.id))
            .count()
            .get_result(conn)
            .map_err(Error::from)
    }

    pub fn count_reshares(&self, conn: &Connection) -> Result<i64> {
        use schema::reshares;
        reshares::table
            .filter(reshares::post_id.eq(self.id))
            .count()
            .get_result(conn)
            .map_err(Error::from)
    }

    pub fn get_receivers_urls(&self, conn: &Connection) -> Result<Vec<String>> {
        let followers = self
            .get_authors(conn)?
            .into_iter()
            .filter_map(|a| a.get_followers(conn).ok())
            .collect::<Vec<Vec<User>>>();
        Ok(followers.into_iter().fold(vec![], |mut acc, f| {
            for x in f {
                acc.push(x.ap_url);
            }
            acc
        }))
    }

    pub fn to_activity(&self, conn: &Connection) -> Result<LicensedArticle> {
        let cc = self.get_receivers_urls(conn)?;
        let to  = vec![PUBLIC_VISIBILTY.to_string()];

        let mut mentions_json = Mention::list_for_post(conn, self.id)?
            .into_iter()
            .map(|m| json!(m.to_activity(conn).ok()))
            .collect::<Vec<serde_json::Value>>();
        let mut tags_json = Tag::for_post(conn, self.id)?
            .into_iter()
            .map(|t| json!(t.to_activity(conn).ok()))
            .collect::<Vec<serde_json::Value>>();
        mentions_json.append(&mut tags_json);

        let mut article = Article::default();
        article
            .object_props
            .set_name_string(self.title.clone())?;
        article
            .object_props
            .set_id_string(self.ap_url.clone())?;

        let mut authors = self
            .get_authors(conn)?
            .into_iter()
            .map(|x| Id::new(x.ap_url))
            .collect::<Vec<Id>>();
        authors.push(self.get_blog(conn)?.into_id()); // add the blog URL here too
        article
            .object_props
            .set_attributed_to_link_vec::<Id>(authors)?;
        article
            .object_props
            .set_content_string(self.content.get().clone())?;
        article
            .ap_object_props
            .set_source_object(Source {
                content: self.source.clone(),
                media_type: String::from("text/markdown"),
            })?;
        article
            .object_props
            .set_published_utctime(Utc.from_utc_datetime(&self.creation_date))?;
        article
            .object_props
            .set_summary_string(self.subtitle.clone())?;
        article.object_props.tag = Some(json!(mentions_json));

        if let Some(media_id) = self.cover_id {
            let media = Media::get(conn, media_id)?;
            let mut cover = Image::default();
            cover
                .object_props
                .set_url_string(media.url(conn)?)?;
            if media.sensitive {
                cover
                    .object_props
                    .set_summary_string(media.content_warning.unwrap_or_default())?;
            }
            cover
                .object_props
                .set_content_string(media.alt_text)?;
            cover
                .object_props
                .set_attributed_to_link_vec(vec![
                    User::get(conn, media.owner_id)?
                        .into_id(),
                ])?;
            article
                .object_props
                .set_icon_object(cover)?;
        }

        article
            .object_props
            .set_url_string(self.ap_url.clone())?;
        article
            .object_props
            .set_to_link_vec::<Id>(to.into_iter().map(Id::new).collect())?;
        article
            .object_props
            .set_cc_link_vec::<Id>(cc.into_iter().map(Id::new).collect())?;
        let mut license = Licensed::default();
        license.set_license_string(self.license.clone())?;
        Ok(LicensedArticle::new(article, license))
    }

    pub fn create_activity(&self, conn: &Connection) -> Result<Create> {
        let article = self.to_activity(conn)?;
        let mut act = Create::default();
        act.object_props
            .set_id_string(format!("{}activity", self.ap_url))?;
        act.object_props
            .set_to_link_vec::<Id>(
                article.object
                    .object_props
                    .to_link_vec()?,
            )?;
        act.object_props
            .set_cc_link_vec::<Id>(
                article.object
                    .object_props
                    .cc_link_vec()?,
            )?;
        act.create_props
            .set_actor_link(Id::new(self.get_authors(conn)?[0].clone().ap_url))?;
        act.create_props
            .set_object_object(article)?;
        Ok(act)
    }

    pub fn update_activity(&self, conn: &Connection) -> Result<Update> {
        let article = self.to_activity(conn)?;
        let mut act = Update::default();
        act.object_props
            .set_id_string(format!("{}/update-{}", self.ap_url, Utc::now().timestamp()))?;
        act.object_props
            .set_to_link_vec::<Id>(
                article.object
                    .object_props
                    .to_link_vec()?,
            )?;
        act.object_props
            .set_cc_link_vec::<Id>(
                article.object
                    .object_props
                    .cc_link_vec()?,
            )?;
        act.update_props
            .set_actor_link(Id::new(self.get_authors(conn)?[0].clone().ap_url))?;
        act.update_props
            .set_object_object(article)?;
        Ok(act)
    }

    pub fn update_mentions(&self, conn: &Connection, mentions: Vec<link::Mention>) -> Result<()> {
        let mentions = mentions
            .into_iter()
            .map(|m| {
                (
                    m.link_props
                        .href_string()
                        .ok()
                        .and_then(|ap_url| User::find_by_ap_url(conn, &ap_url).ok())
                        .map(|u| u.id),
                    m,
                )
            })
            .filter_map(|(id, m)| {
                if let Some(id) = id {
                    Some((m, id))
                } else {
                    None
                }
            })
            .collect::<Vec<_>>();

        let old_mentions = Mention::list_for_post(&conn, self.id)?;
        let old_user_mentioned = old_mentions
            .iter()
            .map(|m| m.mentioned_id)
            .collect::<HashSet<_>>();
        for (m, id) in &mentions {
            if !old_user_mentioned.contains(&id) {
                Mention::from_activity(&*conn, &m, self.id, true, true)?;
            }
        }

        let new_mentions = mentions
            .into_iter()
            .map(|(_m, id)| id)
            .collect::<HashSet<_>>();
        for m in old_mentions
            .iter()
            .filter(|m| !new_mentions.contains(&m.mentioned_id))
        {
            m.delete(&conn)?;
        }
        Ok(())
    }

    pub fn update_tags(&self, conn: &Connection, tags: Vec<Hashtag>) -> Result<()> {
        let tags_name = tags
            .iter()
            .filter_map(|t| t.name_string().ok())
            .collect::<HashSet<_>>();

        let old_tags = Tag::for_post(&*conn, self.id)?;
        let old_tags_name = old_tags
            .iter()
            .filter_map(|tag| {
                if !tag.is_hashtag {
                    Some(tag.tag.clone())
                } else {
                    None
                }
            })
            .collect::<HashSet<_>>();

        for t in tags {
            if !t
                .name_string()
                .map(|n| old_tags_name.contains(&n))
                .unwrap_or(true)
            {
                Tag::from_activity(conn, &t, self.id, false)?;
            }
        }

        for ot in old_tags.iter().filter(|t| !t.is_hashtag) {
            if !tags_name.contains(&ot.tag) {
                ot.delete(conn)?;
            }
        }
        Ok(())
    }

    pub fn update_hashtags(&self, conn: &Connection, tags: Vec<Hashtag>) -> Result<()> {
        let tags_name = tags
            .iter()
            .filter_map(|t| t.name_string().ok())
            .collect::<HashSet<_>>();

        let old_tags = Tag::for_post(&*conn, self.id)?;
        let old_tags_name = old_tags
            .iter()
            .filter_map(|tag| {
                if tag.is_hashtag {
                    Some(tag.tag.clone())
                } else {
                    None
                }
            })
            .collect::<HashSet<_>>();

        for t in tags {
            if !t
                .name_string()
                .map(|n| old_tags_name.contains(&n))
                .unwrap_or(true)
            {
                Tag::from_activity(conn, &t, self.id, true)?;
            }
        }

        for ot in old_tags.into_iter().filter(|t| t.is_hashtag) {
            if !tags_name.contains(&ot.tag) {
                ot.delete(conn)?;
            }
        }
        Ok(())
    }

    pub fn url(&self, conn: &Connection) -> Result<String> {
        let blog = self.get_blog(conn)?;
        Ok(format!("/~/{}/{}", blog.get_fqn(conn), self.slug))
    }

    pub fn cover_url(&self, conn: &Connection) -> Option<String> {
        self.cover_id.and_then(|i| Media::get(conn, i).ok()).and_then(|c| c.url(conn).ok())
    }

    pub fn from_activity(conn: &Connection, searcher: &Searcher, article: LicensedArticle) -> Result<Self> {
        let license = article.custom_props.license_string().unwrap_or_default();
        let article = article.object;
        if let Ok(post) = Post::find_by_ap_url(
            conn,
            &article.object_props.id_string().unwrap_or_default(),
        ) {
            Ok(post)
        } else {
            let (blog, authors) = article
                .object_props
                .attributed_to_link_vec::<Id>()?
                .into_iter()
                .fold((None, vec![]), |(blog, mut authors), link| {
                    let url: String = link.into();
                    match User::get_or_fetch(&Context::build(conn, searcher), &url) {
                        Ok(u) => {
                            authors.push(u);
                            (blog, authors)
                        },
                        Err(_) => {
                            (blog.or_else(|| Blog::get_or_fetch(&Context::build(conn, searcher), &url).ok()), authors)
                        },
                    }
                });

            let cover = article
                .object_props
                .icon_object::<Image>()
                .ok()
                .and_then(|img| Media::from_activity(&Context::build(conn, searcher), &img).ok().map(|m| m.id));

            let title = article
                .object_props
                .name_string()?;
            let post = Post::insert(
                conn,
                NewPost {
                    blog_id: blog?.id,
                    slug: title.to_kebab_case(),
                    title,
                    content: SafeString::new(
                        &article
                            .object_props
                            .content_string()?,
                    ),
                    published: true,
                    license: license,
                    // FIXME: This is wrong: with this logic, we may use the display URL as the AP ID. We need two different fields
                    ap_url: article.object_props.url_string().or_else(|_|
                        article
                            .object_props
                            .id_string()
                    )?,
                    creation_date: Some(
                        article
                            .object_props
                            .published_utctime()?
                            .naive_utc(),
                    ),
                    subtitle: article
                        .object_props
                        .summary_string()?,
                    source: article
                        .ap_object_props
                        .source_object::<Source>()?
                        .content,
                    cover_id: cover,
                },
                searcher,
            )?;

            for author in authors {
                PostAuthor::insert(
                    conn,
                    NewPostAuthor {
                        post_id: post.id,
                        author_id: author.id,
                    },
                )?;
            }

            // save mentions and tags
            let mut hashtags = md_to_html(&post.source, "")
                .2
                .into_iter()
                .map(|s| s.to_camel_case())
                .collect::<HashSet<_>>();
            if let Some(serde_json::Value::Array(tags)) = article.object_props.tag.clone() {
                for tag in tags {
                    serde_json::from_value::<link::Mention>(tag.clone())
                        .map(|m| Mention::from_activity(conn, &m, post.id, true, true))
                        .ok();

                    serde_json::from_value::<Hashtag>(tag.clone())
                        .map_err(Error::from)
                        .and_then(|t| {
                            let tag_name = t.name_string()?;
                            Ok(Tag::from_activity(conn, &t, post.id, hashtags.remove(&tag_name)))
                        })
                        .ok();
                }
            }
            Ok(post)
        }
    }

    pub fn build_delete(&self, conn: &Connection) -> Result<Delete> {
        let mut act = Delete::default();
        act.delete_props
            .set_actor_link(self.get_authors(conn)?[0].clone().into_id())?;

        let mut tombstone = Tombstone::default();
        tombstone
            .object_props
            .set_id_string(self.ap_url.clone())?;
        act.delete_props
            .set_object_object(tombstone)?;

        act.object_props
            .set_id_string(format!("{}#delete", self.ap_url))?;
        act.object_props
            .set_to_link_vec(vec![Id::new(PUBLIC_VISIBILTY)])?;
        Ok(act)
    }
}

impl<'a> AsObject<User, Create, LicensedArticle, &Context<'a>> for Post {
    type Error = Error;
    type Output = Post;

    fn activity(c: &Context, _actor: User, article: LicensedArticle, _id: &str) -> Result<Post> {
        Post::from_activity(c.conn, c.searcher, article)
    }
}

impl<'a> AsObject<User, Delete, LicensedArticle, &Context<'a>> for Post {
    type Error = Error;
    type Output = ();

    fn activity(c: &Context, actor: User, article: LicensedArticle, _id: &str) -> Result<()> {
        let post = Post::find_by_ap_url(c.conn, &article.object.object_props.id_string()?)?;
        let can_delete = post.get_authors(c.conn)?.into_iter().any(|a| actor.id == a.id);
        if can_delete {
            for m in Mention::list_for_post(c.conn, post.id)? {
                m.delete(c.conn)?;
            }
            diesel::delete(&post)
                .execute(c.conn)?;
            c.searcher.delete_document(&post);
            Ok(())
        } else {
            Err(Error::Unauthorized)
        }
    }
}

impl<'a> AsObject<User, Update, LicensedArticle, &Context<'a>> for Post {
    type Error = Error;
    type Output = ();

    fn activity(c: &Context, actor: User, updated: LicensedArticle, _id: &str) -> Result<()> {
        let conn = c.conn;
        let searcher = c.searcher;
        let id = updated.object
            .object_props
            .id_string()?;
        let mut post = Post::find_by_ap_url(conn, &id)?;

        if !post.is_author(conn, actor.id)? {
            return Err(Error::Unauthorized);
        }

        if let Ok(title) = updated.object.object_props.name_string() {
            post.slug = title.to_kebab_case();
            post.title = title;
        }

        if let Ok(content) = updated.object.object_props.content_string() {
            post.content = SafeString::new(&content);
        }

        if let Ok(subtitle) = updated.object.object_props.summary_string() {
            post.subtitle = subtitle;
        }

        if let Ok(ap_url) = updated.object.object_props.url_string() {
            post.ap_url = ap_url;
        }

        if let Ok(source) = updated.object.ap_object_props.source_object::<Source>() {
            post.source = source.content;
        }

        if let Ok(license) = updated.custom_props.license_string() {
            post.license = license;
        }

        let mut txt_hashtags = md_to_html(&post.source, "")
            .2
            .into_iter()
            .map(|s| s.to_camel_case())
            .collect::<HashSet<_>>();
        if let Some(serde_json::Value::Array(mention_tags)) = updated.object.object_props.tag.clone() {
            let mut mentions = vec![];
            let mut tags = vec![];
            let mut hashtags = vec![];
            for tag in mention_tags {
                serde_json::from_value::<link::Mention>(tag.clone())
                    .map(|m| mentions.push(m))
                    .ok();

                serde_json::from_value::<Hashtag>(tag.clone())
                    .map_err(Error::from)
                    .and_then(|t| {
                        let tag_name = t
                            .name_string()?;
                        if txt_hashtags.remove(&tag_name) {
                            hashtags.push(t);
                        } else {
                            tags.push(t);
                        }
                        Ok(())
                    })
                    .ok();
            }
            post.update_mentions(conn, mentions)?;
            post.update_tags(conn, tags)?;
            post.update_hashtags(conn, hashtags)?;
        }

        post.update(conn, searcher)?;
        Ok(())
    }
}

impl IntoId for Post {
    fn into_id(self) -> Id {
        Id::new(self.ap_url.clone())
    }
}<|MERGE_RESOLUTION|>--- conflicted
+++ resolved
@@ -278,6 +278,7 @@
         searcher.add_document(conn, &post)?;
         Ok(post)
     }
+
     pub fn update(&self, conn: &Connection, searcher: &Searcher) -> Result<Self> {
         diesel::update(self)
             .set(self)
@@ -287,7 +288,6 @@
         Ok(post)
     }
 
-<<<<<<< HEAD
     pub fn delete(&self, conn: &Connection, searcher: &Searcher) -> Result<()> {
         for m in Mention::list_for_post(&conn, self.id)? {
             m.delete(conn)?;
@@ -298,8 +298,6 @@
         Ok(())
     }
 
-=======
->>>>>>> 2a188abf
     pub fn list_by_tag(conn: &Connection, tag: String, (min, max): (i32, i32)) -> Result<Vec<Post>> {
         use schema::tags;
 
@@ -946,13 +944,7 @@
         let post = Post::find_by_ap_url(c.conn, &article.object.object_props.id_string()?)?;
         let can_delete = post.get_authors(c.conn)?.into_iter().any(|a| actor.id == a.id);
         if can_delete {
-            for m in Mention::list_for_post(c.conn, post.id)? {
-                m.delete(c.conn)?;
-            }
-            diesel::delete(&post)
-                .execute(c.conn)?;
-            c.searcher.delete_document(&post);
-            Ok(())
+            post.delete(c.conn, c.searcher).map(|_| ())
         } else {
             Err(Error::Unauthorized)
         }
