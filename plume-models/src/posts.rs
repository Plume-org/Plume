--- conflicted
+++ resolved
@@ -168,11 +168,7 @@
         let domain = &Instance::get_local(&conn)
             .map_err(|_| ApiError::NotFound("posts::update: Error getting local instance".into()))?
             .public_domain;
-<<<<<<< HEAD
-        let (content, mentions, hashtags) = md_to_html(query.source.clone().unwrap_or(String::new()).clone().as_ref(), domain, false);
-=======
-        let (content, mentions, hashtags) = md_to_html(query.source.clone().unwrap_or_default().clone().as_ref(), domain);
->>>>>>> 732f514d
+        let (content, mentions, hashtags) = md_to_html(query.source.clone().unwrap_or_default().clone().as_ref(), domain, false);
 
         let author = User::get(conn, user_id.expect("<Post as Provider>::create: no user_id error"))
             .map_err(|_| ApiError::NotFound("Author not found".into()))?;
