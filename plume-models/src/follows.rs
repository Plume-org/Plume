--- conflicted
+++ resolved
@@ -1,10 +1,4 @@
-use activitypub::{
-    activity::{Accept, Follow as FollowAct, Undo},
-<<<<<<< HEAD
-=======
-    actor::Person,
->>>>>>> 42dca3da
-};
+use activitypub::activity::{Accept, Follow as FollowAct, Undo};
 use diesel::{self, ExpressionMethods, QueryDsl, RunQueryDsl, SaveChangesDsl};
 
 use notifications::*;
@@ -87,11 +81,7 @@
 
     /// from -> The one sending the follow request
     /// target -> The target of the request, responding with Accept
-<<<<<<< HEAD
     pub fn accept_follow<A: Signer + IntoId + Clone, B: Clone + AsActor<T> + IntoId, T>(
-=======
-    pub fn accept_follow<A: Signer + IntoId + Clone, B: Clone + WithInbox + IntoId>(
->>>>>>> 42dca3da
         conn: &Connection,
         from: &B,
         target: &A,
