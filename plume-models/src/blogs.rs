use activitypub::{actor::Group, collection::OrderedCollection, Actor, CustomObject, Object};
use chrono::NaiveDateTime;
use diesel::{self, ExpressionMethods, QueryDsl, RunQueryDsl, SaveChangesDsl};
use openssl::{
    hash::MessageDigest,
    pkey::{PKey, Private},
    rsa::Rsa,
    sign::{Signer, Verifier},
};
use reqwest::{
    header::{HeaderValue, ACCEPT},
    Client,
};
use serde_json;
use url::Url;
use webfinger::*;

use instance::*;
use plume_common::activity_pub::{
    ap_accept_header,
    inbox::{Deletable, WithInbox},
    sign, ActivityStream, ApSignature, Id, IntoId, PublicKey,
};
use medias::Media;
use posts::Post;
use safe_string::SafeString;
use schema::blogs;
use search::Searcher;
use users::User;
use {Connection, BASE_URL, USE_HTTPS, Error, Result};

pub type CustomGroup = CustomObject<ApSignature, Group>;

#[derive(Queryable, Identifiable, Serialize, Deserialize, Clone, AsChangeset)]
pub struct Blog {
    pub id: i32,
    pub actor_id: String,
    pub title: String,
    pub summary: String,
    pub outbox_url: String,
    pub inbox_url: String,
    pub instance_id: i32,
    pub creation_date: NaiveDateTime,
    pub ap_url: String,
    pub private_key: Option<String>,
    pub public_key: String,
<<<<<<< HEAD
    pub summary_html: SafeString,
    pub icon_id: Option<i32>,
    pub banner_id: Option<i32>,
=======
    pub fqn: String,
>>>>>>> fe6e69d7
}

#[derive(Default, Insertable)]
#[table_name = "blogs"]
pub struct NewBlog {
    pub actor_id: String,
    pub title: String,
    pub summary: String,
    pub outbox_url: String,
    pub inbox_url: String,
    pub instance_id: i32,
    pub ap_url: String,
    pub private_key: Option<String>,
    pub public_key: String,
    pub summary_html: SafeString,
    pub icon_id: Option<i32>,
    pub banner_id: Option<i32>,
}

const BLOG_PREFIX: &str = "~";

impl Blog {
    insert!(blogs, NewBlog, |inserted, conn| {
        let instance = inserted.get_instance(conn)?;
        if inserted.outbox_url.is_empty() {
            inserted.outbox_url = instance.compute_box(
                BLOG_PREFIX,
                &inserted.actor_id,
                "outbox",
            );
        }

        if inserted.inbox_url.is_empty() {
            inserted.inbox_url = instance.compute_box(
                BLOG_PREFIX,
                &inserted.actor_id,
                "inbox",
            );
        }

        if inserted.ap_url.is_empty() {
            inserted.ap_url = instance.compute_box(
                BLOG_PREFIX,
                &inserted.actor_id,
                "",
            );
        }

        if inserted.fqn.is_empty() {
            if instance.local {
                inserted.fqn = inserted.actor_id.clone();
            } else {
                inserted.fqn = format!("{}@{}", inserted.actor_id, instance.public_domain);
            }
        }

        inserted.save_changes(conn).map_err(Error::from)
    });
    get!(blogs);
    find_by!(blogs, find_by_ap_url, ap_url as &str);
    find_by!(blogs, find_by_name, actor_id as &str, instance_id as i32);

    pub fn get_instance(&self, conn: &Connection) -> Result<Instance> {
        Instance::get(conn, self.instance_id)
    }

    pub fn list_authors(&self, conn: &Connection) -> Result<Vec<User>> {
        use schema::blog_authors;
        use schema::users;
        let authors_ids = blog_authors::table
            .filter(blog_authors::blog_id.eq(self.id))
            .select(blog_authors::author_id);
        users::table
            .filter(users::id.eq_any(authors_ids))
            .load::<User>(conn)
            .map_err(Error::from)
    }

    pub fn count_authors(&self, conn: &Connection) -> Result<i64> {
        use schema::blog_authors;
        blog_authors::table
            .filter(blog_authors::blog_id.eq(self.id))
            .count()
            .get_result(conn)
            .map_err(Error::from)
    }

    pub fn find_for_author(conn: &Connection, author: &User) -> Result<Vec<Blog>> {
        use schema::blog_authors;
        let author_ids = blog_authors::table
            .filter(blog_authors::author_id.eq(author.id))
            .select(blog_authors::blog_id);
        blogs::table
            .filter(blogs::id.eq_any(author_ids))
            .load::<Blog>(conn)
            .map_err(Error::from)
    }

    pub fn find_by_fqn(conn: &Connection, fqn: &str) -> Result<Blog> {
        let from_db = blogs::table
            .filter(blogs::fqn.eq(fqn))
            .limit(1)
            .load::<Blog>(conn)?
            .into_iter()
            .next();
        if let Some(from_db) = from_db {
            Ok(from_db)
        } else {
            Blog::fetch_from_webfinger(conn, fqn)
        }
    }

    fn fetch_from_webfinger(conn: &Connection, acct: &str) -> Result<Blog> {
        resolve(acct.to_owned(), *USE_HTTPS)?.links
            .into_iter()
            .find(|l| l.mime_type == Some(String::from("application/activity+json")))
            .ok_or(Error::Webfinger)
            .and_then(|l| {
                Blog::fetch_from_url(
                    conn,
                    &l.href?
                )
            })
    }

    fn fetch_from_url(conn: &Connection, url: &str) -> Result<Blog> {
        let mut res = Client::new()
            .get(url)
            .header(
                ACCEPT,
                HeaderValue::from_str(
                    &ap_accept_header()
                        .into_iter()
                        .collect::<Vec<_>>()
                        .join(", "),
                )?,
            )
            .send()?;

        let text = &res.text()?;
        let ap_sign: ApSignature =
            serde_json::from_str(text)?;
        let mut json: CustomGroup =
            serde_json::from_str(text)?;
        json.custom_props = ap_sign; // without this workaround, publicKey is not correctly deserialized
        Blog::from_activity(
            conn,
            &json,
            Url::parse(url)?.host_str()?,
        )
    }

    fn from_activity(conn: &Connection, acct: &CustomGroup, inst: &str) -> Result<Blog> {
        let instance = Instance::find_by_domain(conn, inst).or_else(|_|
            Instance::insert(
                conn,
                NewInstance {
                    public_domain: inst.to_owned(),
                    name: inst.to_owned(),
                    local: false,
                    // We don't really care about all the following for remote instances
                    long_description: SafeString::new(""),
                    short_description: SafeString::new(""),
                    default_license: String::new(),
                    open_registrations: true,
                    short_description_html: String::new(),
                    long_description_html: String::new(),
                },
            )
        )?;
        Blog::insert(
            conn,
            NewBlog {
                actor_id: acct
                    .object
                    .ap_actor_props
                    .preferred_username_string()?,
                title: acct
                    .object
                    .object_props
                    .name_string()?,
                outbox_url: acct
                    .object
                    .ap_actor_props
                    .outbox_string()?,
                inbox_url: acct
                    .object
                    .ap_actor_props
                    .inbox_string()?,
                summary: acct
                    .object
                    .object_props
                    .summary_string()?,
                instance_id: instance.id,
                ap_url: acct
                    .object
                    .object_props
                    .id_string()?,
                public_key: acct
                    .custom_props
                    .public_key_publickey()?
                    .public_key_pem_string()?,
                private_key: None,
                // TODO: federate the two following properties
                banner_id: None,
                icon_id: None,
                summary_html: SafeString::new(""),
            },
        )
    }

    pub fn to_activity(&self, _conn: &Connection) -> Result<CustomGroup> {
        let mut blog = Group::default();
        blog.ap_actor_props
            .set_preferred_username_string(self.actor_id.clone())?;
        blog.object_props
            .set_name_string(self.title.clone())?;
        blog.ap_actor_props
            .set_outbox_string(self.outbox_url.clone())?;
        blog.ap_actor_props
            .set_inbox_string(self.inbox_url.clone())?;
        blog.object_props
            .set_summary_string(self.summary.clone())?;
        blog.object_props
            .set_id_string(self.ap_url.clone())?;

        let mut public_key = PublicKey::default();
        public_key
            .set_id_string(format!("{}#main-key", self.ap_url))?;
        public_key
            .set_owner_string(self.ap_url.clone())?;
        public_key
            .set_public_key_pem_string(self.public_key.clone())?;
        let mut ap_signature = ApSignature::default();
        ap_signature
            .set_public_key_publickey(public_key)?;

        Ok(CustomGroup::new(blog, ap_signature))
    }

    pub fn outbox(&self, conn: &Connection) -> Result<ActivityStream<OrderedCollection>> {
        let mut coll = OrderedCollection::default();
        coll.collection_props.items = serde_json::to_value(self.get_activities(conn)?)?;
        coll.collection_props
            .set_total_items_u64(self.get_activities(conn)?.len() as u64)?;
        Ok(ActivityStream::new(coll))
    }

    fn get_activities(&self, _conn: &Connection) -> Result<Vec<serde_json::Value>> {
        Ok(vec![])
    }

    pub fn get_keypair(&self) -> Result<PKey<Private>> {
        PKey::from_rsa(
            Rsa::private_key_from_pem(
                self.private_key
                    .clone()?
                    .as_ref(),
            )?,
        ).map_err(Error::from)
    }

    pub fn webfinger(&self, conn: &Connection) -> Result<Webfinger> {
        Ok(Webfinger {
            subject: format!(
                "acct:{}@{}",
                self.actor_id,
                self.get_instance(conn)?.public_domain
            ),
            aliases: vec![self.ap_url.clone()],
            links: vec![
                Link {
                    rel: String::from("http://webfinger.net/rel/profile-page"),
                    mime_type: None,
                    href: Some(self.ap_url.clone()),
                    template: None,
                },
                Link {
                    rel: String::from("http://schemas.google.com/g/2010#updates-from"),
                    mime_type: Some(String::from("application/atom+xml")),
                    href: Some(self.get_instance(conn)?.compute_box(
                        BLOG_PREFIX,
                        &self.actor_id,
                        "feed.atom",
                    )),
                    template: None,
                },
                Link {
                    rel: String::from("self"),
                    mime_type: Some(String::from("application/activity+json")),
                    href: Some(self.ap_url.clone()),
                    template: None,
                },
            ],
        })
    }

    pub fn from_url(conn: &Connection, url: &str) -> Result<Blog> {
        Blog::find_by_ap_url(conn, url).or_else(|_| {
            // The requested blog was not in the DB
            // We try to fetch it if it is remote
            if Url::parse(url)?.host_str()? != BASE_URL.as_str() {
                Blog::fetch_from_url(conn, url)
            } else {
                Err(Error::NotFound)
            }
        })
    }

<<<<<<< HEAD
    pub fn get_fqn(&self, conn: &Connection) -> String {
        if self.instance_id == Instance::get_local(conn).ok().expect("Blog::get_fqn: local instance error").id {
            self.actor_id.clone()
        } else {
            format!(
                "{}@{}",
                self.actor_id,
                self.get_instance(conn).ok().expect("Blog::get_fqn: instance error").public_domain
            )
        }
    }

    pub fn icon_url(&self, conn: &Connection) -> String {
        self.icon_id.and_then(|id|
            Media::get(conn, id).and_then(|m| m.url(conn)).ok()
        ).unwrap_or("/static/default-avatar.png".to_string())
    }

    pub fn banner_url(&self, conn: &Connection) -> Option<String> {
        self.banner_id.and_then(|i| Media::get(conn, i).ok()).and_then(|c| c.url(conn).ok())
    }

=======
>>>>>>> fe6e69d7
    pub fn delete(&self, conn: &Connection, searcher: &Searcher) -> Result<()> {
        for post in Post::get_for_blog(conn, &self)? {
            post.delete(&(conn, searcher))?;
        }
        diesel::delete(self)
            .execute(conn)
            .map(|_| ())
            .map_err(Error::from)
    }
}

impl IntoId for Blog {
    fn into_id(self) -> Id {
        Id::new(self.ap_url)
    }
}

impl Object for Blog {}
impl Actor for Blog {}

impl WithInbox for Blog {
    fn get_inbox_url(&self) -> String {
        self.inbox_url.clone()
    }

    fn get_shared_inbox_url(&self) -> Option<String> {
        None
    }

    fn is_local(&self) -> bool {
        self.instance_id == 0
    }
}

impl sign::Signer for Blog {
    type Error = Error;

    fn get_key_id(&self) -> String {
        format!("{}#main-key", self.ap_url)
    }

    fn sign(&self, to_sign: &str) -> Result<Vec<u8>> {
        let key = self.get_keypair()?;
        let mut signer =
            Signer::new(MessageDigest::sha256(), &key)?;
        signer
            .update(to_sign.as_bytes())?;
        signer
            .sign_to_vec()
            .map_err(Error::from)
    }

    fn verify(&self, data: &str, signature: &[u8]) -> Result<bool> {
        let key = PKey::from_rsa(
            Rsa::public_key_from_pem(self.public_key.as_ref())?
        )?;
        let mut verifier = Verifier::new(MessageDigest::sha256(), &key)?;
        verifier
            .update(data.as_bytes())?;
        verifier
            .verify(&signature)
            .map_err(Error::from)
    }
}

impl NewBlog {
    pub fn new_local(
        actor_id: String,
        title: String,
        summary: String,
        instance_id: i32,
    ) -> Result<NewBlog> {
        let (pub_key, priv_key) = sign::gen_keypair();
        Ok(NewBlog {
            actor_id,
            title,
            summary,
            instance_id,
            public_key: String::from_utf8(pub_key).or(Err(Error::Signature))?,
            private_key: Some(String::from_utf8(priv_key).or(Err(Error::Signature))?),
            ..NewBlog::default()
        })
    }
}

#[cfg(test)]
pub(crate) mod tests {
    use super::*;
    use blog_authors::*;
    use diesel::Connection;
    use instance::tests as instance_tests;
    use tests::db;
    use users::tests as usersTests;
    use search::tests::get_searcher;
    use Connection as Conn;

    pub(crate) fn fill_database(conn: &Conn) -> (Vec<User>, Vec<Blog>) {
        instance_tests::fill_database(conn);
        let users = usersTests::fill_database(conn);
        let blog1 = Blog::insert(conn, NewBlog::new_local(
            "BlogName".to_owned(),
            "Blog name".to_owned(),
            "This is a small blog".to_owned(),
            Instance::get_local(conn).unwrap().id
        ).unwrap()).unwrap();
        let blog2 = Blog::insert(conn, NewBlog::new_local(
                "MyBlog".to_owned(),
                "My blog".to_owned(),
                "Welcome to my blog".to_owned(),
                Instance::get_local(conn).unwrap().id
        ).unwrap()).unwrap();
        let blog3 = Blog::insert(conn, NewBlog::new_local(
                "WhyILikePlume".to_owned(),
                "Why I like Plume".to_owned(),
                "In this blog I will explay you why I like Plume so much".to_owned(),
                Instance::get_local(conn).unwrap().id
        ).unwrap()).unwrap();

        BlogAuthor::insert(
            conn,
            NewBlogAuthor {
                blog_id: blog1.id,
                author_id: users[0].id,
                is_owner: true,
            },
        ).unwrap();

        BlogAuthor::insert(
            conn,
            NewBlogAuthor {
                blog_id: blog1.id,
                author_id: users[1].id,
                is_owner: false,
            },
        ).unwrap();

        BlogAuthor::insert(
            conn,
            NewBlogAuthor {
                blog_id: blog2.id,
                author_id: users[1].id,
                is_owner: true,
            },
        ).unwrap();

        BlogAuthor::insert(
            conn,
            NewBlogAuthor {
                blog_id: blog3.id,
                author_id: users[2].id,
                is_owner: true,
            },
        ).unwrap();
        (users, vec![ blog1, blog2, blog3 ])
    }

    #[test]
    fn get_instance() {
        let conn = &db();
        conn.test_transaction::<_, (), _>(|| {
            fill_database(conn);

            let blog = Blog::insert(
                conn,
                NewBlog::new_local(
                    "SomeName".to_owned(),
                    "Some name".to_owned(),
                    "This is some blog".to_owned(),
                    Instance::get_local(conn).unwrap().id
                ).unwrap(),
            ).unwrap();

            assert_eq!(blog.get_instance(conn).unwrap().id, Instance::get_local(conn).unwrap().id);
            // TODO add tests for remote instance

            Ok(())
        });
    }

    #[test]
    fn authors() {
        let conn = &db();
        conn.test_transaction::<_, (), _>(|| {
            let (user, _) = fill_database(conn);

            let b1 = Blog::insert(
                conn,
                NewBlog::new_local(
                    "SomeName".to_owned(),
                    "Some name".to_owned(),
                    "This is some blog".to_owned(),
                    Instance::get_local(conn).unwrap().id,
                ).unwrap(),
            ).unwrap();
            let b2 = Blog::insert(
                conn,
                NewBlog::new_local(
                    "Blog".to_owned(),
                    "Blog".to_owned(),
                    "I've named my blog Blog".to_owned(),
                    Instance::get_local(conn).unwrap().id
                ).unwrap(),
            ).unwrap();
            let blog = vec![ b1, b2 ];

            BlogAuthor::insert(
                conn,
                NewBlogAuthor {
                    blog_id: blog[0].id,
                    author_id: user[0].id,
                    is_owner: true,
                },
            ).unwrap();

            BlogAuthor::insert(
                conn,
                NewBlogAuthor {
                    blog_id: blog[0].id,
                    author_id: user[1].id,
                    is_owner: false,
                },
            ).unwrap();

            BlogAuthor::insert(
                conn,
                NewBlogAuthor {
                    blog_id: blog[1].id,
                    author_id: user[0].id,
                    is_owner: true,
                },
            ).unwrap();

            assert!(
                blog[0]
                    .list_authors(conn).unwrap()
                    .iter()
                    .any(|a| a.id == user[0].id)
            );
            assert!(
                blog[0]
                    .list_authors(conn).unwrap()
                    .iter()
                    .any(|a| a.id == user[1].id)
            );
            assert!(
                blog[1]
                    .list_authors(conn).unwrap()
                    .iter()
                    .any(|a| a.id == user[0].id)
            );
            assert!(
                !blog[1]
                    .list_authors(conn).unwrap()
                    .iter()
                    .any(|a| a.id == user[1].id)
            );

            assert!(
                Blog::find_for_author(conn, &user[0]).unwrap()
                    .iter()
                    .any(|b| b.id == blog[0].id)
            );
            assert!(
                Blog::find_for_author(conn, &user[1]).unwrap()
                    .iter()
                    .any(|b| b.id == blog[0].id)
            );
            assert!(
                Blog::find_for_author(conn, &user[0]).unwrap()
                    .iter()
                    .any(|b| b.id == blog[1].id)
            );
            assert!(
                !Blog::find_for_author(conn, &user[1]).unwrap()
                    .iter()
                    .any(|b| b.id == blog[1].id)
            );

            Ok(())
        });
    }

    #[test]
    fn find_local() {
        let conn = &db();
        conn.test_transaction::<_, (), _>(|| {
            fill_database(conn);

            let blog = Blog::insert(
                conn,
                NewBlog::new_local(
                    "SomeName".to_owned(),
                    "Some name".to_owned(),
                    "This is some blog".to_owned(),
                    Instance::get_local(conn).unwrap().id,
                ).unwrap(),
            ).unwrap();

            assert_eq!(
                Blog::find_by_fqn(conn, "SomeName").unwrap().id,
                blog.id
            );

            Ok(())
        });
    }

    #[test]
    fn get_fqn() {
        let conn = &db();
        conn.test_transaction::<_, (), _>(|| {
            fill_database(conn);

            let blog = Blog::insert(
                conn,
                NewBlog::new_local(
                    "SomeName".to_owned(),
                    "Some name".to_owned(),
                    "This is some blog".to_owned(),
                    Instance::get_local(conn).unwrap().id,
                ).unwrap(),
            ).unwrap();

            assert_eq!(blog.fqn, "SomeName");

            Ok(())
        });
    }

    #[test]
    fn delete() {
        let conn = &db();
        conn.test_transaction::<_, (), _>(|| {
            let (_, blogs) = fill_database(conn);

            blogs[0].delete(conn, &get_searcher()).unwrap();
            assert!(Blog::get(conn, blogs[0].id).is_err());

            Ok(())
        });
    }

    #[test]
    fn delete_via_user() {
        let conn = &db();
        conn.test_transaction::<_, (), _>(|| {
            let searcher = get_searcher();
            let (user, _) = fill_database(conn);

            let b1 = Blog::insert(
                conn,
                NewBlog::new_local(
                    "SomeName".to_owned(),
                    "Some name".to_owned(),
                    "This is some blog".to_owned(),
                    Instance::get_local(conn).unwrap().id,
                ).unwrap(),
            ).unwrap();
            let b2 = Blog::insert(
                conn,
                NewBlog::new_local(
                    "Blog".to_owned(),
                    "Blog".to_owned(),
                    "I've named my blog Blog".to_owned(),
                    Instance::get_local(conn).unwrap().id,
                ).unwrap(),
            ).unwrap();
            let blog = vec![ b1, b2 ];

            BlogAuthor::insert(
                conn,
                NewBlogAuthor {
                    blog_id: blog[0].id,
                    author_id: user[0].id,
                    is_owner: true,
                },
            ).unwrap();

            BlogAuthor::insert(
                conn,
                NewBlogAuthor {
                    blog_id: blog[0].id,
                    author_id: user[1].id,
                    is_owner: false,
                },
            ).unwrap();

            BlogAuthor::insert(
                conn,
                NewBlogAuthor {
                    blog_id: blog[1].id,
                    author_id: user[0].id,
                    is_owner: true,
                },
            ).unwrap();

            user[0].delete(conn, &searcher).unwrap();
            assert!(Blog::get(conn, blog[0].id).is_ok());
            assert!(Blog::get(conn, blog[1].id).is_err());
            user[1].delete(conn, &searcher).unwrap();
            assert!(Blog::get(conn, blog[0].id).is_err());

            Ok(())
        });
    }
}<|MERGE_RESOLUTION|>--- conflicted
+++ resolved
@@ -44,13 +44,10 @@
     pub ap_url: String,
     pub private_key: Option<String>,
     pub public_key: String,
-<<<<<<< HEAD
+    pub fqn: String,
     pub summary_html: SafeString,
     pub icon_id: Option<i32>,
     pub banner_id: Option<i32>,
-=======
-    pub fqn: String,
->>>>>>> fe6e69d7
 }
 
 #[derive(Default, Insertable)]
@@ -254,7 +251,7 @@
                     .public_key_publickey()?
                     .public_key_pem_string()?,
                 private_key: None,
-                // TODO: federate the two following properties
+                // TODO: federate the three following properties
                 banner_id: None,
                 icon_id: None,
                 summary_html: SafeString::new(""),
@@ -360,19 +357,6 @@
         })
     }
 
-<<<<<<< HEAD
-    pub fn get_fqn(&self, conn: &Connection) -> String {
-        if self.instance_id == Instance::get_local(conn).ok().expect("Blog::get_fqn: local instance error").id {
-            self.actor_id.clone()
-        } else {
-            format!(
-                "{}@{}",
-                self.actor_id,
-                self.get_instance(conn).ok().expect("Blog::get_fqn: instance error").public_domain
-            )
-        }
-    }
-
     pub fn icon_url(&self, conn: &Connection) -> String {
         self.icon_id.and_then(|id|
             Media::get(conn, id).and_then(|m| m.url(conn)).ok()
@@ -383,8 +367,6 @@
         self.banner_id.and_then(|i| Media::get(conn, i).ok()).and_then(|c| c.url(conn).ok())
     }
 
-=======
->>>>>>> fe6e69d7
     pub fn delete(&self, conn: &Connection, searcher: &Searcher) -> Result<()> {
         for post in Post::get_for_blog(conn, &self)? {
             post.delete(&(conn, searcher))?;
