--- conflicted
+++ resolved
@@ -195,8 +195,7 @@
                     long_description_html: String::new(),
                 },
             )
-<<<<<<< HEAD
-        )?;
+        })?;
 
         let icon_id = acct.object
             .object_props
@@ -227,38 +226,11 @@
         Blog::insert(
             conn,
             NewBlog {
-                actor_id: acct
-                    .object
-                    .ap_actor_props
-                    .preferred_username_string()?,
-                title: acct
-                    .object
-                    .object_props
-                    .name_string()?,
-                outbox_url: acct
-                    .object
-                    .ap_actor_props
-                    .outbox_string()?,
-                inbox_url: acct
-                    .object
-                    .ap_actor_props
-                    .inbox_string()?,
-                summary: acct
-                    .object
-                    .ap_object_props
-                    .source_object::<Source>()?
-                    .content,
-=======
-        })?;
-        Blog::insert(
-            conn,
-            NewBlog {
                 actor_id: acct.object.ap_actor_props.preferred_username_string()?,
                 title: acct.object.object_props.name_string()?,
                 outbox_url: acct.object.ap_actor_props.outbox_string()?,
                 inbox_url: acct.object.ap_actor_props.inbox_string()?,
                 summary: acct.object.object_props.summary_string()?,
->>>>>>> 65bb50e8
                 instance_id: instance.id,
                 ap_url: acct.object.object_props.id_string()?,
                 public_key: acct
@@ -285,7 +257,6 @@
             .set_outbox_string(self.outbox_url.clone())?;
         blog.ap_actor_props
             .set_inbox_string(self.inbox_url.clone())?;
-<<<<<<< HEAD
         blog.object_props
             .set_summary_string(self.summary_html.to_string())?;
         blog
@@ -335,10 +306,6 @@
 
         blog.object_props
             .set_id_string(self.ap_url.clone())?;
-=======
-        blog.object_props.set_summary_string(self.summary.clone())?;
-        blog.object_props.set_id_string(self.ap_url.clone())?;
->>>>>>> 65bb50e8
 
         let mut public_key = PublicKey::default();
         public_key.set_id_string(format!("{}#main-key", self.ap_url))?;
