--- conflicted
+++ resolved
@@ -21,14 +21,9 @@
 serde = "1.0"
 serde_derive = "1.0"
 serde_json = "1.0"
-<<<<<<< HEAD
-tantivy = "0.9.1"
-url = "1.7"
-walkdir = "2.2"
-=======
 tantivy = "0.10.1"
 url = "2.1"
->>>>>>> fb60236a
+walkdir = "2.2"
 webfinger = "0.4.1"
 whatlang = "0.7.1"
 shrinkwraprs = "0.2.1"
