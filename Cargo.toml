[package]
authors = ["Bat' <baptiste@gelez.xyz>"]
name = "plume"
version = "0.2.0"
[dependencies]
activitypub = "0.1.3"
atom_syndication = "0.6"
canapi = "0.2"
colored = "1.6"
dotenv = "0.13"
failure = "0.1"
gettext-rs = "0.4"
guid-create = "0.1"
heck = "0.3.0"
<<<<<<< HEAD
=======
num_cpus = "1.0"
rpassword = "2.0"
scheduled-thread-pool = "0.2.0"
>>>>>>> 449641d1
serde = "1.0"
serde_derive = "1.0"
serde_json = "1.0"
serde_qs = "0.4"
tera = "0.11"
validator = "0.8"
validator_derive = "0.7"
webfinger = "0.3.1"

[[bin]]
name = "plume"
path = "src/main.rs"

[dependencies.chrono]
features = ["serde"]
version = "0.4"

[dependencies.ctrlc]
features = ["termination"]
version = "3.1.1"

[dependencies.diesel]
features = ["r2d2", "chrono"]
version = "*"

[dependencies.multipart]
default-features = false
features = ["server"]
version = "0.15"

[dependencies.plume-api]
path = "plume-api"

[dependencies.plume-common]
path = "plume-common"

[dependencies.plume-models]
path = "plume-models"

[dependencies.rocket]
git = "https://github.com/SergioBenitez/Rocket"
rev = "55459db7732b9a240826a5c120c650f87e3372ce"

[dependencies.rocket_codegen]
git = "https://github.com/SergioBenitez/Rocket"
rev = "55459db7732b9a240826a5c120c650f87e3372ce"

[dependencies.rocket_contrib]
features = ["tera_templates", "json"]
git = "https://github.com/SergioBenitez/Rocket"
rev = "55459db7732b9a240826a5c120c650f87e3372ce"

[dependencies.rocket_csrf]
git = "https://github.com/fdb-hiroshima/rocket_csrf"
rev = "0dfb822d5cbf65a5eee698099368b7c0f4c61fa4"

[dependencies.rocket_i18n]
git = "https://github.com/BaptisteGelez/rocket_i18n"
rev = "75a3bfd7b847324c078a355a7f101f8241a9f59b"

[features]
default = ["postgres"]
postgres = ["plume-models/postgres", "diesel/postgres"]
sqlite = ["plume-models/sqlite", "diesel/sqlite"]

[workspace]
members = ["plume-api", "plume-cli", "plume-models", "plume-common"]<|MERGE_RESOLUTION|>--- conflicted
+++ resolved
@@ -12,12 +12,8 @@
 gettext-rs = "0.4"
 guid-create = "0.1"
 heck = "0.3.0"
-<<<<<<< HEAD
-=======
 num_cpus = "1.0"
-rpassword = "2.0"
 scheduled-thread-pool = "0.2.0"
->>>>>>> 449641d1
 serde = "1.0"
 serde_derive = "1.0"
 serde_json = "1.0"
