--- conflicted
+++ resolved
@@ -25,13 +25,8 @@
 shrinkwraprs = "0.3.0"
 validator = { version = "0.14", features = ["derive"] }
 webfinger = "0.4.1"
-<<<<<<< HEAD
 tracing = "0.1.31"
-tracing-subscriber = "0.3.8"
-=======
-tracing = "0.1.30"
 tracing-subscriber = "0.3.9"
->>>>>>> eb48723c
 riker = "0.4.2"
 
 [[bin]]
