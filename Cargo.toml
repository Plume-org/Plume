--- conflicted
+++ resolved
@@ -14,26 +14,17 @@
 guid-create = "0.1"
 heck = "0.3.0"
 num_cpus = "1.0"
-<<<<<<< HEAD
-=======
 rocket = "0.4.0-rc.1"
 rocket_contrib = { version = "0.4.0-rc.1", features = ["json"] }
 rocket_i18n = "0.3.1"
 rpassword = "2.0"
->>>>>>> b4e4b497
 scheduled-thread-pool = "0.2.0"
 serde = "1.0"
 serde_derive = "1.0"
 serde_json = "1.0"
 serde_qs = "0.4"
-<<<<<<< HEAD
-tera = "0.11"
 validator = "0.8"
 validator_derive = "0.8"
-=======
-validator = "0.8"
-validator_derive = "0.7"
->>>>>>> b4e4b497
 webfinger = "0.3.1"
 
 [[bin]]
