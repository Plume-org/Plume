#!/bin/bash
set -eo pipefail

export ROCKET_SECRET_KEY="AAAAAAAAAAAAAAAAAAAAAAAAAAAAAAAAAAAAAAAAAAA="

mkdir -p "target/cov/plume"
mkdir -p "target/cov/plm"
plm='kcov --exclude-pattern=/.cargo,/usr/lib --verify target/cov/plm plm'

<<<<<<< HEAD
diesel migration redo
=======
$plm migration run
$plm migration redo
>>>>>>> 49bb8cb0
$plm instance new -d plume-test.local -n plume-test
$plm users new -n admin -N 'Admin' -e 'email@exemple.com' -p 'password'

kcov --exclude-pattern=/.cargo,/usr/lib --verify target/cov/plume plume &
caddy -conf /Caddyfile &

until curl http://localhost:7878/test/health -f; do sleep 1; done 2>/dev/null >/dev/null

cd $(dirname $0)/browser_test/
python3 -m unittest *.py

kill -SIGINT  %1
kill -SIGKILL %2
sleep 5<|MERGE_RESOLUTION|>--- conflicted
+++ resolved
@@ -7,12 +7,8 @@
 mkdir -p "target/cov/plm"
 plm='kcov --exclude-pattern=/.cargo,/usr/lib --verify target/cov/plm plm'
 
-<<<<<<< HEAD
-diesel migration redo
-=======
 $plm migration run
 $plm migration redo
->>>>>>> 49bb8cb0
 $plm instance new -d plume-test.local -n plume-test
 $plm users new -n admin -N 'Admin' -e 'email@exemple.com' -p 'password'
 
