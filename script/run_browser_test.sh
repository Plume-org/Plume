--- conflicted
+++ resolved
@@ -18,8 +18,4 @@
 
 kill -SIGINT  %1
 kill -SIGKILL %2
-<<<<<<< HEAD
-sleep 5
-=======
-sleep 15
->>>>>>> c52aac01
+sleep 15