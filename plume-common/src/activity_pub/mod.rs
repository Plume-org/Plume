--- conflicted
+++ resolved
@@ -203,26 +203,13 @@
             }
             headers.insert("Host", host_header_value.unwrap());
             headers.insert("Digest", request::Digest::digest(&body));
-<<<<<<< HEAD
             headers.insert(
                 "Signature",
                 request::signature(sender, &headers, ("post", url.path(), url.query()))
                     .expect("activity_pub::broadcast: request signature error"),
             );
             let request_builder = client.post(&inbox).headers(headers.clone()).body(body);
-            tx.send_async(request_builder).await.unwrap();
-=======
-            let request_builder = client
-                .post(&inbox)
-                .headers(headers.clone())
-                .header(
-                    "Signature",
-                    request::signature(sender, &headers, ("post", url.path(), url.query()))
-                        .expect("activity_pub::broadcast: request signature error"),
-                )
-                .body(body);
             let _ = tx.send_async(request_builder).await;
->>>>>>> b9ea83a6
         }
         drop(tx);
         join_all(handles).await;
