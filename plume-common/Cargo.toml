[package]
name = "plume-common"
version = "0.7.2"
authors = ["Plume contributors"]
edition = "2018"

[dependencies]
array_tool = "1.0"
base64 = "0.13"
hex = "0.4"
openssl = "0.10.40"
rocket = "0.4.11"
reqwest = { version = "0.11.10", features = ["blocking", "json", "socks"] }
serde = "1.0"
serde_derive = "1.0"
serde_json = "1.0.81"
shrinkwraprs = "0.3.0"
syntect = "4.5.0"
regex-syntax = { version = "0.6.26", default-features = false, features = ["unicode-perl"] }
tracing = "0.1.35"
askama_escape = "0.10.3"
activitystreams = "0.7.0-alpha.18"
activitystreams-ext = "0.1.0-alpha.2"
url = "2.2.2"
<<<<<<< HEAD
flume = "0.10.12"
tokio = { version = "1.19.2", features = ["full"] }
=======
flume = "0.10.13"
tokio = { version = "1.18.2", features = ["full"] }
>>>>>>> 12c2848c
futures = "0.3.21"

[dependencies.chrono]
features = ["serde"]
version = "0.4"

[dependencies.pulldown-cmark]
default-features = false
git = "https://git.joinplu.me/Plume/pulldown-cmark"
branch = "bidi-plume"

[dev-dependencies]
assert-json-diff = "2.0.1"
once_cell = "1.12.0"

[features]<|MERGE_RESOLUTION|>--- conflicted
+++ resolved
@@ -22,13 +22,8 @@
 activitystreams = "0.7.0-alpha.18"
 activitystreams-ext = "0.1.0-alpha.2"
 url = "2.2.2"
-<<<<<<< HEAD
-flume = "0.10.12"
+flume = "0.10.13"
 tokio = { version = "1.19.2", features = ["full"] }
-=======
-flume = "0.10.13"
-tokio = { version = "1.18.2", features = ["full"] }
->>>>>>> 12c2848c
 futures = "0.3.21"
 
 [dependencies.chrono]
