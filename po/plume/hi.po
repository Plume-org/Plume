msgid ""
msgstr ""
"Project-Id-Version: plume\n"
"Report-Msgid-Bugs-To: \n"
"POT-Creation-Date: 2018-06-15 16:33-0700\n"
"PO-Revision-Date: 2019-04-18 11:41\n"
"Last-Translator: Ana Gelez (AnaGelez)\n"
"Language-Team: Hindi\n"
"Language: hi_IN\n"
"MIME-Version: 1.0\n"
"Content-Type: text/plain; charset=UTF-8\n"
"Content-Transfer-Encoding: 8bit\n"
"Plural-Forms: nplurals=2; plural=(n != 1);\n"
"X-Generator: crowdin.com\n"
"X-Crowdin-Project: plume\n"
"X-Crowdin-Language: hi\n"
"X-Crowdin-File: /master/po/plume/plume.pot\n"

# src/template_utils.rs:68
msgid "{0} commented on your article."
msgstr "{0} ने आपके लेख पे कॉमेंट किया है"

# src/template_utils.rs:69
msgid "{0} is subscribed to you."
msgstr "{0} ने आपको सब्सक्राइब किया है"

# src/template_utils.rs:70
msgid "{0} liked your article."
msgstr "{0} ने आपके लेख को लाइक किया"

# src/template_utils.rs:71
msgid "{0} mentioned you."
msgstr "{0} ने आपको मेंशन किया"

# src/template_utils.rs:72
msgid "{0} boosted your article."
msgstr "{0} ने आपके आर्टिकल को बूस्ट किया"

# src/template_utils.rs:108
msgid "{0}'s avatar"
msgstr "{0} का avtar"

# src/routes/blogs.rs:70
msgid "To create a new blog, you need to be logged in"
msgstr "नया ब्लॉग बनाने के लिए आपको लोग इन करना होगा"

# src/routes/blogs.rs:109
msgid "A blog with the same name already exists."
msgstr "ये नाम से पहले ही एक ब्लॉग है"

# src/routes/session.rs:259
#, fuzzy
msgid "Your blog was successfully created!"
msgstr "आपका पासवर्ड रिसेट कर दिया गया है"

# src/routes/blogs.rs:167
msgid "Your blog was deleted."
msgstr ""

# src/routes/blogs.rs:172
msgid "You are not allowed to delete this blog."
msgstr "आपको ये ब्लॉग डिलीट करने की अनुमति नहीं है"

# src/routes/blogs.rs:217
msgid "You are not allowed to edit this blog."
msgstr "आपको ये ब्लॉग में बदलाव करने की अनुमति नहीं है"

# src/routes/blogs.rs:262
msgid "You can't use this media as a blog icon."
msgstr "इस फोटो को ब्लॉग आइकॉन के लिए इस्तेमाल नहीं कर सकते"

# src/routes/blogs.rs:280
msgid "You can't use this media as a blog banner."
msgstr "इस media को blog banner के लिए इस्तेमाल नहीं कर सकते"

# src/routes/blogs.rs:312
msgid "Your blog information have been updated."
msgstr ""

# src/routes/comments.rs:97
msgid "Your comment has been posted."
msgstr ""

# src/routes/comments.rs:172
msgid "Your comment has been deleted."
msgstr ""

# src/routes/instance.rs:145
msgid "Instance settings have been saved."
msgstr ""

# src/routes/instance.rs:182
msgid "{} have been unblocked."
msgstr ""

# src/routes/instance.rs:184
msgid "{} have been blocked."
msgstr ""

# src/routes/instance.rs:218
msgid "{} have been banned."
msgstr ""

# src/routes/likes.rs:51
msgid "To like a post, you need to be logged in"
msgstr "Post को like करने के लिए आपको log in करना होगा"

# src/routes/medias.rs:143
msgid "Your media have been deleted."
msgstr ""

# src/routes/blogs.rs:172
#, fuzzy
msgid "You are not allowed to delete this media."
msgstr "आपको ये ब्लॉग डिलीट करने की अनुमति नहीं है"

# src/routes/medias.rs:163
msgid "Your avatar has been updated."
msgstr ""

# src/routes/blogs.rs:217
#, fuzzy
msgid "You are not allowed to use this media."
msgstr "आपको ये ब्लॉग में बदलाव करने की अनुमति नहीं है"

# src/routes/notifications.rs:29
msgid "To see your notifications, you need to be logged in"
msgstr "Notifications देखने के लिए आपको log in करना होगा"

# src/routes/posts.rs:93
msgid "This post isn't published yet."
msgstr "इस post को publish नहीं किया गया है"

# src/routes/posts.rs:122
msgid "To write a new post, you need to be logged in"
msgstr "नया post लिखने के लिए आपको log in करना होगा"

# src/routes/posts.rs:140
msgid "You are not an author of this blog."
msgstr "आप इस blog के लेखक नहीं हैं"

# src/routes/posts.rs:147
msgid "New post"
msgstr "नया post"

# src/routes/posts.rs:192
msgid "Edit {0}"
msgstr "Edit करें {0}"

# src/routes/blogs.rs:217
#, fuzzy
msgid "You are not allowed to publish on this blog."
msgstr "आपको ये ब्लॉग में बदलाव करने की अनुमति नहीं है"

# src/routes/posts.rs:350
msgid "Your article has been updated."
msgstr ""

# src/routes/posts.rs:532
msgid "Your article has been saved."
msgstr ""

msgid "New article"
msgstr "नया लेख"

# src/routes/blogs.rs:172
#, fuzzy
msgid "You are not allowed to delete this article."
msgstr "आपको ये ब्लॉग डिलीट करने की अनुमति नहीं है"

# src/routes/posts.rs:597
msgid "Your article has been deleted."
msgstr ""

# src/routes/posts.rs:593
msgid ""
"It looks like the article you tried to delete doesn't exist. Maybe it is "
"already gone?"
msgstr ""

# src/routes/posts.rs:630
msgid ""
"Couldn't obtain enough information about your account. Please make sure your "
"username is correct."
msgstr ""
"आपके अकाउंट के बारे में पर्याप्त जानकारी नहीं मिल पायी. कृपया जांच करें की आपका यूजरनाम "
"सही है."

# src/routes/reshares.rs:51
msgid "To reshare a post, you need to be logged in"
msgstr "Post reshare करने के लिए आपको log in करना होगा"

# src/routes/session.rs:108
msgid "You are now connected."
msgstr ""

# src/routes/session.rs:124
msgid "You are now logged off."
msgstr ""

# src/routes/session.rs:181
msgid "Password reset"
msgstr "पासवर्ड रीसेट करें"

# src/routes/session.rs:182
msgid "Here is the link to reset your password: {0}"
msgstr "आपका पासवर्ड रिसेट करने का लिंक: {0}"

# src/routes/session.rs:259
msgid "Your password was successfully reset."
msgstr "आपका पासवर्ड रिसेट कर दिया गया है"

# src/routes/session.rs:263
msgid "Sorry, but the link expired. Try again"
msgstr "क्षमा करें, लेकिन लिंक इस्तेमाल करने की अवधि समाप्त हो चुकी है. फिर कोशिश करें"

# src/routes/user.rs:136
msgid "To access your dashboard, you need to be logged in"
msgstr "डैशबोर्ड पर जाने के लिए, लोग इन करें"

# src/routes/user.rs:158
msgid "You are no longer following {}."
msgstr ""

# src/routes/user.rs:174
msgid "You are now following {}."
msgstr ""

# src/routes/user.rs:244
msgid "To subscribe to someone, you need to be logged in"
msgstr "सब्सक्राइब करने के लिए, लोग इन करें"

# src/routes/user.rs:344
msgid "To edit your profile, you need to be logged in"
msgstr "प्रोफाइल में बदलाव करने के लिए, लोग इन करें"

# src/routes/user.rs:398
msgid "Your profile has been updated."
msgstr ""

# src/routes/user.rs:425
msgid "Your account has been deleted."
msgstr ""

# src/routes/user.rs:411
msgid "You can't delete someone else's account."
msgstr ""

# src/routes/user.rs:473
msgid "Registrations are closed on this instance."
msgstr ""

# src/routes/user.rs:527
msgid ""
"Your account has been created. Now you just need to log in, before you can "
"use it."
msgstr ""

msgid "Internal server error"
msgstr ""

msgid "Something broke on our side."
msgstr ""

msgid "Sorry about that. If you think this is a bug, please report it."
msgstr ""

msgid "You are not authorized."
msgstr ""

msgid "Page not found"
msgstr ""

msgid "We couldn't find this page."
msgstr ""

msgid "The link that led you here may be broken."
msgstr ""

msgid "The content you sent can't be processed."
msgstr ""

msgid "Maybe it was too long."
msgstr ""

msgid "Invalid CSRF token"
msgstr ""

<<<<<<< HEAD
msgid "Source code"
msgstr "सोर्स कोड"
=======
msgid ""
"Something is wrong with your CSRF token. Make sure cookies are enabled in "
"you browser, and try reloading this page. If you continue to see this error "
"message, please report it."
msgstr ""

msgid "Articles tagged \"{0}\""
msgstr ""

msgid "There are currently no articles with such a tag"
msgstr ""

msgid "New Blog"
msgstr ""
>>>>>>> fb1668ed

msgid "Create a blog"
msgstr ""

<<<<<<< HEAD
msgid "Administration"
msgstr "संचालन"

msgid "Welcome to {}"
msgstr "{} में स्वागत"
=======
msgid "Title"
msgstr "शीर्षक"
>>>>>>> fb1668ed

# src/template_utils.rs:220
msgid "Optional"
msgstr "वैकल्पिक"

msgid "Create blog"
msgstr ""

msgid "Edit \"{}\""
msgstr "{0} में बदलाव करें"

msgid "Description"
msgstr "वर्णन"

msgid "Markdown syntax is supported"
msgstr "मार्कडौं सिंटेक्स उपलब्ध है"

msgid ""
"You can upload images to your gallery, to use them as blog icons, or banners."
msgstr "आप गैलरी में फोटो दाल कर, उनका ब्लॉग आइकॉन या बैनर के लिए उपयोग कर सकते हैं"

msgid "Upload images"
msgstr "फोटो अपलोड करें"

msgid "Blog icon"
msgstr "ब्लॉग आइकॉन"

msgid "Blog banner"
msgstr "ब्लॉग बैनर"

msgid "Update blog"
msgstr "ब्लॉग अपडेट करें"

msgid "Danger zone"
msgstr "खतरे का क्षेत्र"

msgid "Be very careful, any action taken here can't be reversed."
msgstr "सावधानी रखें, यहाँ पे कोई भी किया गया कार्य कैंसिल नहीं किया जा सकता"

msgid "Permanently delete this blog"
msgstr "इस ब्लॉग को स्थाई रूप से हटाएं"

msgid "{}'s icon"
msgstr "{} का आइकॉन"

msgid "Edit"
msgstr ""

msgid "There's one author on this blog: "
msgid_plural "There are {0} authors on this blog: "
msgstr[0] ""
msgstr[1] ""

msgid "Latest articles"
msgstr "नवीनतम लेख"

msgid "No posts to see here yet."
msgstr ""

#, fuzzy
msgid "Search result(s) for \"{0}\""
msgstr "{0} के लिए सर्च रिजल्ट"

#, fuzzy
msgid "Search result(s)"
msgstr "सर्च रिजल्ट"

#, fuzzy
msgid "No results for your query"
msgstr "आपकी जांच के लिए रिजल्ट"

msgid "No more results for your query"
msgstr "आपकी जांच के लिए और रिजल्ट्स नहीं है"

msgid "Search"
msgstr "ढूंढें"

<<<<<<< HEAD
msgid "Home to <em>{0}</em> people"
msgstr "यहाँ <em>{0}</em> यूज़र्स हैं"
=======
msgid "Your query"
msgstr "आपके प्रश्न"

msgid "Advanced search"
msgstr "एडवांस्ड सर्च"
>>>>>>> fb1668ed

# src/template_utils.rs:305
msgid "Article title matching these words"
msgstr "सर्च से मैच करने वाले लेख शीर्षक"

# src/template_utils.rs:305
msgid "Subtitle matching these words"
msgstr "सर्च से मैच करने वाले लेख उपशीर्षक"

msgid "Subtitle - byline"
msgstr "उपशीर्षक-byline"

<<<<<<< HEAD
msgid "Runs Plume {0}"
msgstr "Plume {0} का इस्तेमाल कर रहे हैं"
=======
# src/template_utils.rs:305
msgid "Content matching these words"
msgstr "इन शब्दों से मैच करने वाला कंटेंट"

msgid "Body content"
msgstr "बॉडी कंटेंट"

# src/template_utils.rs:305
msgid "From this date"
msgstr "इस तारीख से"
>>>>>>> fb1668ed

# src/template_utils.rs:305
msgid "To this date"
msgstr "इस तारीख तक"

# src/template_utils.rs:305
msgid "Containing these tags"
msgstr "इन टैग्स से युक्त"

msgid "Tags"
msgstr "टैग्स"

# src/template_utils.rs:305
msgid "Posted on one of these instances"
msgstr "इन इन्सटेंसेस में पोस्ट किया गया"

msgid "Instance domain"
msgstr "इंस्टैंस डोमेन"

# src/template_utils.rs:305
msgid "Posted by one of these authors"
msgstr "इन लेखकों द्वारा पोस्ट किये गए आर्टिकल्स"

#, fuzzy
msgid "Author(s)"
msgstr "लेखक"

# src/template_utils.rs:305
msgid "Posted on one of these blogs"
msgstr "इन ब्लोग्स में से एक ब्लॉग पर पोस्ट किया गया"

msgid "Blog title"
msgstr "ब्लॉग टाइटल"

# src/template_utils.rs:305
msgid "Written in this language"
msgstr "इन भाषाओँ में लिखे गए"

msgid "Language"
msgstr "भाषा"

# src/template_utils.rs:305
msgid "Published under this license"
msgstr "इस लिसेंसे के साथ पब्लिश किया गया"

msgid "Article license"
msgstr "आर्टिकल लाइसेंस"

msgid "Interact with {}"
msgstr ""

msgid "Log in to interact"
msgstr ""

msgid "Enter your full username to interact"
msgstr ""

msgid "Publish"
msgstr ""

msgid "Classic editor (any changes will be lost)"
msgstr ""

# src/template_utils.rs:217
msgid "Subtitle"
msgstr ""

msgid "Content"
msgstr ""

msgid ""
"You can upload media to your gallery, and then copy their Markdown code into "
"your articles to insert them."
msgstr ""

msgid "Upload media"
msgstr ""

# src/template_utils.rs:217
msgid "Tags, separated by commas"
msgstr ""

# src/template_utils.rs:217
msgid "License"
msgstr ""

# src/template_utils.rs:225
msgid "Leave it empty to reserve all rights"
msgstr ""

msgid "Illustration"
msgstr ""

msgid "This is a draft, don't publish it yet."
msgstr ""

msgid "Update"
msgstr "अपडेट"

msgid "Update, or publish"
msgstr "अपडेट या पब्लिश"

msgid "Publish your post"
msgstr ""

msgid "Written by {0}"
msgstr ""

msgid "Edit"
msgstr ""

msgid "Delete this article"
msgstr ""

msgid "All rights reserved."
msgstr ""

msgid "This article is under the {0} license."
msgstr ""

msgid "One like"
msgid_plural "{0} likes"
msgstr[0] ""
msgstr[1] ""

msgid "I don't like this anymore"
msgstr ""

msgid "Add yours"
msgstr ""

msgid "One boost"
msgid_plural "{0} boosts"
msgstr[0] ""
msgstr[1] ""

msgid "I don't want to boost this anymore"
msgstr ""

msgid "Boost"
msgstr ""

msgid ""
"{0}Log in{1}, or {2}use your Fediverse account{3} to interact with this "
"article"
msgstr ""

msgid "Unsubscribe"
msgstr ""

msgid "Subscribe"
msgstr ""

msgid "Comments"
msgstr ""

# src/template_utils.rs:217
msgid "Content warning"
msgstr ""

msgid "Your comment"
msgstr ""

msgid "Submit comment"
msgstr ""

msgid "No comments yet. Be the first to react!"
msgstr ""

<<<<<<< HEAD
msgid "Invalid CSRF token"
=======
msgid "Are you sure?"
msgstr ""

msgid "Delete"
msgstr ""

msgid "This article is still a draft. Only you and other authors can see it."
msgstr ""

msgid "Only you and other authors can edit this article."
msgstr ""

msgid "Media upload"
msgstr ""

msgid "Useful for visually impaired people, as well as licensing information"
>>>>>>> fb1668ed
msgstr ""

msgid "Leave it empty, if none is needed"
msgstr ""

msgid "File"
msgstr ""

msgid "Send"
msgstr ""

msgid "Your media"
msgstr "आपकी मीडिया"

msgid "Upload"
msgstr ""

msgid "You don't have any media yet."
msgstr ""

msgid "Content warning: {0}"
msgstr ""

msgid "Details"
msgstr ""

msgid "Media details"
msgstr ""

msgid "Go back to the gallery"
msgstr ""

msgid "Markdown syntax"
msgstr ""

msgid "Copy it into your articles, to insert this media:"
msgstr ""

msgid "Use as an avatar"
msgstr ""

msgid "Notifications"
msgstr "सूचनाएँ"

msgid "Plume"
msgstr "प्लूम"

msgid "Menu"
msgstr "मेंन्यू"

msgid "Dashboard"
msgstr "डैशबोर्ड"

msgid "Log Out"
msgstr "लॉग आउट"

msgid "My account"
msgstr "मेरा अकाउंट"

msgid "Log In"
msgstr "लॉग इन करें"

msgid "Register"
msgstr "अकाउंट रजिस्टर करें"

msgid "About this instance"
msgstr "इंस्टैंस के बारे में जानकारी"

msgid "Privacy policy"
msgstr ""

msgid "Administration"
msgstr "संचालन"

msgid "Documentation"
msgstr ""

msgid "Source code"
msgstr "सोर्स कोड"

msgid "Matrix room"
msgstr "मैट्रिक्स रूम"

msgid "Your feed"
msgstr "आपकी फीड"

msgid "Federated feed"
msgstr "फ़ेडरेटेड फीड"

msgid "Local feed"
msgstr "लोकल फीड"

msgid "Nothing to see here yet. Try subscribing to more people."
msgstr "कंटेंट देखने के लिए अन्य लोगों को सब्सक्राइब करें"

msgid "Articles from {}"
msgstr "{} के आर्टिकल्स"

msgid "All the articles of the Fediverse"
msgstr "फेडिवेर्से के सारे आर्टिकल्स"

msgid "Users"
msgstr "उसेर्स"

msgid "Configuration"
msgstr "कॉन्फ़िगरेशन"

msgid "Instances"
msgstr "इन्सटेंस"

msgid "Ban"
msgstr "बन करें"

msgid "Administration of {0}"
msgstr "{0} का संचालन"

# src/template_utils.rs:217
msgid "Name"
msgstr "नाम"

msgid "Allow anyone to register here"
msgstr "किसी को भी रजिस्टर करने की अनुमति दें"

msgid "Short description"
msgstr "संक्षिप्त वर्णन"

msgid "Long description"
msgstr "दीर्घ वर्णन"

# src/template_utils.rs:217
msgid "Default article license"
msgstr "डिफ़ॉल्ट आलेख लायसेंस"

msgid "Save these settings"
msgstr "इन सेटिंग्स को सेव करें"

msgid "About {0}"
msgstr "{0} के बारे में"

msgid "Runs Plume {0}"
msgstr "Plume {0} का इस्तेमाल कर रहे हैं"

msgid "Home to <em>{0}</em> people"
msgstr "यहाँ <em>{0}</em> यूज़र्स हैं"

msgid "Who wrote <em>{0}</em> articles"
msgstr "जिन्होनें <em>{0}</em> आर्टिकल्स लिखे हैं"

msgid "And are connected to <em>{0}</em> other instances"
msgstr "और <em>{0}</em> इन्सटेंसेस से जुड़े हैं"

msgid "Administred by"
msgstr "द्वारा संचालित"

msgid ""
"If you are browsing this site as a visitor, no data about you is collected."
msgstr ""

msgid ""
"As a registered user, you have to provide your username (which does not have "
"to be your real name), your functional email address and a password, in "
"order to be able to log in, write articles and comment. The content you "
"submit is stored until you delete it."
msgstr ""

msgid ""
"When you log in, we store two cookies, one to keep your session open, the "
"second to prevent other people to act on your behalf. We don't store any "
"other cookies."
msgstr ""

msgid "Welcome to {}"
msgstr "{} में स्वागत"

msgid "Unblock"
msgstr "अनब्लॉक करें"

msgid "Block"
msgstr "ब्लॉक करें"

msgid "Reset your password"
msgstr "पासवर्ड रिसेट करें"

# src/template_utils.rs:217
msgid "New password"
msgstr "नया पासवर्ड"

# src/template_utils.rs:217
msgid "Confirmation"
msgstr "पुष्टीकरण"

msgid "Update password"
msgstr "पासवर्ड अपडेट करें"

msgid "Log in"
msgstr "लौग इन"

# src/template_utils.rs:217
msgid "Username, or email"
msgstr "यूजरनेम या इ-मेल"

# src/template_utils.rs:217
msgid "Password"
msgstr "पासवर्ड"

# src/template_utils.rs:217
msgid "E-mail"
msgstr "इ-मेल"

msgid "Send password reset link"
msgstr "पासवर्ड रिसेट करने के लिए लिंक भेजें"

msgid "Check your inbox!"
msgstr "आपका इनबॉक्स चेक करें"

msgid ""
"We sent a mail to the address you gave us, with a link to reset your "
"password."
msgstr "हमने आपके दिए गए इ-मेल पे पासवर्ड रिसेट लिंक भेज दिया है."

msgid "Admin"
msgstr ""

msgid "It is you"
msgstr ""

msgid "Edit your profile"
msgstr ""

msgid "Open on {0}"
msgstr ""

msgid "Follow {}"
msgstr ""

msgid "Log in to follow"
msgstr ""

msgid "Enter your full username handle to follow"
msgstr ""

msgid "{0}'s subscriptions"
msgstr ""

msgid "Articles"
msgstr ""

msgid "Subscribers"
msgstr ""

msgid "Subscriptions"
msgstr ""

msgid "Create your account"
msgstr "अपना अकाउंट बनाएं"

msgid "Create an account"
msgstr ""

# src/template_utils.rs:217
msgid "Username"
msgstr ""

# src/template_utils.rs:217
msgid "Email"
msgstr "ईमेल"

# src/template_utils.rs:217
msgid "Password confirmation"
msgstr ""

msgid ""
"Apologies, but registrations are closed on this particular instance. You "
"can, however, find a different one."
msgstr ""

msgid "{0}'s subscribers"
msgstr ""

<<<<<<< HEAD
msgid "Delete"
msgstr ""

msgid "Details"
=======
msgid "Edit your account"
msgstr "अपने अकाउंट में बदलाव करें"

msgid "Your Profile"
msgstr "आपकी प्रोफाइल"

msgid ""
"To change your avatar, upload it to your gallery and then select from there."
>>>>>>> fb1668ed
msgstr ""

msgid "Upload an avatar"
msgstr ""

# src/template_utils.rs:217
msgid "Display name"
msgstr ""

msgid "Summary"
msgstr "सारांश"

msgid "Update account"
msgstr "अकाउंट अपडेट करें"

msgid "Be very careful, any action taken here can't be cancelled."
msgstr "सावधानी रखें, यहाँ पे कोई भी किया गया कार्य कैंसिल नहीं किया जा सकता"

msgid "Delete your account"
msgstr "खाता रद्द करें"

msgid "Sorry, but as an admin, you can't leave your own instance."
msgstr "माफ़ करें, एडमिन होने की वजह से, आप अपना इंस्टैंस नहीं छोड़ सकते"

msgid "Your Dashboard"
msgstr "आपका डैशबोर्ड"

msgid "Your Blogs"
msgstr "आपके ब्लोग्स"

msgid "You don't have any blog yet. Create your own, or ask to join one."
msgstr "आपके कोई ब्लोग्स नहीं हैं. आप स्वयं ब्लॉग बना सकते हैं या किसी और ब्लॉग से जुड़ सकते हैं"

msgid "Start a new blog"
msgstr "नया ब्लॉग बनाएं"

msgid "Your Drafts"
msgstr "आपके ड्राफ्ट्स"

msgid "Go to your gallery"
msgstr "गैलरी में जाएँ"

msgid "Atom feed"
msgstr ""

msgid "Recently boosted"
msgstr ""

msgid "What is Plume?"
msgstr ""

msgid "Plume is a decentralized blogging engine."
msgstr ""

msgid "Authors can manage multiple blogs, each as its own website."
msgstr ""

msgid ""
"Articles are also visible on other Plume instances, and you can interact "
"with them directly from other platforms like Mastodon."
msgstr ""

msgid "Read the detailed rules"
msgstr ""

msgid "View all"
msgstr ""

msgid "None"
msgstr ""

msgid "No description"
msgstr ""

msgid "By {0}"
msgstr ""

msgid "Draft"
msgstr ""

msgid "Respond"
msgstr ""

msgid "Delete this comment"
msgstr ""

#, fuzzy
msgid "I'm from this instance"
msgstr "इंस्टैंस के बारे में जानकारी"

msgid "I'm from another instance"
msgstr ""

# src/template_utils.rs:225
msgid "Example: user@plu.me"
msgstr ""

msgid "Continue to your instance"
msgstr ""<|MERGE_RESOLUTION|>--- conflicted
+++ resolved
@@ -286,10 +286,6 @@
 msgid "Invalid CSRF token"
 msgstr ""
 
-<<<<<<< HEAD
-msgid "Source code"
-msgstr "सोर्स कोड"
-=======
 msgid ""
 "Something is wrong with your CSRF token. Make sure cookies are enabled in "
 "you browser, and try reloading this page. If you continue to see this error "
@@ -304,21 +300,12 @@
 
 msgid "New Blog"
 msgstr ""
->>>>>>> fb1668ed
 
 msgid "Create a blog"
 msgstr ""
 
-<<<<<<< HEAD
-msgid "Administration"
-msgstr "संचालन"
-
-msgid "Welcome to {}"
-msgstr "{} में स्वागत"
-=======
 msgid "Title"
 msgstr "शीर्षक"
->>>>>>> fb1668ed
 
 # src/template_utils.rs:220
 msgid "Optional"
@@ -396,16 +383,11 @@
 msgid "Search"
 msgstr "ढूंढें"
 
-<<<<<<< HEAD
-msgid "Home to <em>{0}</em> people"
-msgstr "यहाँ <em>{0}</em> यूज़र्स हैं"
-=======
 msgid "Your query"
 msgstr "आपके प्रश्न"
 
 msgid "Advanced search"
 msgstr "एडवांस्ड सर्च"
->>>>>>> fb1668ed
 
 # src/template_utils.rs:305
 msgid "Article title matching these words"
@@ -418,10 +400,6 @@
 msgid "Subtitle - byline"
 msgstr "उपशीर्षक-byline"
 
-<<<<<<< HEAD
-msgid "Runs Plume {0}"
-msgstr "Plume {0} का इस्तेमाल कर रहे हैं"
-=======
 # src/template_utils.rs:305
 msgid "Content matching these words"
 msgstr "इन शब्दों से मैच करने वाला कंटेंट"
@@ -432,7 +410,6 @@
 # src/template_utils.rs:305
 msgid "From this date"
 msgstr "इस तारीख से"
->>>>>>> fb1668ed
 
 # src/template_utils.rs:305
 msgid "To this date"
@@ -539,12 +516,6 @@
 msgstr ""
 
 msgid "Written by {0}"
-msgstr ""
-
-msgid "Edit"
-msgstr ""
-
-msgid "Delete this article"
 msgstr ""
 
 msgid "All rights reserved."
@@ -602,9 +573,6 @@
 msgid "No comments yet. Be the first to react!"
 msgstr ""
 
-<<<<<<< HEAD
-msgid "Invalid CSRF token"
-=======
 msgid "Are you sure?"
 msgstr ""
 
@@ -621,7 +589,6 @@
 msgstr ""
 
 msgid "Useful for visually impaired people, as well as licensing information"
->>>>>>> fb1668ed
 msgstr ""
 
 msgid "Leave it empty, if none is needed"
@@ -901,12 +868,6 @@
 msgid "{0}'s subscribers"
 msgstr ""
 
-<<<<<<< HEAD
-msgid "Delete"
-msgstr ""
-
-msgid "Details"
-=======
 msgid "Edit your account"
 msgstr "अपने अकाउंट में बदलाव करें"
 
@@ -915,7 +876,6 @@
 
 msgid ""
 "To change your avatar, upload it to your gallery and then select from there."
->>>>>>> fb1668ed
 msgstr ""
 
 msgid "Upload an avatar"
