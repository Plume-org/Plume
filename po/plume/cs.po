--- conflicted
+++ resolved
@@ -286,10 +286,6 @@
 msgid "Invalid CSRF token"
 msgstr "Neplatný CSRF token"
 
-<<<<<<< HEAD
-msgid "Source code"
-msgstr "Zdrojový kód"
-=======
 msgid ""
 "Something is wrong with your CSRF token. Make sure cookies are enabled in "
 "you browser, and try reloading this page. If you continue to see this error "
@@ -307,21 +303,12 @@
 
 msgid "New Blog"
 msgstr "Nový Blog"
->>>>>>> fb1668ed
 
 msgid "Create a blog"
 msgstr "Vytvořit blog"
 
-<<<<<<< HEAD
-msgid "Administration"
-msgstr "Správa"
-
-msgid "Welcome to {}"
-msgstr "Vítejte na {}"
-=======
 msgid "Title"
 msgstr "Nadpis"
->>>>>>> fb1668ed
 
 # src/template_utils.rs:220
 msgid "Optional"
@@ -404,16 +391,11 @@
 msgid "Search"
 msgstr "Hledat"
 
-<<<<<<< HEAD
-msgid "Home to <em>{0}</em> people"
-msgstr "Domov pro <em>{0}</em> lidí"
-=======
 msgid "Your query"
 msgstr "Váš dotaz"
 
 msgid "Advanced search"
 msgstr "Pokročilé vyhledávání"
->>>>>>> fb1668ed
 
 # src/template_utils.rs:305
 msgid "Article title matching these words"
@@ -426,10 +408,6 @@
 msgid "Subtitle - byline"
 msgstr "Podnadpis"
 
-<<<<<<< HEAD
-msgid "Runs Plume {0}"
-msgstr "Beží na Plume {0}"
-=======
 # src/template_utils.rs:305
 msgid "Content matching these words"
 msgstr "Obsah odpovídající těmto slovům"
@@ -440,7 +418,6 @@
 # src/template_utils.rs:305
 msgid "From this date"
 msgstr "Od tohoto data"
->>>>>>> fb1668ed
 
 # src/template_utils.rs:305
 msgid "To this date"
@@ -853,19 +830,8 @@
 msgid "Admin"
 msgstr "Administrátor"
 
-<<<<<<< HEAD
-msgid "Edit"
-msgstr "Upravit"
-
-msgid "Delete this article"
-msgstr "Vymazat tento článek"
-
-msgid "All rights reserved."
-msgstr "Všechna práva vyhrazena."
-=======
 msgid "It is you"
 msgstr "To jste vy"
->>>>>>> fb1668ed
 
 msgid "Edit your profile"
 msgstr "Upravit profil"
@@ -910,10 +876,6 @@
 msgid "Email"
 msgstr "Email"
 
-<<<<<<< HEAD
-msgid "Invalid CSRF token"
-msgstr "Neplatný CSRF token"
-=======
 # src/template_utils.rs:217
 msgid "Password confirmation"
 msgstr "Potvrzení hesla"
@@ -933,7 +895,6 @@
 
 msgid "Your Profile"
 msgstr "Váš profil"
->>>>>>> fb1668ed
 
 msgid ""
 "To change your avatar, upload it to your gallery and then select from there."
@@ -1044,52 +1005,5 @@
 msgid "Continue to your instance"
 msgstr "Pokračujte na vaši instanci"
 
-<<<<<<< HEAD
-msgid "Upload"
-msgstr "Nahrát"
-
-msgid "You don't have any media yet."
-msgstr "Zatím nemáte nahrané žádné média."
-
-msgid "Content warning: {0}"
-msgstr "Upozornení na obsah: {0}"
-
-msgid "Delete"
-msgstr "Smazat"
-
-msgid "Details"
-msgstr "Podrobnosti"
-
-msgid "Media upload"
-msgstr "Nahrávaní médií"
-
-msgid "Useful for visually impaired people, as well as licensing information"
-msgstr "Užitečné pro zrakově postižené lidi a také pro informace o licencování"
-
-msgid "Leave it empty, if none is needed"
-msgstr "Ponechat prázdne, pokud žádná není potřebná"
-
-msgid "File"
-msgstr "Soubor"
-
-msgid "Send"
-msgstr "Odeslat"
-
-msgid "Media details"
-msgstr "Podrobnosti média"
-
-msgid "Go back to the gallery"
-msgstr "Přejít zpět do galerie"
-
-msgid "Markdown syntax"
-msgstr "Markdown syntaxe"
-
-msgid "Copy it into your articles, to insert this media:"
-msgstr "Pro vložení tohoto média zkopírujte tento kód do vašich článků:"
-
-msgid "Use as an avatar"
-msgstr "Použít jak avatar"
-=======
 #~ msgid "Delete this article"
-#~ msgstr "Vymazat tento článek"
->>>>>>> fb1668ed
+#~ msgstr "Vymazat tento článek"