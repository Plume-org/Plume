msgid ""
msgstr ""
"Project-Id-Version: plume\n"
"Report-Msgid-Bugs-To: \n"
"POT-Creation-Date: 2018-06-15 16:33-0700\n"
"PO-Revision-Date: 2019-04-18 11:41\n"
"Last-Translator: Ana Gelez (AnaGelez)\n"
"Language-Team: Slovak\n"
"Language: sk_SK\n"
"MIME-Version: 1.0\n"
"Content-Type: text/plain; charset=UTF-8\n"
"Content-Transfer-Encoding: 8bit\n"
"Plural-Forms: nplurals=4; plural=(n==1) ? 0 : (n>=2 && n<=4) ? 1 : 3;\n"
"X-Generator: crowdin.com\n"
"X-Crowdin-Project: plume\n"
"X-Crowdin-Language: sk\n"
"X-Crowdin-File: /master/po/plume/plume.pot\n"

# src/template_utils.rs:68
msgid "{0} commented on your article."
msgstr "{0} komentoval/a tvoj článok."

# src/template_utils.rs:69
msgid "{0} is subscribed to you."
msgstr "{0} odoberá tvoje príspevky."

# src/template_utils.rs:70
msgid "{0} liked your article."
msgstr "{0} si obľúbil/a tvoj článok."

# src/template_utils.rs:71
msgid "{0} mentioned you."
msgstr "{0} sa o tebe zmienil/a."

# src/template_utils.rs:72
msgid "{0} boosted your article."
msgstr "{0} vyzdvihli tvoj článok."

# src/template_utils.rs:108
msgid "{0}'s avatar"
msgstr "Avatar užívateľa {0}"

# src/routes/blogs.rs:70
msgid "To create a new blog, you need to be logged in"
msgstr "Aby si vytvoril/a nový blog, musíš sa prihlásiť"

# src/routes/blogs.rs:109
msgid "A blog with the same name already exists."
msgstr "Blog s rovnakým názvom už existuje."

# src/routes/session.rs:259
#, fuzzy
msgid "Your blog was successfully created!"
msgstr "Tvoje heslo bolo úspešne zmenené."

# src/routes/blogs.rs:167
msgid "Your blog was deleted."
msgstr ""

# src/routes/blogs.rs:172
msgid "You are not allowed to delete this blog."
msgstr "Nemáš povolenie vymazať tento blog."

# src/routes/blogs.rs:217
msgid "You are not allowed to edit this blog."
msgstr "Nemáš dovolené upravovať tento blog."

# src/routes/blogs.rs:262
msgid "You can't use this media as a blog icon."
msgstr "Tento mediálny súbor nemožno použiť ako ikonku pre blog."

# src/routes/blogs.rs:280
msgid "You can't use this media as a blog banner."
msgstr "Tento mediálny súbor nemožno použiť ako záhlavie pre blog."

# src/routes/blogs.rs:312
msgid "Your blog information have been updated."
msgstr ""

#, fuzzy
msgid "Your comment has been posted."
msgstr "Ešte nemáš nahrané žiadne multimédiá."

#, fuzzy
msgid "Your comment has been deleted."
msgstr "Ešte nemáš nahrané žiadne multimédiá."

# src/routes/instance.rs:145
msgid "Instance settings have been saved."
msgstr ""

# src/routes/instance.rs:182
msgid "{} have been unblocked."
msgstr ""

# src/routes/instance.rs:184
msgid "{} have been blocked."
msgstr ""

# src/routes/instance.rs:218
msgid "{} have been banned."
msgstr ""

# src/routes/likes.rs:51
msgid "To like a post, you need to be logged in"
msgstr "Aby si si obľúbil/a príspevok, musíš sa prihlásiť"

# src/routes/medias.rs:143
msgid "Your media have been deleted."
msgstr ""

# src/routes/blogs.rs:172
#, fuzzy
msgid "You are not allowed to delete this media."
msgstr "Nemáš povolenie vymazať tento blog."

#, fuzzy
msgid "Your avatar has been updated."
msgstr "Ešte nemáš nahrané žiadne multimédiá."

# src/routes/blogs.rs:217
#, fuzzy
msgid "You are not allowed to use this media."
msgstr "Nemáš dovolené upravovať tento blog."

# src/routes/notifications.rs:29
msgid "To see your notifications, you need to be logged in"
msgstr "Aby si videl/a notifikácie, musíš sa prihlásiť"

# src/routes/posts.rs:93
msgid "This post isn't published yet."
msgstr "Tento príspevok ešte nie je uverejnený."

# src/routes/posts.rs:122
msgid "To write a new post, you need to be logged in"
msgstr "Pre napísanie nového príspevku sa musíš prihlásiť"

# src/routes/posts.rs:140
msgid "You are not an author of this blog."
msgstr "Nie si autorom na tomto blogu."

# src/routes/posts.rs:147
msgid "New post"
msgstr "Nový príspevok"

# src/routes/posts.rs:192
msgid "Edit {0}"
msgstr "Uprav {0}"

# src/routes/blogs.rs:217
#, fuzzy
msgid "You are not allowed to publish on this blog."
msgstr "Nemáš dovolené upravovať tento blog."

#, fuzzy
msgid "Your article has been updated."
msgstr "Ešte nemáš nahrané žiadne multimédiá."

#, fuzzy
msgid "Your article has been saved."
msgstr "Ešte nemáš nahrané žiadne multimédiá."

msgid "New article"
msgstr "Nový článok"

# src/routes/blogs.rs:172
#, fuzzy
msgid "You are not allowed to delete this article."
msgstr "Nemáš povolenie vymazať tento blog."

#, fuzzy
msgid "Your article has been deleted."
msgstr "Ešte nemáš nahrané žiadne multimédiá."

# src/routes/posts.rs:593
msgid ""
"It looks like the article you tried to delete doesn't exist. Maybe it is "
"already gone?"
msgstr ""

# src/routes/posts.rs:630
msgid ""
"Couldn't obtain enough information about your account. Please make sure your "
"username is correct."
msgstr ""
"Nebolo možné zistiť postačujúce množstvo informácií o tvojom účte. Prosím "
"over si, že celá tvoja prezývka je zadaná správne."

# src/routes/reshares.rs:51
msgid "To reshare a post, you need to be logged in"
msgstr "Na zdieľanie príspevku sa musíš prihlásiť"

#, fuzzy
msgid "You are now connected."
msgstr "Nemáš oprávnenie."

#, fuzzy
msgid "You are now logged off."
msgstr "Nemáš oprávnenie."

# src/routes/session.rs:181
msgid "Password reset"
msgstr "Obnovenie hesla"

# src/routes/session.rs:182
msgid "Here is the link to reset your password: {0}"
msgstr "Tu je odkaz na obnovenie tvojho hesla: {0}"

# src/routes/session.rs:259
msgid "Your password was successfully reset."
msgstr "Tvoje heslo bolo úspešne zmenené."

# src/routes/session.rs:263
msgid "Sorry, but the link expired. Try again"
msgstr "Prepáč, ale tento odkaz už vypŕšal. Skús to znova"

# src/routes/user.rs:136
msgid "To access your dashboard, you need to be logged in"
msgstr "Pre prístup k prehľadovému panelu sa musíš prihlásiť"

# src/routes/user.rs:158
msgid "You are no longer following {}."
msgstr ""

# src/routes/user.rs:174
msgid "You are now following {}."
msgstr ""

# src/routes/user.rs:244
msgid "To subscribe to someone, you need to be logged in"
msgstr "Ak chceš niekoho odoberať, musíš sa prihlásiť"

# src/routes/user.rs:344
msgid "To edit your profile, you need to be logged in"
msgstr "Na upravenie tvojho profilu sa musíš prihlásiť"

#, fuzzy
msgid "Your profile has been updated."
msgstr "Ešte nemáš nahrané žiadne multimédiá."

#, fuzzy
msgid "Your account has been deleted."
msgstr "Ešte nemáš nahrané žiadne multimédiá."

# src/routes/user.rs:411
msgid "You can't delete someone else's account."
msgstr ""

# src/routes/user.rs:473
msgid "Registrations are closed on this instance."
msgstr ""

# src/routes/user.rs:527
msgid ""
"Your account has been created. Now you just need to log in, before you can "
"use it."
msgstr ""

msgid "Internal server error"
msgstr "Vnútorná chyba v rámci serveru"

msgid "Something broke on our side."
msgstr "Niečo sa pokazilo na našej strane."

msgid "Sorry about that. If you think this is a bug, please report it."
msgstr "Prepáč ohľadom toho. Ak si myslíš, že ide o chybu, prosím nahlás ju."

msgid "You are not authorized."
msgstr "Nemáš oprávnenie."

msgid "Page not found"
msgstr "Stránka nenájdená"

msgid "We couldn't find this page."
msgstr "Tú stránku sa nepodarilo nájsť."

msgid "The link that led you here may be broken."
msgstr "Odkaz, ktorý ťa sem zaviedol je azda narušený."

msgid "The content you sent can't be processed."
msgstr "Obsah, ktorý si odoslal/a nemožno spracovať."

msgid "Maybe it was too long."
msgstr "Možno to bolo príliš dlhé."

msgid "Invalid CSRF token"
msgstr "Neplatný CSRF token"

<<<<<<< HEAD
msgid "Source code"
msgstr "Zdrojový kód"
=======
msgid ""
"Something is wrong with your CSRF token. Make sure cookies are enabled in "
"you browser, and try reloading this page. If you continue to see this error "
"message, please report it."
msgstr ""
"Niečo nieje v poriadku s tvojím CSRF tokenom. Uisti sa, že máš vo svojom "
"prehliadači povolené cookies, potom skús načítať stránku znovu. Ak budeš aj "
"naďalej vidieť túto chybovú správu, prosím nahlás ju."

msgid "Articles tagged \"{0}\""
msgstr "Články otagované pod \"{0}\""

msgid "There are currently no articles with such a tag"
msgstr "Momentálne tu niesú žiadné články pod takýmto tagom"

msgid "New Blog"
msgstr "Nový blog"
>>>>>>> fb1668ed

msgid "Create a blog"
msgstr "Vytvor blog"

<<<<<<< HEAD
msgid "Administration"
msgstr "Administrácia"

msgid "Welcome to {}"
msgstr "Vitaj na {}"
=======
msgid "Title"
msgstr "Nadpis"
>>>>>>> fb1668ed

# src/template_utils.rs:220
msgid "Optional"
msgstr "Volitelné/Nepovinný údaj"

msgid "Create blog"
msgstr "Vytvor blog"

msgid "Edit \"{}\""
msgstr "Uprav \"{}\""

msgid "Description"
msgstr "Popis"

msgid "Markdown syntax is supported"
msgstr "Markdown syntaxia je podporovaná"

msgid ""
"You can upload images to your gallery, to use them as blog icons, or banners."
msgstr ""
"Do svojej galérie môžeš nahrávať obrázky, ktoré sa potom dajú použiť aj ako "
"ikonky, či záhlavie pre blogy."

msgid "Upload images"
msgstr "Nahraj obrázky"

msgid "Blog icon"
msgstr "Ikonka blogu"

msgid "Blog banner"
msgstr "Banner blogu"

msgid "Update blog"
msgstr "Aktualizuj blog"

msgid "Danger zone"
msgstr "Riziková zóna"

msgid "Be very careful, any action taken here can't be reversed."
msgstr ""
"Buď veľmi opatrný/á, akýkoľvek úkon vykonaný v tomto priestore nieje možné "
"vziať späť."

msgid "Permanently delete this blog"
msgstr "Vymaž tento blog natrvalo"

msgid "{}'s icon"
msgstr "Ikonka pre {}"

msgid "Edit"
msgstr "Uprav"

msgid "There's one author on this blog: "
msgid_plural "There are {0} authors on this blog: "
msgstr[0] "Tento blog má jedného autora: "
msgstr[1] "Tento blog má {0} autorov: "
msgstr[2] "Tento blog má {0} autorov: "
msgstr[3] "Tento blog má {0} autorov: "

msgid "Latest articles"
msgstr "Najnovšie články"

msgid "No posts to see here yet."
msgstr "Ešte tu nemožno vidieť žiadné príspevky."

#, fuzzy
msgid "Search result(s) for \"{0}\""
msgstr "Výsledok hľadania pre \"{0}\""

#, fuzzy
msgid "Search result(s)"
msgstr "Výsledok hľadania"

#, fuzzy
msgid "No results for your query"
msgstr "Žiadny výsledok pre tvoje zadanie"

msgid "No more results for your query"
msgstr "Žiadne ďalšie výsledky pre tvoje zadanie"

msgid "Search"
msgstr "Vyhľadávanie"

<<<<<<< HEAD
msgid "Home to <em>{0}</em> people"
msgstr "Domov pre <em>{0}</em> ľudí"
=======
msgid "Your query"
msgstr "Tvoje zadanie"

msgid "Advanced search"
msgstr "Pokročilé vyhľadávanie"
>>>>>>> fb1668ed

# src/template_utils.rs:305
msgid "Article title matching these words"
msgstr "Nadpis článku vyhovujúci týmto slovám"

# src/template_utils.rs:305
msgid "Subtitle matching these words"
msgstr "Podnadpis zhodujúci sa s týmito slovami"

msgid "Subtitle - byline"
msgstr "Podnadpis"

<<<<<<< HEAD
msgid "Runs Plume {0}"
msgstr "Beží na Plume {0}"
=======
# src/template_utils.rs:305
msgid "Content matching these words"
msgstr "Obsah zodpovedajúci týmto slovám"

msgid "Body content"
msgstr "Obsah článku"

# src/template_utils.rs:305
msgid "From this date"
msgstr "Od tohto dátumu"
>>>>>>> fb1668ed

# src/template_utils.rs:305
msgid "To this date"
msgstr "Do tohto dátumu"

# src/template_utils.rs:305
msgid "Containing these tags"
msgstr "Obsahuje tieto tagy"

msgid "Tags"
msgstr "Tagy"

# src/template_utils.rs:305
msgid "Posted on one of these instances"
msgstr "Uverejnené na jednej z týchto instancií"

msgid "Instance domain"
msgstr "Doména instancie"

# src/template_utils.rs:305
msgid "Posted by one of these authors"
msgstr "Uverejnené jedným z týchto autorov"

#, fuzzy
msgid "Author(s)"
msgstr "Autori"

# src/template_utils.rs:305
msgid "Posted on one of these blogs"
msgstr "Uverejnené na jednom z týchto blogov"

msgid "Blog title"
msgstr "Názov blogu"

# src/template_utils.rs:305
msgid "Written in this language"
msgstr "Písané v tomto jazyku"

msgid "Language"
msgstr "Jazyk"

# src/template_utils.rs:305
msgid "Published under this license"
msgstr "Uverejnené pod touto licenciou"

msgid "Article license"
msgstr "Článok je pod licenciou"

msgid "Interact with {}"
msgstr "Narábaj s {}"

msgid "Log in to interact"
msgstr "Pre zapojenie sa prihlás"

msgid "Enter your full username to interact"
msgstr "Zadaj svoju prezývku v úplnosti, aby si sa zapojil/a"

msgid "Publish"
msgstr "Zverejni"

msgid "Classic editor (any changes will be lost)"
msgstr "Klasický editor (akékoľvek zmeny budú stratené)"

# src/template_utils.rs:217
msgid "Subtitle"
msgstr "Podnadpis"

msgid "Content"
msgstr "Obsah"

msgid ""
"You can upload media to your gallery, and then copy their Markdown code into "
"your articles to insert them."
msgstr ""
"Do svojej galérie môžeš nahrávať multimédiá, a potom skopírovať ich Markdown "
"syntaxiu do tvojích článkov, aby si ich vložil/a."

msgid "Upload media"
msgstr "Nahraj multimédiá"

# src/template_utils.rs:217
msgid "Tags, separated by commas"
msgstr "Tagy, oddelené čiarkami"

# src/template_utils.rs:217
msgid "License"
msgstr "Licencia"

# src/template_utils.rs:225
msgid "Leave it empty to reserve all rights"
msgstr "Ponechaj políčko prázdne, pre vyhradenie všetkých práv"

msgid "Illustration"
msgstr "Ilustrácia"

msgid "This is a draft, don't publish it yet."
msgstr "Toto je zatiaľ iba koncept, ešte ho nezverejňovať."

msgid "Update"
msgstr "Dopĺň"

msgid "Update, or publish"
msgstr "Dopĺň, alebo zverejni"

msgid "Publish your post"
msgstr "Zverejni svoj príspevok"

msgid "Written by {0}"
msgstr "Napísal/a {0}"

msgid "All rights reserved."
msgstr "Všetky práva vyhradné."

msgid "This article is under the {0} license."
msgstr "Tento článok je publikovaný pod licenciou {0}."

msgid "One like"
msgid_plural "{0} likes"
msgstr[0] "Jeden obľúbil"
msgstr[1] "{0} obľúbilo"
msgstr[2] "{0} obľúbili"
msgstr[3] "{0} obľúbili"

msgid "I don't like this anymore"
msgstr "Už sa mi to nepáči"

msgid "Add yours"
msgstr "Pridaj svoj"

msgid "One boost"
msgid_plural "{0} boosts"
msgstr[0] "Jedno vyzdvihnutie"
msgstr[1] "{0} vyzdvihnutí"
msgstr[2] "{0} vyzdvihnutí"
msgstr[3] "{0} vyzdvihnutia"

msgid "I don't want to boost this anymore"
msgstr "Už to viac nechcem vyzdvihovať"

msgid "Boost"
msgstr "Vyzdvihni"

#, fuzzy
msgid ""
"{0}Log in{1}, or {2}use your Fediverse account{3} to interact with this "
"article"
msgstr ""
"{0}Prihlás sa{1}, alebo {2}použi svoj účet v rámci Fediversa{3} pre "
"narábanie s týmto článkom"

msgid "Unsubscribe"
msgstr "Neodoberaj"

msgid "Subscribe"
msgstr "Odoberaj"

msgid "Comments"
msgstr "Komentáre"

# src/template_utils.rs:217
msgid "Content warning"
msgstr "Varovanie o obsahu"

msgid "Your comment"
msgstr "Tvoj komentár"

msgid "Submit comment"
msgstr "Pošli komentár"

msgid "No comments yet. Be the first to react!"
msgstr "Zatiaľ žiadne komentáre. Buď prvý kto zareaguje!"

msgid "Are you sure?"
msgstr "Ste si istý/á?"

msgid "Delete"
msgstr "Zmazať"

msgid "This article is still a draft. Only you and other authors can see it."
msgstr ""

msgid "Only you and other authors can edit this article."
msgstr ""

msgid "Media upload"
msgstr "Nahrávanie mediálnych súborov"

msgid "Useful for visually impaired people, as well as licensing information"
msgstr ""
"Užitočné pre zrakovo postihnutých ľudí, ako aj pre informácie o licencovaní"

msgid "Leave it empty, if none is needed"
msgstr "Nechaj prázdne, ak žiadna nieje potrebná"

msgid "File"
msgstr "Súbor"

msgid "Send"
msgstr "Pošli"

msgid "Your media"
msgstr "Tvoje multimédiá"

msgid "Upload"
msgstr "Nahraj"

msgid "You don't have any media yet."
msgstr "Ešte nemáš nahrané žiadne multimédiá."

msgid "Content warning: {0}"
msgstr "Upozornenie o obsahu: {0}"

msgid "Details"
msgstr "Podrobnosti"

msgid "Media details"
msgstr "Podrobnosti o médiu"

msgid "Go back to the gallery"
msgstr "Prejdi späť do galérie"

msgid "Markdown syntax"
msgstr "Markdown syntaxia"

msgid "Copy it into your articles, to insert this media:"
msgstr "Kód skopíruj do tvojho článku, pre vloženie tohto mediálneho súboru:"

msgid "Use as an avatar"
msgstr "Použi ako avatar"

msgid "Notifications"
msgstr "Oboznámenia"

msgid "Plume"
msgstr "Plume"

msgid "Menu"
msgstr "Ponuka"

msgid "Dashboard"
msgstr "Prehľadový panel"

msgid "Log Out"
msgstr "Odhlás sa"

msgid "My account"
msgstr "Môj účet"

msgid "Log In"
msgstr "Prihlás sa"

msgid "Register"
msgstr "Registrácia"

msgid "About this instance"
msgstr "O tejto instancii"

msgid "Privacy policy"
msgstr ""

msgid "Administration"
msgstr "Administrácia"

msgid "Documentation"
msgstr ""

msgid "Source code"
msgstr "Zdrojový kód"

msgid "Matrix room"
msgstr "Matrix miestnosť"

msgid "Your feed"
msgstr "Tvoje zdroje"

msgid "Federated feed"
msgstr "Federované zdroje"

msgid "Local feed"
msgstr "Miestny zdroj"

msgid "Nothing to see here yet. Try subscribing to more people."
msgstr "Ešte tu nič nieje vidieť. Skús začať odoberať obsah od viacero ľudí."

msgid "Articles from {}"
msgstr "Články od {}"

msgid "All the articles of the Fediverse"
msgstr "Všetky články Fediversa"

msgid "Users"
msgstr "Užívatelia"

msgid "Configuration"
msgstr "Nastavenia"

msgid "Instances"
msgstr "Instancie"

msgid "Ban"
msgstr "Zakáž"

msgid "Administration of {0}"
msgstr "Spravovanie {0}"

# src/template_utils.rs:217
msgid "Name"
msgstr "Pomenovanie"

msgid "Allow anyone to register here"
msgstr "Umožni komukoľvek sa tu zaregistrovať"

msgid "Short description"
msgstr "Stručný popis"

msgid "Long description"
msgstr "Podrobný popis"

# src/template_utils.rs:217
msgid "Default article license"
msgstr "Predvolená licencia článkov"

msgid "Save these settings"
msgstr "Ulož tieto nastavenia"

msgid "About {0}"
msgstr "O {0}"

msgid "Runs Plume {0}"
msgstr "Beží na Plume {0}"

msgid "Home to <em>{0}</em> people"
msgstr "Domov pre <em>{0}</em> ľudí"

msgid "Who wrote <em>{0}</em> articles"
msgstr "Ktorí napísal <em>{0}</em> článkov"

msgid "And are connected to <em>{0}</em> other instances"
msgstr "A sú pripojení k <em>{0}</em> ďalším instanciám"

msgid "Administred by"
msgstr "Správcom je"

msgid ""
"If you are browsing this site as a visitor, no data about you is collected."
msgstr ""

msgid ""
"As a registered user, you have to provide your username (which does not have "
"to be your real name), your functional email address and a password, in "
"order to be able to log in, write articles and comment. The content you "
"submit is stored until you delete it."
msgstr ""

msgid ""
"When you log in, we store two cookies, one to keep your session open, the "
"second to prevent other people to act on your behalf. We don't store any "
"other cookies."
msgstr ""

msgid "Welcome to {}"
msgstr "Vitaj na {}"

msgid "Unblock"
msgstr "Odblokuj"

msgid "Block"
msgstr "Blokuj"

msgid "Reset your password"
msgstr "Obnov svoje heslo"

# src/template_utils.rs:217
msgid "New password"
msgstr "Nové heslo"

# src/template_utils.rs:217
msgid "Confirmation"
msgstr "Potvrdenie"

msgid "Update password"
msgstr "Aktualizovať heslo"

msgid "Log in"
msgstr "Prihlás sa"

# src/template_utils.rs:217
msgid "Username, or email"
msgstr "Používateľské meno, alebo email"

# src/template_utils.rs:217
msgid "Password"
msgstr "Heslo"

# src/template_utils.rs:217
msgid "E-mail"
msgstr "Emailová adresa"

msgid "Send password reset link"
msgstr "Pošli odkaz na obnovu hesla"

msgid "Check your inbox!"
msgstr "Pozri si svoju Doručenú poštu!"

msgid ""
"We sent a mail to the address you gave us, with a link to reset your "
"password."
msgstr ""
"Email s odkazom na obnovenie hesla bol odoslaný na adresu, ktorú si nám dal/"
"a."

msgid "Admin"
msgstr "Správca"

msgid "It is you"
msgstr "Toto si ty"

msgid "Edit your profile"
msgstr "Uprav svoj profil"

msgid "Open on {0}"
msgstr "Otvor na {0}"

msgid "Follow {}"
msgstr "Následuj {}"

#, fuzzy
msgid "Log in to follow"
msgstr "Pre následovanie sa prihlás"

#, fuzzy
msgid "Enter your full username handle to follow"
msgstr "Zadaj svoju prezývku v úplnosti, aby si následoval/a"

msgid "{0}'s subscriptions"
msgstr "Odoberané užívateľom {0}"

msgid "Articles"
msgstr "Články"

msgid "Subscribers"
msgstr "Odberatelia"

msgid "Subscriptions"
msgstr "Odoberané"

msgid "Create your account"
msgstr "Vytvor si účet"

msgid "Create an account"
msgstr "Vytvoriť účet"

# src/template_utils.rs:217
msgid "Username"
msgstr "Užívateľské meno"

# src/template_utils.rs:217
<<<<<<< HEAD
msgid "License"
msgstr "Licencia"

# src/template_utils.rs:225
msgid "Leave it empty to reserve all rights"
msgstr "Ponechaj políčko prázdne, pre vyhradenie všetkých práv"

msgid "Illustration"
msgstr "Ilustrácia"

msgid "This is a draft, don't publish it yet."
msgstr "Toto je zatiaľ iba koncept, ešte ho nezverejňovať."

msgid "Update"
msgstr "Dopĺň"

msgid "Update, or publish"
msgstr "Dopĺň, alebo zverejni"

msgid "Publish your post"
msgstr "Zverejni svoj príspevok"

msgid "Written by {0}"
msgstr "Napísal/a {0}"

msgid "Edit"
msgstr "Uprav"

msgid "Delete this article"
msgstr "Vymaž tento článok"

msgid "All rights reserved."
msgstr "Všetky práva vyhradné."

msgid "This article is under the {0} license."
msgstr "Tento článok je publikovaný pod licenciou {0}."

msgid "One like"
msgid_plural "{0} likes"
msgstr[0] "Jeden obľúbil"
msgstr[1] "{0} obľúbilo"
msgstr[2] "{0} obľúbili"
msgstr[3] "{0} obľúbili"
=======
msgid "Email"
msgstr "Emailová adresa"
>>>>>>> fb1668ed

# src/template_utils.rs:217
msgid "Password confirmation"
msgstr "Potvrdenie hesla"

msgid ""
"Apologies, but registrations are closed on this particular instance. You "
"can, however, find a different one."
msgstr ""
"Ospravedlňujeme sa, ale na tejto konkrétnej instancii zatvorené. Môžeš si "
"však nájsť inú."

msgid "{0}'s subscribers"
msgstr "Odberatelia obsahu od {0}"

msgid "Edit your account"
msgstr "Uprav svoj účet"

msgid "Your Profile"
msgstr "Tvoj profil"

msgid ""
"To change your avatar, upload it to your gallery and then select from there."
msgstr ""
"Pre zmenu tvojho avataru ho nahraj do svojej galérie a potom ho odtiaľ zvoľ."

msgid "Upload an avatar"
msgstr "Nahraj avatar"

# src/template_utils.rs:217
msgid "Display name"
msgstr "Zobrazované meno"

<<<<<<< HEAD
msgid "Invalid CSRF token"
msgstr "Neplatný CSRF token"
=======
msgid "Summary"
msgstr "Súhrn"

msgid "Update account"
msgstr "Aktualizuj účet"

msgid "Be very careful, any action taken here can't be cancelled."
msgstr ""
"Buď veľmi opatrný/á, akýkoľvek úkon vykonaný v tomto priestore nieje možné "
"vziať späť."

msgid "Delete your account"
msgstr "Vymaž svoj účet"
>>>>>>> fb1668ed

msgid "Sorry, but as an admin, you can't leave your own instance."
msgstr ""
"Prepáč, ale ako jej správca, ty nemôžeš opustiť svoju vlastnú instanciu."

msgid "Your Dashboard"
msgstr "Tvoja nástenka"

msgid "Your Blogs"
msgstr "Tvoje blogy"

msgid "You don't have any blog yet. Create your own, or ask to join one."
msgstr ""
"Ešte nemáš žiaden blog. Vytvor si svoj vlastný, alebo požiadaj v niektorom o "
"členstvo."

msgid "Start a new blog"
msgstr "Začni nový blog"

msgid "Your Drafts"
msgstr "Tvoje koncepty"

msgid "Go to your gallery"
msgstr "Prejdi do svojej galérie"

msgid "Atom feed"
msgstr "Atom zdroj"

msgid "Recently boosted"
msgstr "Nedávno vyzdvihnuté"

msgid "What is Plume?"
msgstr "Čo je to Plume?"

msgid "Plume is a decentralized blogging engine."
msgstr "Plume je decentralizovanou blogovacou platformou."

msgid "Authors can manage multiple blogs, each as its own website."
msgstr "Autori môžu spravovať viacero blogov, každý ako osobitnú stránku."

msgid ""
"Articles are also visible on other Plume instances, and you can interact "
"with them directly from other platforms like Mastodon."
msgstr ""
"Články sú tiež viditeľné na iných Plume instanciách a môžeš s nimi "
"interaktovať priamo aj z iných federovaných platforiem, ako napríklad "
"Mastodon."

msgid "Read the detailed rules"
msgstr "Prečítaj si podrobné pravidlá"

msgid "View all"
msgstr "Zobraz všetky"

msgid "None"
msgstr "Žiadne"

msgid "No description"
msgstr "Žiaden popis"

msgid "By {0}"
msgstr "Od {0}"

msgid "Draft"
msgstr "Koncept"

msgid "Respond"
msgstr "Odpovedz"

msgid "Delete this comment"
msgstr "Vymaž tento komentár"

msgid "I'm from this instance"
msgstr "Som z tejto instancie"

msgid "I'm from another instance"
msgstr "Som z inej instancie"

# src/template_utils.rs:225
msgid "Example: user@plu.me"
msgstr "Príklad: user@plu.me"

msgid "Continue to your instance"
msgstr "Pokračuj na tvoju instanciu"

<<<<<<< HEAD
msgid "Upload"
msgstr "Nahraj"

msgid "You don't have any media yet."
msgstr "Ešte nemáš nahrané žiadne multimédiá."

msgid "Content warning: {0}"
msgstr "Upozornenie o obsahu: {0}"

msgid "Delete"
msgstr "Zmazať"

msgid "Details"
msgstr "Podrobnosti"

msgid "Media upload"
msgstr "Nahrávanie mediálnych súborov"

msgid "Useful for visually impaired people, as well as licensing information"
msgstr ""
"Užitočné pre zrakovo postihnutých ľudí, ako aj pre informácie o licencovaní"

msgid "Leave it empty, if none is needed"
msgstr "Nechaj prázdne, ak žiadna nieje potrebná"

msgid "File"
msgstr "Súbor"

msgid "Send"
msgstr "Pošli"

msgid "Media details"
msgstr "Podrobnosti o médiu"

msgid "Go back to the gallery"
msgstr "Prejdi späť do galérie"

msgid "Markdown syntax"
msgstr "Markdown syntaxia"

msgid "Copy it into your articles, to insert this media:"
msgstr "Kód skopíruj do tvojho článku, pre vloženie tohto mediálneho súboru:"

msgid "Use as an avatar"
msgstr "Použi ako avatar"
=======
#~ msgid "Delete this article"
#~ msgstr "Vymaž tento článok"
>>>>>>> fb1668ed
<|MERGE_RESOLUTION|>--- conflicted
+++ resolved
@@ -286,10 +286,6 @@
 msgid "Invalid CSRF token"
 msgstr "Neplatný CSRF token"
 
-<<<<<<< HEAD
-msgid "Source code"
-msgstr "Zdrojový kód"
-=======
 msgid ""
 "Something is wrong with your CSRF token. Make sure cookies are enabled in "
 "you browser, and try reloading this page. If you continue to see this error "
@@ -307,21 +303,12 @@
 
 msgid "New Blog"
 msgstr "Nový blog"
->>>>>>> fb1668ed
 
 msgid "Create a blog"
 msgstr "Vytvor blog"
 
-<<<<<<< HEAD
-msgid "Administration"
-msgstr "Administrácia"
-
-msgid "Welcome to {}"
-msgstr "Vitaj na {}"
-=======
 msgid "Title"
 msgstr "Nadpis"
->>>>>>> fb1668ed
 
 # src/template_utils.rs:220
 msgid "Optional"
@@ -405,16 +392,11 @@
 msgid "Search"
 msgstr "Vyhľadávanie"
 
-<<<<<<< HEAD
-msgid "Home to <em>{0}</em> people"
-msgstr "Domov pre <em>{0}</em> ľudí"
-=======
 msgid "Your query"
 msgstr "Tvoje zadanie"
 
 msgid "Advanced search"
 msgstr "Pokročilé vyhľadávanie"
->>>>>>> fb1668ed
 
 # src/template_utils.rs:305
 msgid "Article title matching these words"
@@ -427,10 +409,6 @@
 msgid "Subtitle - byline"
 msgstr "Podnadpis"
 
-<<<<<<< HEAD
-msgid "Runs Plume {0}"
-msgstr "Beží na Plume {0}"
-=======
 # src/template_utils.rs:305
 msgid "Content matching these words"
 msgstr "Obsah zodpovedajúci týmto slovám"
@@ -441,7 +419,6 @@
 # src/template_utils.rs:305
 msgid "From this date"
 msgstr "Od tohto dátumu"
->>>>>>> fb1668ed
 
 # src/template_utils.rs:305
 msgid "To this date"
@@ -899,54 +876,8 @@
 msgstr "Užívateľské meno"
 
 # src/template_utils.rs:217
-<<<<<<< HEAD
-msgid "License"
-msgstr "Licencia"
-
-# src/template_utils.rs:225
-msgid "Leave it empty to reserve all rights"
-msgstr "Ponechaj políčko prázdne, pre vyhradenie všetkých práv"
-
-msgid "Illustration"
-msgstr "Ilustrácia"
-
-msgid "This is a draft, don't publish it yet."
-msgstr "Toto je zatiaľ iba koncept, ešte ho nezverejňovať."
-
-msgid "Update"
-msgstr "Dopĺň"
-
-msgid "Update, or publish"
-msgstr "Dopĺň, alebo zverejni"
-
-msgid "Publish your post"
-msgstr "Zverejni svoj príspevok"
-
-msgid "Written by {0}"
-msgstr "Napísal/a {0}"
-
-msgid "Edit"
-msgstr "Uprav"
-
-msgid "Delete this article"
-msgstr "Vymaž tento článok"
-
-msgid "All rights reserved."
-msgstr "Všetky práva vyhradné."
-
-msgid "This article is under the {0} license."
-msgstr "Tento článok je publikovaný pod licenciou {0}."
-
-msgid "One like"
-msgid_plural "{0} likes"
-msgstr[0] "Jeden obľúbil"
-msgstr[1] "{0} obľúbilo"
-msgstr[2] "{0} obľúbili"
-msgstr[3] "{0} obľúbili"
-=======
 msgid "Email"
 msgstr "Emailová adresa"
->>>>>>> fb1668ed
 
 # src/template_utils.rs:217
 msgid "Password confirmation"
@@ -980,10 +911,6 @@
 msgid "Display name"
 msgstr "Zobrazované meno"
 
-<<<<<<< HEAD
-msgid "Invalid CSRF token"
-msgstr "Neplatný CSRF token"
-=======
 msgid "Summary"
 msgstr "Súhrn"
 
@@ -997,7 +924,6 @@
 
 msgid "Delete your account"
 msgstr "Vymaž svoj účet"
->>>>>>> fb1668ed
 
 msgid "Sorry, but as an admin, you can't leave your own instance."
 msgstr ""
@@ -1083,53 +1009,5 @@
 msgid "Continue to your instance"
 msgstr "Pokračuj na tvoju instanciu"
 
-<<<<<<< HEAD
-msgid "Upload"
-msgstr "Nahraj"
-
-msgid "You don't have any media yet."
-msgstr "Ešte nemáš nahrané žiadne multimédiá."
-
-msgid "Content warning: {0}"
-msgstr "Upozornenie o obsahu: {0}"
-
-msgid "Delete"
-msgstr "Zmazať"
-
-msgid "Details"
-msgstr "Podrobnosti"
-
-msgid "Media upload"
-msgstr "Nahrávanie mediálnych súborov"
-
-msgid "Useful for visually impaired people, as well as licensing information"
-msgstr ""
-"Užitočné pre zrakovo postihnutých ľudí, ako aj pre informácie o licencovaní"
-
-msgid "Leave it empty, if none is needed"
-msgstr "Nechaj prázdne, ak žiadna nieje potrebná"
-
-msgid "File"
-msgstr "Súbor"
-
-msgid "Send"
-msgstr "Pošli"
-
-msgid "Media details"
-msgstr "Podrobnosti o médiu"
-
-msgid "Go back to the gallery"
-msgstr "Prejdi späť do galérie"
-
-msgid "Markdown syntax"
-msgstr "Markdown syntaxia"
-
-msgid "Copy it into your articles, to insert this media:"
-msgstr "Kód skopíruj do tvojho článku, pre vloženie tohto mediálneho súboru:"
-
-msgid "Use as an avatar"
-msgstr "Použi ako avatar"
-=======
 #~ msgid "Delete this article"
-#~ msgstr "Vymaž tento článok"
->>>>>>> fb1668ed
+#~ msgstr "Vymaž tento článok"