--- conflicted
+++ resolved
@@ -16,15 +16,9 @@
 "X-Crowdin-Language: fr\n"
 "X-Crowdin-File: /master/po/plume/plume.pot\n"
 
-<<<<<<< HEAD
 # src/template_utils.rs:68
 msgid "{0} commented on your article."
 msgstr "{0} a commenté votre article."
-=======
-#, fuzzy
-msgid "{0} commented on your article."
-msgstr "{0} a commenté votre article"
->>>>>>> 7645fdbf
 
 # src/template_utils.rs:69
 msgid "{0} is subscribed to you."
@@ -48,11 +42,7 @@
 
 # src/routes/blogs.rs:70
 msgid "To create a new blog, you need to be logged in"
-<<<<<<< HEAD
 msgstr "Vous devez vous connecter pour créer un nouveau blog"
-=======
-msgstr ""
->>>>>>> 7645fdbf
 
 # src/routes/blogs.rs:169
 msgid "You are not allowed to delete this blog."
@@ -66,7 +56,6 @@
 msgid "You can't use this media as a blog icon."
 msgstr "Vous ne pouvez pas utiliser ce media comme icône de blog."
 
-<<<<<<< HEAD
 # src/routes/blogs.rs:271
 msgid "You can't use this media as a blog banner."
 msgstr "Vous ne pouvez pas utiliser ce media comme illustration de blog."
@@ -78,27 +67,6 @@
 # src/routes/notifications.rs:29
 msgid "To see your notifications, you need to be logged in"
 msgstr "Vous devez vous connecter pour voir vos notifications"
-=======
-#, fuzzy
-msgid "You are not allowed to edit this blog."
-msgstr "Vous n’êtes pas auteur⋅ice dans ce blog."
-
-#, fuzzy
-msgid "You can't use this media as a blog icon."
-msgstr "Vous n’êtes pas auteur⋅ice dans ce blog."
-
-#, fuzzy
-msgid "You can't use this media as a blog banner."
-msgstr "Vous n’êtes pas auteur⋅ice dans ce blog."
-
-# src/routes/likes.rs:47
-msgid "To like a post, you need to be logged in"
-msgstr ""
-
-# src/routes/notifications.rs:29
-msgid "To see your notifications, you need to be logged in"
-msgstr ""
->>>>>>> 7645fdbf
 
 # src/routes/posts.rs:92
 msgid "This post isn't published yet."
@@ -106,19 +74,11 @@
 
 # src/routes/posts.rs:120
 msgid "To write a new post, you need to be logged in"
-<<<<<<< HEAD
 msgstr "Vous devez vous connecter pour écrire un nouvel article"
 
 # src/routes/posts.rs:138
 msgid "You are not an author of this blog."
 msgstr "Vous n'êtes pas auteur⋅rice de ce blog."
-=======
-msgstr ""
-
-#, fuzzy
-msgid "You are not an author of this blog."
-msgstr "Vous n’êtes pas auteur⋅ice dans ce blog."
->>>>>>> 7645fdbf
 
 # src/routes/posts.rs:145
 msgid "New post"
@@ -130,11 +90,7 @@
 
 # src/routes/reshares.rs:47
 msgid "To reshare a post, you need to be logged in"
-<<<<<<< HEAD
 msgstr "Vous devez vous connecter pour partager un article"
-=======
-msgstr ""
->>>>>>> 7645fdbf
 
 # src/routes/session.rs:181
 msgid "Password reset"
@@ -154,7 +110,6 @@
 
 # src/routes/user.rs:148
 msgid "To access your dashboard, you need to be logged in"
-<<<<<<< HEAD
 msgstr "Vous devez vous connecter pour accéder à votre tableau de bord"
 
 # src/routes/user.rs:187
@@ -164,17 +119,6 @@
 # src/routes/user.rs:287
 msgid "To edit your profile, you need to be logged in"
 msgstr "Vous devez vous connecter pour pour modifier votre profil"
-=======
-msgstr ""
-
-# src/routes/user.rs:187
-msgid "To subscribe to someone, you need to be logged in"
-msgstr ""
-
-# src/routes/user.rs:287
-msgid "To edit your profile, you need to be logged in"
-msgstr ""
->>>>>>> 7645fdbf
 
 msgid "Plume"
 msgstr "Plume"
@@ -216,11 +160,7 @@
 msgstr "Administration"
 
 msgid "Welcome to {}"
-<<<<<<< HEAD
 msgstr "Bienvenue sur {0}"
-=======
-msgstr ""
->>>>>>> 7645fdbf
 
 msgid "Latest articles"
 msgstr "Derniers articles"
@@ -261,14 +201,8 @@
 msgid "Articles from {}"
 msgstr "Articles de {}"
 
-<<<<<<< HEAD
 msgid "Nothing to see here yet. Try subscribing to more people."
 msgstr "Rien à voir ici pour le moment. Essayez de vous abonner à plus de personnes."
-=======
-#, fuzzy
-msgid "Nothing to see here yet. Try subscribing to more people."
-msgstr "Rien par ici pour le moment. Essayez de suivre plus de monde."
->>>>>>> 7645fdbf
 
 # src/template_utils.rs:217
 msgid "Name"
@@ -306,14 +240,8 @@
 msgid "Who wrote <em>{0}</em> articles"
 msgstr "Qui ont écrit <em>{0}</em> articles"
 
-<<<<<<< HEAD
 msgid "And are connected to <em>{0}</em> other instances"
 msgstr "Et sont connecté⋅es à <em>{0}</em> autres instances"
-=======
-#, fuzzy
-msgid "And are connected to <em>{0}</em> other instances"
-msgstr "Et connecté à <em>{0}</em> autres instances"
->>>>>>> 7645fdbf
 
 msgid "Administred by"
 msgstr "Administré par"
@@ -327,14 +255,8 @@
 msgid "Your Profile"
 msgstr "Votre Profile"
 
-<<<<<<< HEAD
 msgid "To change your avatar, upload it to your gallery and then select from there."
 msgstr "Pour modifier votre avatar, téléversez-le dans votre galerie et sélectionner à partir de là."
-=======
-msgid ""
-"To change your avatar, upload it to your gallery and then select from there."
-msgstr ""
->>>>>>> 7645fdbf
 
 msgid "Upload an avatar"
 msgstr "Téléverser un avatar"
@@ -450,14 +372,8 @@
 msgstr "Répondre"
 
 msgid "Are you sure?"
-<<<<<<< HEAD
 msgstr "Êtes-vous sûr⋅e ?"
 
-=======
-msgstr ""
-
-#, fuzzy
->>>>>>> 7645fdbf
 msgid "Delete this comment"
 msgstr "Supprimer ce commentaire"
 
@@ -467,27 +383,11 @@
 msgid "Plume is a decentralized blogging engine."
 msgstr "Plume est un moteur de blog décentralisé."
 
-<<<<<<< HEAD
 msgid "Authors can manage various blogs, each as an unique website."
 msgstr "Les auteurs peuvent gérer différents blogs, chacun comme un site indépendant."
 
 msgid "Articles are also visible on other Plume instances, and you can interact with them directly from other platforms like Mastodon."
 msgstr "Les articles sont également visibles sur d'autres instances Plume, et vous pouvez interagir avec eux directement à partir d'autres plateformes comme Mastodon."
-=======
-#, fuzzy
-msgid "Authors can manage various blogs, each as an unique website."
-msgstr ""
-"Les auteur⋅ice⋅s peuvent gérer différents blogs au sein d’un même site."
-
-#, fuzzy
-msgid ""
-"Articles are also visible on other Plume instances, and you can interact "
-"with them directly from other platforms like Mastodon."
-msgstr ""
-"Les articles sont également visibles sur d’autres sites Plume, et vous "
-"pouvez interagir avec directement depuis d’autres plateformes telles que "
-"Mastodon."
->>>>>>> 7645fdbf
 
 msgid "Home to <em>{0}</em> people"
 msgstr "Refuge de <em>{0}</em> personnes"
@@ -496,18 +396,10 @@
 msgstr "Lire les règles détaillées"
 
 msgid "None"
-<<<<<<< HEAD
 msgstr "Aucun"
 
 msgid "No description"
 msgstr "Aucune description"
-=======
-msgstr ""
-
-#, fuzzy
-msgid "No description"
-msgstr "Description longue"
->>>>>>> 7645fdbf
 
 msgid "View all"
 msgstr "Tout afficher"
@@ -604,10 +496,6 @@
 msgid "No result for your query"
 msgstr "Aucun résultat pour votre recherche"
 
-<<<<<<< HEAD
-=======
-#, fuzzy
->>>>>>> 7645fdbf
 msgid "No more results for your query"
 msgstr "Plus de résultats pour votre recherche"
 
@@ -635,7 +523,6 @@
 msgid "E-mail"
 msgstr "Courriel"
 
-<<<<<<< HEAD
 msgid "Send password reset link"
 msgstr "Envoyer un lien pour réinitialiser le mot de passe"
 
@@ -653,41 +540,14 @@
 msgstr "Éditeur classique (tout changement sera perdu)"
 
 # src/template_utils.rs:217
-=======
-#, fuzzy
-msgid "Send password reset link"
-msgstr "Mot de passe"
-
-#, fuzzy
-msgid "Log in"
-msgstr "Se connecter"
-
-#, fuzzy
-msgid "Username, or email"
-msgstr "Nom d’utilisateur ou adresse électronique"
-
-msgid "Publish"
-msgstr "Publier"
-
-msgid "Classic editor (any changes will be lost)"
-msgstr ""
-
->>>>>>> 7645fdbf
 msgid "Subtitle"
 msgstr "Sous-titre"
 
 msgid "Content"
 msgstr "Contenu"
 
-<<<<<<< HEAD
 msgid "You can upload media to your gallery, and then copy their Markdown code into your articles to insert them."
 msgstr "Vous pouvez télécharger des médias dans votre galerie, et copier leur code Markdown dans vos articles pour les insérer."
-=======
-msgid ""
-"You can upload media to your gallery, and then copy their Markdown code into "
-"your articles to insert them."
-msgstr ""
->>>>>>> 7645fdbf
 
 msgid "Upload media"
 msgstr "Téléverser un média"
@@ -707,10 +567,6 @@
 msgid "Illustration"
 msgstr "Illustration"
 
-<<<<<<< HEAD
-=======
-#, fuzzy
->>>>>>> 7645fdbf
 msgid "This is a draft, don't publish it yet."
 msgstr "C'est un brouillon, ne le publiez pas encore."
 
@@ -760,16 +616,8 @@
 msgid "Boost"
 msgstr "Partager"
 
-<<<<<<< HEAD
 msgid "Log in, or use your Fediverse account to interact with this article"
 msgstr "Connectez-vous ou utilisez votre compte Fediverse pour interagir avec cet article"
-=======
-#, fuzzy
-msgid "Log in, or use your Fediverse account to interact with this article"
-msgstr ""
-"Connectez-vous ou utilisez votre compte sur le Fediverse pour interagir avec "
-"cet article"
->>>>>>> 7645fdbf
 
 msgid "Comments"
 msgstr "Commentaires"
@@ -847,14 +695,8 @@
 msgid "Permanently delete this blog"
 msgstr "Supprimer définitivement ce blog"
 
-<<<<<<< HEAD
 msgid "New Blog"
 msgstr "Nouveau Blog"
-=======
-#, fuzzy
-msgid "Edit \"{}\""
-msgstr "Modifier {0}"
->>>>>>> 7645fdbf
 
 msgid "Description"
 msgstr "Description"
@@ -863,21 +705,8 @@
 "You can upload images to your gallery, to use them as blog icons, or banners."
 msgstr ""
 
-<<<<<<< HEAD
 msgid "{}'s icon"
 msgstr "icône de {}"
-=======
-#, fuzzy
-msgid "Upload images"
-msgstr "Téléverser"
-
-#, fuzzy
-msgid "Blog icon"
-msgstr "Nom du blog"
-
-msgid "Blog banner"
-msgstr ""
->>>>>>> 7645fdbf
 
 #, fuzzy
 msgid "Update blog"
@@ -891,35 +720,6 @@
 msgid "No posts to see here yet."
 msgstr "Aucun article pour le moment."
 
-<<<<<<< HEAD
-=======
-#, fuzzy
-msgid "New Blog"
-msgstr "Nouveau blog"
-
-msgid "Create a blog"
-msgstr "Créer un blog"
-
-msgid "Create blog"
-msgstr "Créer le blog"
-
-msgid "{}'s icon"
-msgstr ""
-
-msgid "New article"
-msgstr "Nouvel article"
-
-#, fuzzy
-msgid "There's one author on this blog: "
-msgid_plural "There are {0} authors on this blog: "
-msgstr[0] "{0} auteur⋅ice dans ce blog : "
-msgstr[1] "{0} auteur⋅ice⋅s dans ce blog : "
-
-msgid "No posts to see here yet."
-msgstr "Aucun article pour le moment."
-
-#, fuzzy
->>>>>>> 7645fdbf
 msgid "Articles tagged \"{0}\""
 msgstr "Articles marqués \"{0}\""
 
@@ -944,10 +744,6 @@
 msgid "Media upload"
 msgstr "Téléversement de média"
 
-<<<<<<< HEAD
-=======
-#, fuzzy
->>>>>>> 7645fdbf
 msgid "Useful for visually impaired people, as well as licensing information"
 msgstr "Utile pour les personnes malvoyantes, ainsi que pour les informations de licence"
 
@@ -972,214 +768,11 @@
 msgid "Copy it into your articles, to insert this media:"
 msgstr "Copiez-le dans vos articles, à insérer ce média :"
 
-<<<<<<< HEAD
 msgid "Use as an avatar"
 msgstr "Utiliser comme avatar"
 
 msgid "Log in to boost"
 msgstr "Connectez-vous pour repartager"
-=======
-#, fuzzy
-msgid "Use as an avatar"
-msgstr "Utiliser comme avatar"
-
-#, fuzzy
-#~ msgid "You need to be logged in order to create a new blog"
-#~ msgstr "Vous devez vous connecter pour écrire un article"
-
-#, fuzzy
-#~ msgid "You need to be logged in order to like a post"
-#~ msgstr "Vous devez vous connecter pour aimer un article"
-
-#, fuzzy
-#~ msgid "You need to be logged in order to see your notifications"
-#~ msgstr "Vous devez vous connecter pour voir vos notifications"
-
-#, fuzzy
-#~ msgid "You need to be logged in order to write a new post"
-#~ msgstr "Vous devez vous connecter pour écrire un article"
-
-#, fuzzy
-#~ msgid "You need to be logged in order to reshare a post"
-#~ msgstr "Vous devez vous connecter pour voir vos notifications"
-
-#, fuzzy
-#~ msgid "You need to be logged in order to access your dashboard"
-#~ msgstr "Vous devez vous connecter pour accéder à votre tableau de bord"
-
-#, fuzzy
-#~ msgid "You need to be logged in order to subscribe to someone"
-#~ msgstr "Vous devez vous connecter pour suivre quelqu’un"
-
-#, fuzzy
-#~ msgid "You need to be logged in order to edit your profile"
-#~ msgstr "Vous devez vous connecter pour modifier votre profil"
-
-#, fuzzy
-#~ msgid "There's one article on this blog"
-#~ msgid_plural "There are {0} articles on this blog"
-#~ msgstr[0] "{0} article dans ce blog"
-#~ msgstr[1] "{0} articles dans ce blog"
-
-#~ msgid "{0}'s followers"
-#~ msgstr "Abonné⋅e⋅s de {0}"
-
-#~ msgid "People {0} follows"
-#~ msgstr "Personnes suivies par {0}"
-
-#~ msgid "Followers"
-#~ msgstr "Abonné⋅e⋅s"
-
-#~ msgid "Followed"
-#~ msgstr "Suivi⋅e⋅s"
-
-#, fuzzy
-#~ msgid "Unfollow"
-#~ msgstr "S’abonner"
-
-#~ msgid "Follow"
-#~ msgstr "S’abonner"
-
-#, fuzzy
-#~ msgid "No articles to see here yet."
-#~ msgstr "Aucun article pour le moment."
-
-#, fuzzy
-#~ msgid "Create the blog"
-#~ msgstr "Créer un blog"
-
-#, fuzzy
-#~ msgid "Create an article"
-#~ msgstr "Créer un compte"
-
-#, fuzzy
-#~ msgid "You need to be signed in, to be able to like a post"
-#~ msgstr "Vous devez vous connecter pour écrire un article"
-
-#, fuzzy
-#~ msgid "{0} gave a boost to your article"
-#~ msgstr "{0} a partagé votre article"
-
-#, fuzzy
-#~ msgid "{0} liked your post"
-#~ msgstr "{0} a aimé votre article"
-
-#, fuzzy
-#~ msgid "{0} commented on your post"
-#~ msgstr "{0} a commenté votre article"
-
-#, fuzzy
-#~ msgid "You are not authorized to access this page."
-#~ msgstr "Vous n’êtes pas auteur⋅ice dans ce blog."
-
-#, fuzzy
-#~ msgid "The comment field can't be left empty"
-#~ msgstr "Votre commentaire ne peut pas être vide."
-
-#, fuzzy
-#~ msgid "An article with the same title already exists."
-#~ msgstr "Un article avec le même titre existe déjà."
-
-#, fuzzy
-#~ msgid "Your password field can't be left empty"
-#~ msgstr "Votre mot de passe ne peut pas être vide."
-
-#, fuzzy
-#~ msgid "The 'username' field can't be left empty"
-#~ msgstr "Le nom d’utilisateur ne peut pas être vide."
-
-#~ msgid "Previous page"
-#~ msgstr "Page précédente"
-
-#~ msgid "Next page"
-#~ msgstr "Page suivante"
-
-#~ msgid "Instance settings"
-#~ msgstr "Paramètres de l’instance"
-
-#, fuzzy
-#~ msgid ""
-#~ "Plume is a decentralized blogging engine and a member of the Fediverse."
-#~ msgstr "Plume est un moteur de blog décentralisé."
-
-#, fuzzy
-#~ msgid "Log In to like"
-#~ msgstr "Connectez-vous pour aimer"
-
-#, fuzzy
-#~ msgid "Log In to boost"
-#~ msgstr "Connectez-vous pour partager"
-
-#, fuzzy
-#~ msgid "Create a new post"
-#~ msgstr "Créer un article"
-
-#~ msgid "Comment \"{0}\""
-#~ msgstr "Commenter « {0} »"
-
-#~ msgid "Configure your instance"
-#~ msgstr "Configurer votre instance"
-
-#~ msgid "Let&#x27;s go!"
-#~ msgstr "C’est parti !"
-
-#~ msgid "New Account"
-#~ msgstr "Nouveau compte"
-
-#~ msgid "Create account"
-#~ msgstr "Créer mon compte"
-
-#, fuzzy
-#~ msgid "You need to be signed in, so that you can post a comment"
-#~ msgstr "Vous devez vous connecter pour commenter"
-
-#, fuzzy
-#~ msgid "You need to be logged in, for you to be able to boost a post"
-#~ msgstr "Vous devez vous connecter pour partager un article"
-
-#, fuzzy
-#~ msgid "Invalid username, or password"
-#~ msgstr "Nom d’utilisateur ou mot de passe invalide"
-
-#~ msgid "We couldn&#x27;t find this page."
-#~ msgstr "Page introuvable."
-
-#~ msgid "Unknown error"
-#~ msgstr "Erreur inconnue"
-
-#~ msgid "Invalid name"
-#~ msgstr "Nom invalide"
-
-#, fuzzy
-#~ msgid "Your drafts"
-#~ msgstr "Vos brouillons"
-
-#~ msgid "Your comment can't be empty"
-#~ msgstr "Votre commentaire ne peut pas être vide."
-
-#~ msgid "A post with the same title already exists."
-#~ msgstr "Un article avec le même titre existe déjà."
-
-#, fuzzy
-#~ msgid "We need an email, or a username to identify you"
-#~ msgstr ""
-#~ "Nous avons besoin d’une adresse électronique ou d’un nom d’utilisateur "
-#~ "pour vous identifier"
-
-#, fuzzy
-#~ msgid "Your password field can't be empty"
-#~ msgstr "Votre mot de passe ne peut pas être vide."
-
-#~ msgid "Username can't be empty"
-#~ msgstr "Le nom d’utilisateur ne peut pas être vide."
-
-#~ msgid "Invalid email"
-#~ msgstr "Adresse électronique invalide"
-
-#, fuzzy
-#~ msgid "The password should be at least 8 characters long"
-#~ msgstr "Le mot de passe doit faire au moins 8 caractères."
->>>>>>> 7645fdbf
 
 msgid "Log in to like"
 msgstr "Connectez-vous pour aimer"
