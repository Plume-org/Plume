msgid ""
msgstr ""
"Project-Id-Version: plume\n"
"Report-Msgid-Bugs-To: \n"
"POT-Creation-Date: 2018-06-15 16:33-0700\n"
"PO-Revision-Date: 2019-04-17 20:49\n"
"Last-Translator: Ana Gelez (AnaGelez)\n"
"Language-Team: English\n"
"Language: en_US\n"
"MIME-Version: 1.0\n"
"Content-Type: text/plain; charset=UTF-8\n"
"Content-Transfer-Encoding: 8bit\n"
"Plural-Forms: nplurals=2; plural=(n != 1);\n"
"X-Generator: crowdin.com\n"
"X-Crowdin-Project: plume\n"
"X-Crowdin-Language: en\n"
"X-Crowdin-File: /master/po/plume/plume.pot\n"

# src/template_utils.rs:68
msgid "{0} commented on your article."
msgstr ""

# src/template_utils.rs:69
msgid "{0} is subscribed to you."
msgstr ""

# src/template_utils.rs:70
msgid "{0} liked your article."
msgstr ""

# src/template_utils.rs:71
msgid "{0} mentioned you."
msgstr ""

# src/template_utils.rs:72
msgid "{0} boosted your article."
msgstr ""

# src/template_utils.rs:108
msgid "{0}'s avatar"
msgstr ""

# src/routes/blogs.rs:70
msgid "To create a new blog, you need to be logged in"
msgstr ""

# src/routes/blogs.rs:109
msgid "A blog with the same name already exists."
msgstr ""

# src/routes/blogs.rs:172
msgid "You are not allowed to delete this blog."
msgstr ""

# src/routes/blogs.rs:217
msgid "You are not allowed to edit this blog."
msgstr ""

# src/routes/blogs.rs:262
msgid "You can't use this media as a blog icon."
msgstr ""

# src/routes/blogs.rs:280
msgid "You can't use this media as a blog banner."
msgstr ""

# src/routes/likes.rs:51
msgid "To like a post, you need to be logged in"
msgstr ""

# src/routes/notifications.rs:29
msgid "To see your notifications, you need to be logged in"
msgstr ""

# src/routes/posts.rs:93
msgid "This post isn't published yet."
msgstr ""

# src/routes/posts.rs:122
msgid "To write a new post, you need to be logged in"
msgstr ""

# src/routes/posts.rs:140
msgid "You are not an author of this blog."
msgstr ""

# src/routes/posts.rs:147
msgid "New post"
msgstr ""

# src/routes/posts.rs:192
msgid "Edit {0}"
msgstr ""

<<<<<<< HEAD
# src/routes/reshares.rs:51
=======
# src/routes/user.rs:222
msgid ""
"Couldn't obtain enough information about your account. Please make sure your "
"username is correct."
msgstr ""

# src/routes/reshares.rs:47
>>>>>>> 0d708e16
msgid "To reshare a post, you need to be logged in"
msgstr ""

# src/routes/session.rs:181
msgid "Password reset"
msgstr ""

# src/routes/session.rs:182
msgid "Here is the link to reset your password: {0}"
msgstr ""

# src/routes/session.rs:259
msgid "Your password was successfully reset."
msgstr ""

# src/routes/session.rs:263
msgid "Sorry, but the link expired. Try again"
msgstr ""

# src/routes/user.rs:136
msgid "To access your dashboard, you need to be logged in"
msgstr ""

# src/routes/user.rs:244
msgid "To subscribe to someone, you need to be logged in"
msgstr ""

# src/routes/user.rs:344
msgid "To edit your profile, you need to be logged in"
msgstr ""

msgid "Plume"
msgstr ""

msgid "Menu"
msgstr ""

msgid "Search"
msgstr ""

msgid "Dashboard"
msgstr ""

msgid "Notifications"
msgstr ""

msgid "Log Out"
msgstr ""

msgid "My account"
msgstr ""

msgid "Log In"
msgstr ""

msgid "Register"
msgstr ""

msgid "About this instance"
msgstr ""

msgid "Source code"
msgstr ""

msgid "Matrix room"
msgstr ""

msgid "Administration"
msgstr ""

msgid "Welcome to {}"
msgstr ""

msgid "Latest articles"
msgstr ""

msgid "Your feed"
msgstr ""

msgid "Federated feed"
msgstr ""

msgid "Local feed"
msgstr ""

msgid "Administration of {0}"
msgstr ""

msgid "Instances"
msgstr ""

msgid "Configuration"
msgstr ""

msgid "Users"
msgstr ""

msgid "Unblock"
msgstr ""

msgid "Block"
msgstr ""

msgid "Ban"
msgstr ""

msgid "All the articles of the Fediverse"
msgstr ""

msgid "Articles from {}"
msgstr ""

msgid "Nothing to see here yet. Try subscribing to more people."
msgstr ""

# src/template_utils.rs:217
msgid "Name"
msgstr ""

# src/template_utils.rs:220
msgid "Optional"
msgstr ""

msgid "Allow anyone to register here"
msgstr ""

msgid "Short description"
msgstr ""

msgid "Markdown syntax is supported"
msgstr ""

msgid "Long description"
msgstr ""

# src/template_utils.rs:217
msgid "Default article license"
msgstr ""

msgid "Save these settings"
msgstr ""

msgid "About {0}"
msgstr ""

msgid "Home to <em>{0}</em> people"
msgstr ""

msgid "Who wrote <em>{0}</em> articles"
msgstr ""

msgid "And are connected to <em>{0}</em> other instances"
msgstr ""

msgid "Administred by"
msgstr ""

msgid "Runs Plume {0}"
msgstr ""

msgid "Follow {}"
msgstr ""

msgid "Login to follow"
msgstr ""

msgid "Enter your full username to follow"
msgstr ""

msgid "Edit your account"
msgstr ""

msgid "Your Profile"
msgstr ""

msgid ""
"To change your avatar, upload it to your gallery and then select from there."
msgstr ""

msgid "Upload an avatar"
msgstr ""

# src/template_utils.rs:217
msgid "Display name"
msgstr ""

# src/template_utils.rs:217
msgid "Email"
msgstr ""

msgid "Summary"
msgstr ""

msgid "Update account"
msgstr ""

msgid "Danger zone"
msgstr ""

msgid "Be very careful, any action taken here can't be cancelled."
msgstr ""

msgid "Delete your account"
msgstr ""

msgid "Sorry, but as an admin, you can't leave your own instance."
msgstr ""

msgid "Your Dashboard"
msgstr ""

msgid "Your Blogs"
msgstr ""

msgid "You don't have any blog yet. Create your own, or ask to join one."
msgstr ""

msgid "Start a new blog"
msgstr ""

msgid "Your Drafts"
msgstr ""

msgid "Your media"
msgstr ""

msgid "Go to your gallery"
msgstr ""

msgid "Create your account"
msgstr ""

msgid "Create an account"
msgstr ""

# src/template_utils.rs:217
msgid "Username"
msgstr ""

# src/template_utils.rs:217
msgid "Password"
msgstr ""

# src/template_utils.rs:217
msgid "Password confirmation"
msgstr ""

msgid ""
"Apologies, but registrations are closed on this particular instance. You "
"can, however, find a different one."
msgstr ""

msgid "Articles"
msgstr ""

msgid "Subscribers"
msgstr ""

msgid "Subscriptions"
msgstr ""

msgid "Atom feed"
msgstr ""

msgid "Recently boosted"
msgstr ""

msgid "Admin"
msgstr ""

msgid "It is you"
msgstr ""

msgid "Edit your profile"
msgstr ""

msgid "Open on {0}"
msgstr ""

msgid "Unsubscribe"
msgstr ""

msgid "Subscribe"
msgstr ""

msgid "{0}'s subscriptions"
msgstr ""

msgid "{0}'s subscribers"
msgstr ""

msgid "Respond"
msgstr ""

msgid "Are you sure?"
msgstr ""

msgid "Delete this comment"
msgstr ""

msgid "What is Plume?"
msgstr ""

msgid "Plume is a decentralized blogging engine."
msgstr ""

msgid "Authors can manage multiple blogs, each as its own website."
msgstr ""

msgid ""
"Articles are also visible on other Plume instances, and you can interact "
"with them directly from other platforms like Mastodon."
msgstr ""

msgid "Read the detailed rules"
msgstr ""

msgid "None"
msgstr ""

msgid "No description"
msgstr ""

msgid "View all"
msgstr ""

msgid "By {0}"
msgstr ""

msgid "Draft"
msgstr ""

msgid "Your query"
msgstr ""

msgid "Advanced search"
msgstr ""

# src/template_utils.rs:305
msgid "Article title matching these words"
msgstr ""

msgid "Title"
msgstr ""

# src/template_utils.rs:305
msgid "Subtitle matching these words"
msgstr ""

msgid "Subtitle - byline"
msgstr ""

# src/template_utils.rs:305
msgid "Content matching these words"
msgstr ""

msgid "Body content"
msgstr ""

# src/template_utils.rs:305
msgid "From this date"
msgstr ""

# src/template_utils.rs:305
msgid "To this date"
msgstr ""

# src/template_utils.rs:305
msgid "Containing these tags"
msgstr ""

msgid "Tags"
msgstr ""

# src/template_utils.rs:305
msgid "Posted on one of these instances"
msgstr ""

msgid "Instance domain"
msgstr ""

# src/template_utils.rs:305
msgid "Posted by one of these authors"
msgstr ""

msgid "Authors"
msgstr ""

# src/template_utils.rs:305
msgid "Posted on one of these blogs"
msgstr ""

msgid "Blog title"
msgstr ""

# src/template_utils.rs:305
msgid "Written in this language"
msgstr ""

msgid "Language"
msgstr ""

# src/template_utils.rs:305
msgid "Published under this license"
msgstr ""

msgid "Article license"
msgstr ""

msgid "Search result for \"{0}\""
msgstr ""

msgid "Search result"
msgstr ""

msgid "No result for your query"
msgstr ""

msgid "No more results for your query"
msgstr ""

msgid "Reset your password"
msgstr ""

# src/template_utils.rs:217
msgid "New password"
msgstr ""

# src/template_utils.rs:217
msgid "Confirmation"
msgstr ""

msgid "Update password"
msgstr ""

msgid "Check your inbox!"
msgstr ""

msgid ""
"We sent a mail to the address you gave us, with a link to reset your "
"password."
msgstr ""

# src/template_utils.rs:217
msgid "E-mail"
msgstr ""

msgid "Send password reset link"
msgstr ""

msgid "Log in"
msgstr ""

# src/template_utils.rs:217
msgid "Username, or email"
msgstr ""

msgid "Interact with {}"
msgstr ""

msgid "Log in to interact"
msgstr ""

msgid "Enter your full username to interact"
msgstr ""

msgid "Publish"
msgstr ""

msgid "Classic editor (any changes will be lost)"
msgstr ""

# src/template_utils.rs:217
msgid "Subtitle"
msgstr ""

msgid "Content"
msgstr ""

msgid ""
"You can upload media to your gallery, and then copy their Markdown code into "
"your articles to insert them."
msgstr ""

msgid "Upload media"
msgstr ""

# src/template_utils.rs:217
msgid "Tags, separated by commas"
msgstr ""

# src/template_utils.rs:217
msgid "License"
msgstr ""

# src/template_utils.rs:225
msgid "Leave it empty to reserve all rights"
msgstr ""

msgid "Illustration"
msgstr ""

msgid "This is a draft, don't publish it yet."
msgstr ""

msgid "Update"
msgstr ""

msgid "Update, or publish"
msgstr ""

msgid "Publish your post"
msgstr ""

msgid "Written by {0}"
msgstr ""

msgid "Edit"
msgstr ""

msgid "Delete this article"
msgstr ""

msgid "All rights reserved."
msgstr ""

msgid "This article is under the {0} license."
msgstr ""

msgid "One like"
msgid_plural "{0} likes"
msgstr[0] ""
msgstr[1] ""

msgid "I don't like this anymore"
msgstr ""

msgid "Add yours"
msgstr ""

msgid "One boost"
msgid_plural "{0} boosts"
msgstr[0] ""
msgstr[1] ""

msgid "I don't want to boost this anymore"
msgstr ""

msgid "Boost"
msgstr ""

msgid ""
"{0}Log in{1}, or {2}use your Fediverse account{3} to interact with this "
"article"
msgstr ""

msgid "Comments"
msgstr ""

# src/template_utils.rs:217
msgid "Content warning"
msgstr ""

msgid "Your comment"
msgstr ""

msgid "Submit comment"
msgstr ""

msgid "No comments yet. Be the first to react!"
msgstr ""

msgid "Invalid CSRF token"
msgstr ""

msgid ""
"Something is wrong with your CSRF token. Make sure cookies are enabled in "
"you browser, and try reloading this page. If you continue to see this error "
"message, please report it."
msgstr ""

msgid "Page not found"
msgstr ""

msgid "We couldn't find this page."
msgstr ""

msgid "The link that led you here may be broken."
msgstr ""

msgid "The content you sent can't be processed."
msgstr ""

msgid "Maybe it was too long."
msgstr ""

msgid "You are not authorized."
msgstr ""

msgid "Internal server error"
msgstr ""

msgid "Something broke on our side."
msgstr ""

msgid "Sorry about that. If you think this is a bug, please report it."
msgstr ""

msgid "Edit \"{}\""
msgstr ""

msgid "Description"
msgstr ""

msgid ""
"You can upload images to your gallery, to use them as blog icons, or banners."
msgstr ""

msgid "Upload images"
msgstr ""

msgid "Blog icon"
msgstr ""

msgid "Blog banner"
msgstr ""

msgid "Update blog"
msgstr ""

msgid "Be very careful, any action taken here can't be reversed."
msgstr ""

msgid "Permanently delete this blog"
msgstr ""

msgid "New Blog"
msgstr ""

msgid "Create a blog"
msgstr ""

msgid "Create blog"
msgstr ""

msgid "{}'s icon"
msgstr ""

msgid "New article"
msgstr ""

msgid "There's one author on this blog: "
msgid_plural "There are {0} authors on this blog: "
msgstr[0] ""
msgstr[1] ""

msgid "No posts to see here yet."
msgstr ""

msgid "Articles tagged \"{0}\""
msgstr ""

msgid "There are currently no articles with such a tag"
msgstr ""

msgid "I'm from this instance"
msgstr ""

msgid "I'm from another instance"
msgstr ""

# src/template_utils.rs:225
msgid "Example: user@plu.me"
msgstr ""

msgid "Continue to your instance"
msgstr ""

msgid "Upload"
msgstr ""

msgid "You don't have any media yet."
msgstr ""

msgid "Content warning: {0}"
msgstr ""

msgid "Delete"
msgstr ""

msgid "Details"
msgstr ""

msgid "Media upload"
msgstr ""

msgid "Useful for visually impaired people, as well as licensing information"
msgstr ""

msgid "Leave it empty, if none is needed"
msgstr ""

msgid "File"
msgstr ""

msgid "Send"
msgstr ""

msgid "Media details"
msgstr ""

msgid "Go back to the gallery"
msgstr ""

msgid "Markdown syntax"
msgstr ""

msgid "Copy it into your articles, to insert this media:"
msgstr ""

msgid "Use as an avatar"
msgstr ""<|MERGE_RESOLUTION|>--- conflicted
+++ resolved
@@ -92,17 +92,7 @@
 msgid "Edit {0}"
 msgstr ""
 
-<<<<<<< HEAD
 # src/routes/reshares.rs:51
-=======
-# src/routes/user.rs:222
-msgid ""
-"Couldn't obtain enough information about your account. Please make sure your "
-"username is correct."
-msgstr ""
-
-# src/routes/reshares.rs:47
->>>>>>> 0d708e16
 msgid "To reshare a post, you need to be logged in"
 msgstr ""
 
