--- conflicted
+++ resolved
@@ -92,17 +92,7 @@
 msgid "Edit {0}"
 msgstr "Modifica {0}"
 
-<<<<<<< HEAD
 # src/routes/reshares.rs:51
-=======
-# src/routes/user.rs:222
-msgid ""
-"Couldn't obtain enough information about your account. Please make sure your "
-"username is correct."
-msgstr ""
-
-# src/routes/reshares.rs:47
->>>>>>> 0d708e16
 msgid "To reshare a post, you need to be logged in"
 msgstr "Per ricondividere un post, devi avere effettuato l'accesso"
 
@@ -855,97 +845,7 @@
 msgid "Use as an avatar"
 msgstr "Usa come immagine di profilo"
 
-<<<<<<< HEAD
 # src/routes/posts.rs:630
-=======
-#, fuzzy
-#~ msgid "You need to be logged in order to subscribe to someone"
-#~ msgstr "Devi effettuare l'accesso per seguire qualcuno"
-
-#, fuzzy
-#~ msgid "You need to be logged in order to edit your profile"
-#~ msgstr "Devi effettuare l'accesso per modificare il tuo profilo"
-
-#, fuzzy
-#~ msgid "There's one article on this blog"
-#~ msgid_plural "There are {0} articles on this blog"
-#~ msgstr[0] "Un articolo in questo blog"
-#~ msgstr[1] "{0} articoli in questo blog"
-
-#, fuzzy
-#~ msgid "{0}'s followers"
-#~ msgstr "Uno ti segue"
-
-#, fuzzy
-#~ msgid "People {0} follows"
-#~ msgstr "Uno ti segue"
-
-#~ msgid "Followers"
-#~ msgstr "Seguaci"
-
-#, fuzzy
-#~ msgid "Followed"
-#~ msgstr "Segui"
-
-#, fuzzy
-#~ msgid "Unfollow"
-#~ msgstr "Segui"
-
-#, fuzzy
-#~ msgid "No articles to see here yet."
-#~ msgstr "Nessun post da mostrare qui."
-
-#, fuzzy
-#~ msgid "Create the blog"
-#~ msgstr "Crea un blog"
-
-#, fuzzy
-#~ msgid "Create an article"
-#~ msgstr "Crea un account"
-
-#, fuzzy
-#~ msgid "You need to be signed in, to be able to like a post"
-#~ msgstr "Devi effettuare l'accesso per scrivere un post"
-
-#, fuzzy
-#~ msgid "{0} gave a boost to your article"
-#~ msgstr "{0} ha boostato il tuo articolo"
-
-#, fuzzy
-#~ msgid "{0} commented on your post"
-#~ msgstr "{0} ha commentato il tuo articolo"
-
-#, fuzzy
-#~ msgid "You are not authorized to access this page."
-#~ msgstr "Non sei l'autore di questo blog."
-
-#, fuzzy
-#~ msgid "The comment field can't be left empty"
-#~ msgstr "Il tuo commento non può essere vuoto"
-
-#, fuzzy
-#~ msgid "An article with the same title already exists."
-#~ msgstr "Un post con lo stesso titolo esiste già."
-
-#, fuzzy
-#~ msgid "Your password field can't be left empty"
-#~ msgstr "La tua password non può essere vuota"
-
-#, fuzzy
-#~ msgid "The 'username' field can't be left empty"
-#~ msgstr "Il nome utente non può essere vuoto"
-
-#~ msgid "Previous page"
-#~ msgstr "Pagina precedente"
-
-#~ msgid "Next page"
-#~ msgstr "Prossima pagina"
-
-#~ msgid "Instance settings"
-#~ msgstr "Impostazioni dell'istanza"
-
-#, fuzzy
->>>>>>> 0d708e16
 #~ msgid ""
 #~ "Couldn't obtain enough information about your account. Please make sure "
 #~ "your username is correct."
@@ -962,16 +862,11 @@
 #~ msgid "Enter your full username to interact"
 #~ msgstr "Inserisci il tuo nome utente completo per interagire"
 
-<<<<<<< HEAD
 #~ msgid "I'm from this instance"
 #~ msgstr "Io appartengo a questa istanza"
 
 #~ msgid "I'm from another instance"
 #~ msgstr "Io sono di un'altra istanza"
-=======
-#~ msgid "Let&#x27;s go!"
-#~ msgstr "Andiamo!"
->>>>>>> 0d708e16
 
 # src/template_utils.rs:225
 #~ msgid "Example: user@plu.me"
@@ -986,47 +881,5 @@
 #~ msgid "Login to follow"
 #~ msgstr "Accedi per seguire"
 
-<<<<<<< HEAD
 #~ msgid "Enter your full username to follow"
-#~ msgstr "Inserisci il tuo nome utente completo per seguire"
-=======
-#, fuzzy
-#~ msgid "Invalid username, or password"
-#~ msgstr "Nome utente o password non validi"
-
-#~ msgid "We couldn&#x27;t find this page."
-#~ msgstr "Non riusciamo a trovare questa pagina."
-
-#~ msgid "Unknown error"
-#~ msgstr "Errore sconosciuto"
-
-#~ msgid "Invalid name"
-#~ msgstr "Nome non valido"
-
-#~ msgid "Your comment can't be empty"
-#~ msgstr "Il tuo commento non può essere vuoto"
-
-#~ msgid "A post with the same title already exists."
-#~ msgstr "Un post con lo stesso titolo esiste già."
-
-#, fuzzy
-#~ msgid "Your password field can't be empty"
-#~ msgstr "La tua password non può essere vuota"
-
-#~ msgid "Username can't be empty"
-#~ msgstr "Il nome utente non può essere vuoto"
-
-#~ msgid "Invalid email"
-#~ msgstr "Indirizzo email non valido"
-
-#, fuzzy
-#~ msgid "The password should be at least 8 characters long"
-#~ msgstr "Le password devono essere lunghe almeno 8 caratteri"
-
-#~ msgid "Create a post"
-#~ msgstr "Crea un post"
-
-#, fuzzy
-#~ msgid "You need to be signed in, in order for you to like a post"
-#~ msgstr "Devi effettuare l'accesso per mettere mi piace ad un post"
->>>>>>> 0d708e16
+#~ msgstr "Inserisci il tuo nome utente completo per seguire"