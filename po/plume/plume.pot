--- conflicted
+++ resolved
@@ -60,13 +60,8 @@
 msgid "You can't use this media as a blog banner."
 msgstr ""
 
-<<<<<<< HEAD
 # src/routes/likes.rs:52
-msgid "You need to be logged in order to like a post"
-=======
-# src/routes/likes.rs:47
 msgid "To like a post, you need to be logged in"
->>>>>>> 723d2c46
 msgstr ""
 
 # src/routes/notifications.rs:29
@@ -77,13 +72,8 @@
 msgid "This post isn't published yet."
 msgstr ""
 
-<<<<<<< HEAD
 # src/routes/posts.rs:122
-msgid "You need to be logged in order to write a new post"
-=======
-# src/routes/posts.rs:120
 msgid "To write a new post, you need to be logged in"
->>>>>>> 723d2c46
 msgstr ""
 
 # src/routes/posts.rs:140
@@ -98,13 +88,8 @@
 msgid "Edit {0}"
 msgstr ""
 
-<<<<<<< HEAD
 # src/routes/reshares.rs:52
-msgid "You need to be logged in order to reshare a post"
-=======
-# src/routes/reshares.rs:47
 msgid "To reshare a post, you need to be logged in"
->>>>>>> 723d2c46
 msgstr ""
 
 # src/routes/session.rs:181
@@ -123,29 +108,16 @@
 msgid "Sorry, but the link expired. Try again"
 msgstr ""
 
-<<<<<<< HEAD
 # src/routes/user.rs:135
-msgid "You need to be logged in order to access your dashboard"
+msgid "To access your dashboard, you need to be logged in"
 msgstr ""
 
 # src/routes/user.rs:174
-msgid "You need to be logged in order to subscribe to someone"
+msgid "To subscribe to someone, you need to be logged in"
 msgstr ""
 
 # src/routes/user.rs:274
-msgid "You need to be logged in order to edit your profile"
-=======
-# src/routes/user.rs:148
-msgid "To access your dashboard, you need to be logged in"
-msgstr ""
-
-# src/routes/user.rs:187
-msgid "To subscribe to someone, you need to be logged in"
-msgstr ""
-
-# src/routes/user.rs:287
 msgid "To edit your profile, you need to be logged in"
->>>>>>> 723d2c46
 msgstr ""
 
 msgid "Plume"
