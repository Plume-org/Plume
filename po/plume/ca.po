--- conflicted
+++ resolved
@@ -279,10 +279,6 @@
 msgid "Invalid CSRF token"
 msgstr ""
 
-<<<<<<< HEAD
-msgid "Source code"
-msgstr "Codi font"
-=======
 msgid ""
 "Something is wrong with your CSRF token. Make sure cookies are enabled in "
 "you browser, and try reloading this page. If you continue to see this error "
@@ -297,21 +293,12 @@
 
 msgid "New Blog"
 msgstr "Blog nou"
->>>>>>> fb1668ed
 
 msgid "Create a blog"
 msgstr "Crea un blog"
 
-<<<<<<< HEAD
-msgid "Administration"
-msgstr "Administració"
-
-msgid "Welcome to {}"
-msgstr "Us donem la benvinguda a {}"
-=======
 msgid "Title"
 msgstr "Títol"
->>>>>>> fb1668ed
 
 # src/template_utils.rs:220
 msgid "Optional"
@@ -389,16 +376,11 @@
 msgid "Search"
 msgstr "Cerca"
 
-<<<<<<< HEAD
-msgid "Home to <em>{0}</em> people"
-msgstr ""
-=======
 msgid "Your query"
 msgstr ""
 
 msgid "Advanced search"
 msgstr "Cerca avançada"
->>>>>>> fb1668ed
 
 # src/template_utils.rs:305
 msgid "Article title matching these words"
@@ -411,9 +393,6 @@
 msgid "Subtitle - byline"
 msgstr ""
 
-<<<<<<< HEAD
-msgid "Runs Plume {0}"
-=======
 # src/template_utils.rs:305
 msgid "Content matching these words"
 msgstr ""
@@ -423,7 +402,6 @@
 
 # src/template_utils.rs:305
 msgid "From this date"
->>>>>>> fb1668ed
 msgstr ""
 
 # src/template_utils.rs:305
@@ -816,22 +794,8 @@
 msgid "Send password reset link"
 msgstr ""
 
-<<<<<<< HEAD
-msgid "Written by {0}"
-msgstr "Escrit per {0}"
-
-msgid "Edit"
-msgstr "Edita"
-
-msgid "Delete this article"
-msgstr "Suprimeix aquest article"
-
-msgid "All rights reserved."
-msgstr "Tots els drets reservats."
-=======
 msgid "Check your inbox!"
 msgstr "Reviseu la vostra safata d’entrada."
->>>>>>> fb1668ed
 
 msgid ""
 "We sent a mail to the address you gave us, with a link to reset your "
@@ -868,10 +832,6 @@
 msgid "Subscribers"
 msgstr "Subscriptors"
 
-<<<<<<< HEAD
-msgid "Invalid CSRF token"
-msgstr ""
-=======
 msgid "Subscriptions"
 msgstr "Subscripcions"
 
@@ -892,7 +852,6 @@
 # src/template_utils.rs:217
 msgid "Password confirmation"
 msgstr "Confirmació de la contrasenya"
->>>>>>> fb1668ed
 
 msgid ""
 "Apologies, but registrations are closed on this particular instance. You "
@@ -1010,52 +969,5 @@
 msgid "Continue to your instance"
 msgstr ""
 
-<<<<<<< HEAD
-msgid "Upload"
-msgstr "Puja"
-
-msgid "You don't have any media yet."
-msgstr ""
-
-msgid "Content warning: {0}"
-msgstr ""
-
-msgid "Delete"
-msgstr "Suprimeix"
-
-msgid "Details"
-msgstr "Detalls"
-
-msgid "Media upload"
-msgstr ""
-
-msgid "Useful for visually impaired people, as well as licensing information"
-msgstr ""
-
-msgid "Leave it empty, if none is needed"
-msgstr ""
-
-msgid "File"
-msgstr "Fitxer"
-
-msgid "Send"
-msgstr "Envia"
-
-msgid "Media details"
-msgstr "Detalls del fitxer multimèdia"
-
-msgid "Go back to the gallery"
-msgstr "Torna a la galeria"
-
-msgid "Markdown syntax"
-msgstr "Sintaxi Markdown"
-
-msgid "Copy it into your articles, to insert this media:"
-msgstr ""
-
-msgid "Use as an avatar"
-msgstr ""
-=======
 #~ msgid "Delete this article"
-#~ msgstr "Suprimeix aquest article"
->>>>>>> fb1668ed
+#~ msgstr "Suprimeix aquest article"