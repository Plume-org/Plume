--- conflicted
+++ resolved
@@ -279,10 +279,6 @@
 msgid "The content you sent can't be processed."
 msgstr ""
 
-<<<<<<< HEAD
-msgid "Source code"
-msgstr "الشيفرة المصدرية"
-=======
 msgid "Maybe it was too long."
 msgstr ""
 
@@ -297,21 +293,12 @@
 
 msgid "Articles tagged \"{0}\""
 msgstr "المقالات الموسومة بـ \"{0}\""
->>>>>>> fb1668ed
 
 msgid "There are currently no articles with such a tag"
 msgstr ""
 
-<<<<<<< HEAD
-msgid "Administration"
-msgstr "الإدارة"
-
-msgid "Welcome to {}"
-msgstr "مرحبا بكم في {0}"
-=======
 msgid "New Blog"
 msgstr "مدونة جديدة"
->>>>>>> fb1668ed
 
 msgid "Create a blog"
 msgstr "انشئ مدونة"
@@ -393,16 +380,11 @@
 msgid "No results for your query"
 msgstr "الانتقال إلى معرضك"
 
-<<<<<<< HEAD
-msgid "Home to <em>{0}</em> people"
-msgstr "يستضيف <em>{0}</em> أشخاص"
-=======
 msgid "No more results for your query"
 msgstr ""
 
 msgid "Search"
 msgstr "البحث"
->>>>>>> fb1668ed
 
 msgid "Your query"
 msgstr "طلبُك"
@@ -414,10 +396,6 @@
 msgid "Article title matching these words"
 msgstr "عنوان المقالات المطابقة لهذه الكلمات"
 
-<<<<<<< HEAD
-msgid "Runs Plume {0}"
-msgstr "مدعوم بـ Plume {0}"
-=======
 # src/template_utils.rs:305
 msgid "Subtitle matching these words"
 msgstr "العناوين الثانوية للمقالات المطابقة لهذه الكلمات"
@@ -428,7 +406,6 @@
 # src/template_utils.rs:305
 msgid "Content matching these words"
 msgstr ""
->>>>>>> fb1668ed
 
 msgid "Body content"
 msgstr "محتوى العرض"
@@ -544,12 +521,6 @@
 
 msgid "Written by {0}"
 msgstr "كتبه {0}"
-
-msgid "Edit"
-msgstr "تعديل"
-
-msgid "Delete this article"
-msgstr "احذف هذا المقال"
 
 msgid "All rights reserved."
 msgstr "جميع الحقوق محفوظة."
@@ -614,9 +585,6 @@
 msgid "No comments yet. Be the first to react!"
 msgstr "لا توجد هناك تعليقات بعد. كن أول مَن يتفاعل معه!"
 
-<<<<<<< HEAD
-msgid "Invalid CSRF token"
-=======
 msgid "Are you sure?"
 msgstr "هل أنت واثق؟"
 
@@ -636,7 +604,6 @@
 msgstr "مفيدة للأشخاص المعاقين بصريا، فضلا عن معلومات الترخيص"
 
 msgid "Leave it empty, if none is needed"
->>>>>>> fb1668ed
 msgstr ""
 
 msgid "File"
@@ -892,16 +859,8 @@
 msgid "Create your account"
 msgstr "انشئ حسابك"
 
-<<<<<<< HEAD
-msgid "Delete"
-msgstr "حذف"
-
-msgid "Details"
-msgstr "التفاصيل"
-=======
 msgid "Create an account"
 msgstr "انشئ حسابا"
->>>>>>> fb1668ed
 
 # src/template_utils.rs:217
 msgid "Username"
@@ -964,10 +923,6 @@
 msgid "You don't have any blog yet. Create your own, or ask to join one."
 msgstr ""
 
-<<<<<<< HEAD
-msgid "Use as an avatar"
-msgstr "استخدمها كصورة رمزية"
-=======
 msgid "Start a new blog"
 msgstr "انشئ مدونة جديدة"
 
@@ -1037,5 +992,4 @@
 msgstr "إعداد مثيل الخادم"
 
 #~ msgid "Delete this article"
-#~ msgstr "احذف هذا المقال"
->>>>>>> fb1668ed
+#~ msgstr "احذف هذا المقال"