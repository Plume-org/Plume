--- conflicted
+++ resolved
@@ -273,18 +273,6 @@
 msgid "The content you sent can't be processed."
 msgstr ""
 
-<<<<<<< HEAD
-msgid "Source code"
-msgstr "Kildekode"
-
-msgid "Matrix room"
-msgstr "Snakkerom"
-
-msgid "Administration"
-msgstr "Administrasjon"
-
-msgid "Welcome to {}"
-=======
 msgid "Maybe it was too long."
 msgstr ""
 
@@ -303,7 +291,6 @@
 msgstr "Om {0}"
 
 msgid "There are currently no articles with such a tag"
->>>>>>> fb1668ed
 msgstr ""
 
 #, fuzzy
@@ -383,14 +370,10 @@
 msgid "Search result(s) for \"{0}\""
 msgstr ""
 
-<<<<<<< HEAD
-msgid "Home to <em>{0}</em> people"
-=======
 msgid "Search result(s)"
 msgstr ""
 
 msgid "No results for your query"
->>>>>>> fb1668ed
 msgstr ""
 
 msgid "No more results for your query"
@@ -403,9 +386,6 @@
 msgid "Your query"
 msgstr "Din kommentar"
 
-<<<<<<< HEAD
-msgid "Runs Plume {0}"
-=======
 msgid "Advanced search"
 msgstr ""
 
@@ -417,7 +397,6 @@
 # #-#-#-#-#  nb.po (plume)  #-#-#-#-#
 # src/template_utils.rs:183
 msgid "Subtitle matching these words"
->>>>>>> fb1668ed
 msgstr ""
 
 #, fuzzy
@@ -839,21 +818,9 @@
 msgid "New password"
 msgstr "Passord"
 
-<<<<<<< HEAD
-msgid "Edit"
-msgstr ""
-
-#, fuzzy
-msgid "Delete this article"
-msgstr "Siste artikler"
-
-msgid "All rights reserved."
-msgstr ""
-=======
 #, fuzzy
 msgid "Confirmation"
 msgstr "Oppsett"
->>>>>>> fb1668ed
 
 #, fuzzy
 msgid "Update password"
@@ -897,8 +864,6 @@
 msgid "Edit your profile"
 msgstr "Din profil"
 
-<<<<<<< HEAD
-=======
 msgid "Open on {0}"
 msgstr ""
 
@@ -913,7 +878,6 @@
 msgid "Enter your full username handle to follow"
 msgstr ""
 
->>>>>>> fb1668ed
 #, fuzzy
 msgid "{0}'s subscriptions"
 msgstr "Lang beskrivelse"
@@ -1029,17 +993,10 @@
 msgid "Authors can manage multiple blogs, each as its own website."
 msgstr "Forfattere kan administrere forskjellige blogger fra en unik webside."
 
-<<<<<<< HEAD
-msgid "Delete"
-msgstr ""
-
-msgid "Details"
-=======
 #, fuzzy
 msgid ""
 "Articles are also visible on other Plume instances, and you can interact "
 "with them directly from other platforms like Mastodon."
->>>>>>> fb1668ed
 msgstr ""
 "Artiklene er også synlige på andre websider som kjører Plume, og du kan "
 "interagere med dem direkte fra andre plattformer som f.eks. Mastodon."
@@ -1083,6 +1040,10 @@
 
 msgid "Continue to your instance"
 msgstr ""
+
+#, fuzzy
+#~ msgid "Delete this article"
+#~ msgstr "Siste artikler"
 
 #, fuzzy
 #~ msgid "Short description - byline"
