msgid ""
msgstr ""
"Project-Id-Version: plume\n"
"Report-Msgid-Bugs-To: \n"
"POT-Creation-Date: 2018-06-15 16:33-0700\n"
"PO-Revision-Date: 2019-04-17 20:49\n"
"Last-Translator: Ana Gelez (AnaGelez)\n"
"Language-Team: Esperanto\n"
"Language: eo_UY\n"
"MIME-Version: 1.0\n"
"Content-Type: text/plain; charset=UTF-8\n"
"Content-Transfer-Encoding: 8bit\n"
"Plural-Forms: nplurals=2; plural=(n != 1);\n"
"X-Generator: crowdin.com\n"
"X-Crowdin-Project: plume\n"
"X-Crowdin-Language: eo\n"
"X-Crowdin-File: /master/po/plume/plume.pot\n"

# src/template_utils.rs:68
msgid "{0} commented on your article."
msgstr ""

# src/template_utils.rs:69
msgid "{0} is subscribed to you."
msgstr ""

# src/template_utils.rs:70
msgid "{0} liked your article."
msgstr ""

# src/template_utils.rs:71
msgid "{0} mentioned you."
msgstr ""

# src/template_utils.rs:72
msgid "{0} boosted your article."
msgstr ""

# src/template_utils.rs:108
msgid "{0}'s avatar"
msgstr ""

# src/routes/blogs.rs:70
msgid "To create a new blog, you need to be logged in"
msgstr ""

# src/routes/blogs.rs:109
msgid "A blog with the same name already exists."
msgstr ""

# src/routes/blogs.rs:142
msgid "Your blog was successfully created!"
msgstr ""

# src/routes/blogs.rs:167
msgid "Your blog was deleted."
msgstr ""

# src/routes/blogs.rs:172
msgid "You are not allowed to delete this blog."
msgstr ""

# src/routes/blogs.rs:217
msgid "You are not allowed to edit this blog."
msgstr "Vi ne estas permesita redakti ĉi tiun blogon."

# src/routes/blogs.rs:262
msgid "You can't use this media as a blog icon."
msgstr ""

# src/routes/blogs.rs:280
msgid "You can't use this media as a blog banner."
msgstr ""

# src/routes/blogs.rs:312
msgid "Your blog information have been updated."
msgstr ""

# src/routes/comments.rs:97
msgid "Your comment has been posted."
msgstr ""

# src/routes/comments.rs:172
msgid "Your comment has been deleted."
msgstr ""

# src/routes/instance.rs:145
msgid "Instance settings have been saved."
msgstr ""

# src/routes/instance.rs:182
msgid "{} have been unblocked."
msgstr ""

# src/routes/instance.rs:184
msgid "{} have been blocked."
msgstr ""

# src/routes/instance.rs:218
msgid "{} have been banned."
msgstr ""

# src/routes/likes.rs:51
msgid "To like a post, you need to be logged in"
msgstr ""

# src/routes/medias.rs:143
msgid "Your media have been deleted."
msgstr ""

# src/routes/blogs.rs:217
#, fuzzy
msgid "You are not allowed to delete this media."
msgstr "Vi ne estas permesita redakti ĉi tiun blogon."

# src/routes/medias.rs:163
msgid "Your avatar has been updated."
msgstr ""

# src/routes/blogs.rs:217
#, fuzzy
msgid "You are not allowed to use this media."
msgstr "Vi ne estas permesita redakti ĉi tiun blogon."

# src/routes/notifications.rs:29
msgid "To see your notifications, you need to be logged in"
msgstr ""

# src/routes/posts.rs:93
msgid "This post isn't published yet."
msgstr "Ĉi tiu skribaĵo ankoraŭ ne estas eldonita."

# src/routes/posts.rs:122
msgid "To write a new post, you need to be logged in"
msgstr "Skribi novan skribaĵo, vi bezonas ensaluti vin"

# src/routes/posts.rs:140
msgid "You are not an author of this blog."
msgstr "Vi ne estas la verkisto de ĉi tiu blogo."

# src/routes/posts.rs:147
msgid "New post"
msgstr "Nova skribaĵo"

# src/routes/posts.rs:192
msgid "Edit {0}"
msgstr ""

# src/routes/blogs.rs:217
#, fuzzy
msgid "You are not allowed to publish on this blog."
msgstr "Vi ne estas permesita redakti ĉi tiun blogon."

# src/routes/posts.rs:350
msgid "Your article has been updated."
msgstr ""

# src/routes/posts.rs:532
msgid "Your article has been saved."
msgstr ""

msgid "New article"
msgstr ""

# src/routes/blogs.rs:217
#, fuzzy
msgid "You are not allowed to delete this article."
msgstr "Vi ne estas permesita redakti ĉi tiun blogon."

# src/routes/posts.rs:597
msgid "Your article has been deleted."
msgstr ""

# src/routes/posts.rs:593
msgid ""
"It looks like the article you tried to delete doesn't exist. Maybe it is "
"already gone?"
msgstr ""

# src/routes/posts.rs:630
msgid ""
"Couldn't obtain enough information about your account. Please make sure your "
"username is correct."
msgstr ""

# src/routes/reshares.rs:51
msgid "To reshare a post, you need to be logged in"
msgstr ""

# src/routes/session.rs:108
msgid "You are now connected."
msgstr ""

# src/routes/session.rs:124
msgid "You are now logged off."
msgstr ""

# src/routes/session.rs:181
msgid "Password reset"
msgstr ""

# src/routes/session.rs:182
msgid "Here is the link to reset your password: {0}"
msgstr ""

# src/routes/session.rs:259
msgid "Your password was successfully reset."
msgstr ""

# src/routes/session.rs:263
msgid "Sorry, but the link expired. Try again"
msgstr ""

# src/routes/user.rs:136
msgid "To access your dashboard, you need to be logged in"
msgstr ""

# src/routes/user.rs:158
msgid "You are no longer following {}."
msgstr ""

# src/routes/user.rs:174
msgid "You are now following {}."
msgstr ""

# src/routes/user.rs:244
msgid "To subscribe to someone, you need to be logged in"
msgstr ""

# src/routes/user.rs:344
msgid "To edit your profile, you need to be logged in"
msgstr ""

# src/routes/user.rs:398
msgid "Your profile has been updated."
msgstr ""

# src/routes/user.rs:425
msgid "Your account has been deleted."
msgstr ""

# src/routes/user.rs:411
msgid "You can't delete someone else's account."
msgstr ""

# src/routes/user.rs:473
msgid "Registrations are closed on this instance."
msgstr ""

# src/routes/user.rs:527
msgid ""
"Your account has been created. Now you just need to log in, before you can "
"use it."
msgstr ""

msgid "Internal server error"
msgstr ""

msgid "Something broke on our side."
msgstr ""

msgid "Sorry about that. If you think this is a bug, please report it."
msgstr ""

msgid "You are not authorized."
msgstr ""

msgid "Page not found"
msgstr ""

msgid "We couldn't find this page."
msgstr ""

<<<<<<< HEAD
msgid "Source code"
=======
msgid "The link that led you here may be broken."
msgstr ""

msgid "The content you sent can't be processed."
msgstr ""

msgid "Maybe it was too long."
msgstr "Eble ĝi estis tro longa."

msgid "Invalid CSRF token"
>>>>>>> fb1668ed
msgstr ""

msgid ""
"Something is wrong with your CSRF token. Make sure cookies are enabled in "
"you browser, and try reloading this page. If you continue to see this error "
"message, please report it."
msgstr ""

<<<<<<< HEAD
msgid "Administration"
msgstr ""

msgid "Welcome to {}"
=======
msgid "Articles tagged \"{0}\""
>>>>>>> fb1668ed
msgstr ""

msgid "There are currently no articles with such a tag"
msgstr ""

msgid "New Blog"
msgstr ""

msgid "Create a blog"
msgstr ""

msgid "Title"
msgstr ""

# src/template_utils.rs:220
msgid "Optional"
msgstr ""

msgid "Create blog"
msgstr "Krei blogon"

msgid "Edit \"{}\""
msgstr ""

msgid "Description"
msgstr ""

msgid "Markdown syntax is supported"
msgstr ""

msgid ""
"You can upload images to your gallery, to use them as blog icons, or banners."
msgstr ""

msgid "Upload images"
msgstr ""

msgid "Blog icon"
msgstr ""

msgid "Blog banner"
msgstr ""

msgid "Update blog"
msgstr ""

msgid "Danger zone"
msgstr ""

msgid "Be very careful, any action taken here can't be reversed."
msgstr ""

msgid "Permanently delete this blog"
msgstr ""

msgid "{}'s icon"
msgstr ""

msgid "Edit"
msgstr "Redakti"

msgid "There's one author on this blog: "
msgid_plural "There are {0} authors on this blog: "
msgstr[0] ""
msgstr[1] ""

msgid "Latest articles"
msgstr ""

msgid "No posts to see here yet."
msgstr ""

msgid "Search result(s) for \"{0}\""
msgstr ""

msgid "Search result(s)"
msgstr ""

<<<<<<< HEAD
msgid "Home to <em>{0}</em> people"
=======
msgid "No results for your query"
msgstr ""

msgid "No more results for your query"
>>>>>>> fb1668ed
msgstr ""

msgid "Search"
msgstr "Serĉi"

msgid "Your query"
msgstr ""

msgid "Advanced search"
msgstr ""

# src/template_utils.rs:305
msgid "Article title matching these words"
msgstr ""

<<<<<<< HEAD
msgid "Runs Plume {0}"
=======
# src/template_utils.rs:305
msgid "Subtitle matching these words"
msgstr ""

msgid "Subtitle - byline"
msgstr ""

# src/template_utils.rs:305
msgid "Content matching these words"
>>>>>>> fb1668ed
msgstr ""

msgid "Body content"
msgstr ""

# src/template_utils.rs:305
msgid "From this date"
msgstr ""

# src/template_utils.rs:305
msgid "To this date"
msgstr ""

# src/template_utils.rs:305
msgid "Containing these tags"
msgstr ""

msgid "Tags"
msgstr ""

# src/template_utils.rs:305
msgid "Posted on one of these instances"
msgstr ""

msgid "Instance domain"
msgstr ""

# src/template_utils.rs:305
msgid "Posted by one of these authors"
msgstr ""

#, fuzzy
msgid "Author(s)"
msgstr "Verkistoj"

# src/template_utils.rs:305
msgid "Posted on one of these blogs"
msgstr ""

msgid "Blog title"
msgstr "Blogtitolo"

# src/template_utils.rs:305
msgid "Written in this language"
msgstr ""

msgid "Language"
msgstr "Lingvo"

# src/template_utils.rs:305
msgid "Published under this license"
msgstr "Eldonita sub ĉi tiu permesilo"

msgid "Article license"
msgstr "Artikola permesilo"

msgid "Interact with {}"
msgstr ""

msgid "Log in to interact"
msgstr ""

msgid "Enter your full username to interact"
msgstr ""

msgid "Publish"
msgstr "Eldoni"

msgid "Classic editor (any changes will be lost)"
msgstr ""

# src/template_utils.rs:217
msgid "Subtitle"
msgstr ""

msgid "Content"
msgstr ""

msgid ""
"You can upload media to your gallery, and then copy their Markdown code into "
"your articles to insert them."
msgstr ""

msgid "Upload media"
msgstr ""

# src/template_utils.rs:217
msgid "Tags, separated by commas"
msgstr ""

# src/template_utils.rs:217
msgid "License"
msgstr ""

# src/template_utils.rs:225
msgid "Leave it empty to reserve all rights"
msgstr ""

msgid "Illustration"
msgstr ""

msgid "This is a draft, don't publish it yet."
msgstr ""

msgid "Update"
msgstr ""

msgid "Update, or publish"
msgstr ""

msgid "Publish your post"
msgstr ""

msgid "Written by {0}"
msgstr ""

msgid "All rights reserved."
msgstr ""

msgid "This article is under the {0} license."
msgstr ""

msgid "One like"
msgid_plural "{0} likes"
msgstr[0] ""
msgstr[1] ""

msgid "I don't like this anymore"
msgstr ""

msgid "Add yours"
msgstr ""

msgid "One boost"
msgid_plural "{0} boosts"
msgstr[0] ""
msgstr[1] ""

msgid "I don't want to boost this anymore"
msgstr ""

msgid "Boost"
msgstr ""

msgid ""
"{0}Log in{1}, or {2}use your Fediverse account{3} to interact with this "
"article"
msgstr ""

msgid "Unsubscribe"
msgstr "Malaboni"

msgid "Subscribe"
msgstr "Aboni"

msgid "Comments"
msgstr ""

# src/template_utils.rs:217
msgid "Content warning"
msgstr ""

msgid "Your comment"
msgstr ""

msgid "Submit comment"
msgstr ""

msgid "No comments yet. Be the first to react!"
msgstr ""

msgid "Are you sure?"
msgstr ""

msgid "Delete"
msgstr ""

msgid "This article is still a draft. Only you and other authors can see it."
msgstr ""

msgid "Only you and other authors can edit this article."
msgstr ""

msgid "Media upload"
msgstr ""

msgid "Useful for visually impaired people, as well as licensing information"
msgstr ""

msgid "Leave it empty, if none is needed"
msgstr ""

msgid "File"
msgstr ""

msgid "Send"
msgstr "Sendi"

msgid "Your media"
msgstr ""

msgid "Upload"
msgstr ""

msgid "You don't have any media yet."
msgstr ""

msgid "Content warning: {0}"
msgstr ""

msgid "Details"
msgstr ""

msgid "Media details"
msgstr ""

msgid "Go back to the gallery"
msgstr ""

msgid "Markdown syntax"
msgstr ""

msgid "Copy it into your articles, to insert this media:"
msgstr ""

msgid "Use as an avatar"
msgstr ""

msgid "Notifications"
msgstr ""

msgid "Plume"
msgstr ""

msgid "Menu"
msgstr ""

msgid "Dashboard"
msgstr ""

msgid "Log Out"
msgstr "Elsaluti"

msgid "My account"
msgstr "Mia konto"

msgid "Log In"
msgstr "Ensaluti"

msgid "Register"
msgstr ""

msgid "About this instance"
msgstr ""

msgid "Privacy policy"
msgstr ""

msgid "Administration"
msgstr ""

msgid "Documentation"
msgstr ""

msgid "Source code"
msgstr ""

msgid "Matrix room"
msgstr ""

msgid "Your feed"
msgstr ""

msgid "Federated feed"
msgstr ""

msgid "Local feed"
msgstr ""

msgid "Nothing to see here yet. Try subscribing to more people."
msgstr ""

msgid "Articles from {}"
msgstr ""

msgid "All the articles of the Fediverse"
msgstr ""

msgid "Users"
msgstr ""

msgid "Configuration"
msgstr ""

msgid "Instances"
msgstr ""

msgid "Ban"
msgstr ""

msgid "Administration of {0}"
msgstr ""

# src/template_utils.rs:217
msgid "Name"
msgstr ""

msgid "Allow anyone to register here"
msgstr ""

msgid "Short description"
msgstr ""

msgid "Long description"
msgstr ""

# src/template_utils.rs:217
msgid "Default article license"
msgstr ""

msgid "Save these settings"
msgstr ""

msgid "About {0}"
msgstr ""

msgid "Runs Plume {0}"
msgstr ""

msgid "Home to <em>{0}</em> people"
msgstr ""

msgid "Who wrote <em>{0}</em> articles"
msgstr ""

msgid "And are connected to <em>{0}</em> other instances"
msgstr ""

msgid "Administred by"
msgstr ""

msgid ""
"If you are browsing this site as a visitor, no data about you is collected."
msgstr ""

<<<<<<< HEAD
msgid "Edit"
msgstr "Redakti"

msgid "Delete this article"
msgstr ""

msgid "All rights reserved."
=======
msgid ""
"As a registered user, you have to provide your username (which does not have "
"to be your real name), your functional email address and a password, in "
"order to be able to log in, write articles and comment. The content you "
"submit is stored until you delete it."
>>>>>>> fb1668ed
msgstr ""

msgid ""
"When you log in, we store two cookies, one to keep your session open, the "
"second to prevent other people to act on your behalf. We don't store any "
"other cookies."
msgstr ""

msgid "Welcome to {}"
msgstr ""

msgid "Unblock"
msgstr ""

msgid "Block"
msgstr ""

msgid "Reset your password"
msgstr ""

# src/template_utils.rs:217
msgid "New password"
msgstr ""

# src/template_utils.rs:217
msgid "Confirmation"
msgstr ""

msgid "Update password"
msgstr ""

msgid "Log in"
msgstr "Ensaluti"

# src/template_utils.rs:217
msgid "Username, or email"
msgstr ""

# src/template_utils.rs:217
msgid "Password"
msgstr "Pasvorto"

# src/template_utils.rs:217
msgid "E-mail"
msgstr ""

msgid "Send password reset link"
msgstr ""

<<<<<<< HEAD
msgid "Invalid CSRF token"
msgstr ""
=======
msgid "Check your inbox!"
msgstr ""

msgid ""
"We sent a mail to the address you gave us, with a link to reset your "
"password."
msgstr ""

msgid "Admin"
msgstr "Administristo"

msgid "It is you"
msgstr "Ĝi estas vi"

msgid "Edit your profile"
msgstr "Redakti vian profilon"
>>>>>>> fb1668ed

msgid "Open on {0}"
msgstr "Malfermi en {0}"

msgid "Follow {}"
msgstr ""

msgid "Log in to follow"
msgstr ""

msgid "Enter your full username handle to follow"
msgstr ""

msgid "{0}'s subscriptions"
msgstr ""

msgid "Articles"
msgstr ""

msgid "Subscribers"
msgstr ""

msgid "Subscriptions"
msgstr ""

msgid "Create your account"
msgstr ""

msgid "Create an account"
msgstr ""

# src/template_utils.rs:217
msgid "Username"
msgstr "Uzantnomo"

# src/template_utils.rs:217
msgid "Email"
msgstr "Retpoŝtadreso"

# src/template_utils.rs:217
msgid "Password confirmation"
msgstr ""

msgid ""
"Apologies, but registrations are closed on this particular instance. You "
"can, however, find a different one."
msgstr ""

msgid "{0}'s subscribers"
msgstr ""

msgid "Edit your account"
msgstr ""

msgid "Your Profile"
msgstr "Via profilo"

msgid ""
"To change your avatar, upload it to your gallery and then select from there."
msgstr ""

msgid "Upload an avatar"
msgstr ""

# src/template_utils.rs:217
msgid "Display name"
msgstr ""

msgid "Summary"
msgstr ""

msgid "Update account"
msgstr ""

msgid "Be very careful, any action taken here can't be cancelled."
msgstr ""

msgid "Delete your account"
msgstr ""

msgid "Sorry, but as an admin, you can't leave your own instance."
msgstr ""

msgid "Your Dashboard"
msgstr ""

msgid "Your Blogs"
msgstr "Viaj Blogoj"

msgid "You don't have any blog yet. Create your own, or ask to join one."
msgstr ""

msgid "Start a new blog"
msgstr "Ekigi novan blogon"

msgid "Your Drafts"
msgstr ""

msgid "Go to your gallery"
msgstr ""

msgid "Atom feed"
msgstr ""

msgid "Recently boosted"
msgstr ""

msgid "What is Plume?"
msgstr ""

msgid "Plume is a decentralized blogging engine."
msgstr ""

msgid "Authors can manage multiple blogs, each as its own website."
msgstr ""

msgid ""
"Articles are also visible on other Plume instances, and you can interact "
"with them directly from other platforms like Mastodon."
msgstr ""

msgid "Read the detailed rules"
msgstr ""

<<<<<<< HEAD
msgid "Delete"
msgstr ""

msgid "Details"
=======
msgid "View all"
>>>>>>> fb1668ed
msgstr ""

msgid "None"
msgstr ""

msgid "No description"
msgstr ""

msgid "By {0}"
msgstr ""

msgid "Draft"
msgstr ""

msgid "Respond"
msgstr "Respondi"

msgid "Delete this comment"
msgstr ""

msgid "I'm from this instance"
msgstr ""

msgid "I'm from another instance"
msgstr ""

# src/template_utils.rs:225
msgid "Example: user@plu.me"
msgstr ""

msgid "Continue to your instance"
msgstr ""<|MERGE_RESOLUTION|>--- conflicted
+++ resolved
@@ -271,9 +271,6 @@
 msgid "We couldn't find this page."
 msgstr ""
 
-<<<<<<< HEAD
-msgid "Source code"
-=======
 msgid "The link that led you here may be broken."
 msgstr ""
 
@@ -284,7 +281,6 @@
 msgstr "Eble ĝi estis tro longa."
 
 msgid "Invalid CSRF token"
->>>>>>> fb1668ed
 msgstr ""
 
 msgid ""
@@ -293,14 +289,7 @@
 "message, please report it."
 msgstr ""
 
-<<<<<<< HEAD
-msgid "Administration"
-msgstr ""
-
-msgid "Welcome to {}"
-=======
 msgid "Articles tagged \"{0}\""
->>>>>>> fb1668ed
 msgstr ""
 
 msgid "There are currently no articles with such a tag"
@@ -379,14 +368,10 @@
 msgid "Search result(s)"
 msgstr ""
 
-<<<<<<< HEAD
-msgid "Home to <em>{0}</em> people"
-=======
 msgid "No results for your query"
 msgstr ""
 
 msgid "No more results for your query"
->>>>>>> fb1668ed
 msgstr ""
 
 msgid "Search"
@@ -402,9 +387,6 @@
 msgid "Article title matching these words"
 msgstr ""
 
-<<<<<<< HEAD
-msgid "Runs Plume {0}"
-=======
 # src/template_utils.rs:305
 msgid "Subtitle matching these words"
 msgstr ""
@@ -414,7 +396,6 @@
 
 # src/template_utils.rs:305
 msgid "Content matching these words"
->>>>>>> fb1668ed
 msgstr ""
 
 msgid "Body content"
@@ -760,21 +741,11 @@
 "If you are browsing this site as a visitor, no data about you is collected."
 msgstr ""
 
-<<<<<<< HEAD
-msgid "Edit"
-msgstr "Redakti"
-
-msgid "Delete this article"
-msgstr ""
-
-msgid "All rights reserved."
-=======
 msgid ""
 "As a registered user, you have to provide your username (which does not have "
 "to be your real name), your functional email address and a password, in "
 "order to be able to log in, write articles and comment. The content you "
 "submit is stored until you delete it."
->>>>>>> fb1668ed
 msgstr ""
 
 msgid ""
@@ -824,10 +795,6 @@
 msgid "Send password reset link"
 msgstr ""
 
-<<<<<<< HEAD
-msgid "Invalid CSRF token"
-msgstr ""
-=======
 msgid "Check your inbox!"
 msgstr ""
 
@@ -844,7 +811,6 @@
 
 msgid "Edit your profile"
 msgstr "Redakti vian profilon"
->>>>>>> fb1668ed
 
 msgid "Open on {0}"
 msgstr "Malfermi en {0}"
@@ -969,14 +935,7 @@
 msgid "Read the detailed rules"
 msgstr ""
 
-<<<<<<< HEAD
-msgid "Delete"
-msgstr ""
-
-msgid "Details"
-=======
 msgid "View all"
->>>>>>> fb1668ed
 msgstr ""
 
 msgid "None"
