msgid ""
msgstr ""
"Project-Id-Version: plume\n"
"Report-Msgid-Bugs-To: \n"
"POT-Creation-Date: 2018-06-15 16:33-0700\n"
"PO-Revision-Date: 2019-04-18 06:16\n"
"Last-Translator: Ana Gelez (AnaGelez)\n"
"Language-Team: Russian\n"
"Language: ru_RU\n"
"MIME-Version: 1.0\n"
"Content-Type: text/plain; charset=UTF-8\n"
"Content-Transfer-Encoding: 8bit\n"
"Plural-Forms: nplurals=4; plural=((n%10==1 && n%100!=11) ? 0 : ((n%10 >= 2 "
"&& n%10 <=4 && (n%100 < 12 || n%100 > 14)) ? 1 : ((n%10 == 0 || (n%10 >= 5 "
"&& n%10 <=9)) || (n%100 >= 11 && n%100 <= 14)) ? 2 : 3));\n"
"X-Generator: crowdin.com\n"
"X-Crowdin-Project: plume\n"
"X-Crowdin-Language: ru\n"
"X-Crowdin-File: /master/po/plume/plume.pot\n"

# src/template_utils.rs:68
msgid "{0} commented on your article."
msgstr ""

# src/template_utils.rs:69
msgid "{0} is subscribed to you."
msgstr ""

# src/template_utils.rs:70
msgid "{0} liked your article."
msgstr "{0} понравился вашей статье."

# src/template_utils.rs:71
msgid "{0} mentioned you."
msgstr "{0} упомянул вас."

# src/template_utils.rs:72
msgid "{0} boosted your article."
msgstr ""

# src/template_utils.rs:108
msgid "{0}'s avatar"
msgstr ""

# src/routes/blogs.rs:70
msgid "To create a new blog, you need to be logged in"
msgstr ""

# src/routes/blogs.rs:109
msgid "A blog with the same name already exists."
msgstr ""

# src/routes/blogs.rs:172
msgid "You are not allowed to delete this blog."
msgstr ""

# src/routes/blogs.rs:217
msgid "You are not allowed to edit this blog."
msgstr ""

# src/routes/blogs.rs:262
msgid "You can't use this media as a blog icon."
msgstr ""

# src/routes/blogs.rs:280
msgid "You can't use this media as a blog banner."
msgstr ""

# src/routes/likes.rs:51
msgid "To like a post, you need to be logged in"
msgstr ""

# src/routes/notifications.rs:29
msgid "To see your notifications, you need to be logged in"
msgstr ""

# src/routes/posts.rs:93
msgid "This post isn't published yet."
msgstr "Этот пост ещё не опубликован."

# src/routes/posts.rs:122
msgid "To write a new post, you need to be logged in"
msgstr ""

# src/routes/posts.rs:140
msgid "You are not an author of this blog."
msgstr ""

# src/routes/posts.rs:147
msgid "New post"
msgstr "Новый пост"

# src/routes/posts.rs:192
msgid "Edit {0}"
msgstr ""

<<<<<<< HEAD
# src/routes/reshares.rs:51
=======
# src/routes/user.rs:222
msgid ""
"Couldn't obtain enough information about your account. Please make sure your "
"username is correct."
msgstr ""

# src/routes/reshares.rs:47
>>>>>>> 0d708e16
msgid "To reshare a post, you need to be logged in"
msgstr ""

# src/routes/session.rs:181
msgid "Password reset"
msgstr ""

# src/routes/session.rs:182
msgid "Here is the link to reset your password: {0}"
msgstr ""

# src/routes/session.rs:259
msgid "Your password was successfully reset."
msgstr ""

# src/routes/session.rs:263
msgid "Sorry, but the link expired. Try again"
msgstr ""

# src/routes/user.rs:136
msgid "To access your dashboard, you need to be logged in"
msgstr ""

# src/routes/user.rs:244
msgid "To subscribe to someone, you need to be logged in"
msgstr ""

# src/routes/user.rs:344
msgid "To edit your profile, you need to be logged in"
msgstr ""

msgid "Plume"
msgstr ""

msgid "Menu"
msgstr "Меню"

msgid "Search"
msgstr "Поиск"

msgid "Dashboard"
msgstr "Панель управления"

msgid "Notifications"
msgstr "Уведомления"

msgid "Log Out"
msgstr "Выйти"

msgid "My account"
msgstr "Мой аккаунт"

msgid "Log In"
msgstr "Войти"

msgid "Register"
msgstr "Зарегистрироваться"

msgid "About this instance"
msgstr "Об этом узле"

msgid "Source code"
msgstr "Исходный код"

msgid "Matrix room"
msgstr "Комната в Matrix"

msgid "Administration"
msgstr "Администрирование"

msgid "Welcome to {}"
msgstr ""

msgid "Latest articles"
msgstr ""

msgid "Your feed"
msgstr ""

msgid "Federated feed"
msgstr ""

msgid "Local feed"
msgstr "Локальная лента"

msgid "Administration of {0}"
msgstr ""

msgid "Instances"
msgstr "Узлы"

msgid "Configuration"
msgstr "Конфигурация"

msgid "Users"
msgstr ""

msgid "Unblock"
msgstr ""

msgid "Block"
msgstr "Заблокировать"

msgid "Ban"
msgstr ""

msgid "All the articles of the Fediverse"
msgstr ""

msgid "Articles from {}"
msgstr ""

msgid "Nothing to see here yet. Try subscribing to more people."
msgstr ""

# src/template_utils.rs:217
msgid "Name"
msgstr "Имя"

# src/template_utils.rs:220
msgid "Optional"
msgstr "Не обязательно"

msgid "Allow anyone to register here"
msgstr ""

msgid "Short description"
msgstr ""

msgid "Markdown syntax is supported"
msgstr ""

msgid "Long description"
msgstr "Длинное описание"

# src/template_utils.rs:217
msgid "Default article license"
msgstr ""

msgid "Save these settings"
msgstr ""

msgid "About {0}"
msgstr ""

msgid "Home to <em>{0}</em> people"
msgstr ""

msgid "Who wrote <em>{0}</em> articles"
msgstr ""

msgid "And are connected to <em>{0}</em> other instances"
msgstr ""

msgid "Administred by"
msgstr "Администрируется"

msgid "Runs Plume {0}"
msgstr "Работает на Plume {0}"

#, fuzzy
msgid "Follow {}"
msgstr "Подписаться"

#, fuzzy
msgid "Login to follow"
msgstr "Войдите, чтобы продвигать посты"

msgid "Enter your full username to follow"
msgstr ""

msgid "Edit your account"
msgstr "Редактировать ваш аккаунт"

msgid "Your Profile"
msgstr ""

msgid ""
"To change your avatar, upload it to your gallery and then select from there."
msgstr ""

msgid "Upload an avatar"
msgstr ""

# src/template_utils.rs:217
msgid "Display name"
msgstr ""

# src/template_utils.rs:217
msgid "Email"
msgstr "Электронная почта"

msgid "Summary"
msgstr ""

msgid "Update account"
msgstr ""

msgid "Danger zone"
msgstr "Опасная зона"

msgid "Be very careful, any action taken here can't be cancelled."
msgstr ""

msgid "Delete your account"
msgstr "Удалить ваш аккаунт"

msgid "Sorry, but as an admin, you can't leave your own instance."
msgstr ""

msgid "Your Dashboard"
msgstr "Ваша панель управления"

msgid "Your Blogs"
msgstr ""

msgid "You don't have any blog yet. Create your own, or ask to join one."
msgstr ""

msgid "Start a new blog"
msgstr "Начать новый блог"

msgid "Your Drafts"
msgstr "Ваши черновики"

msgid "Your media"
msgstr "Ваши медиафайлы"

msgid "Go to your gallery"
msgstr "Перейти в вашу галерею"

msgid "Create your account"
msgstr "Создать аккаунт"

msgid "Create an account"
msgstr "Создать новый аккаунт"

# src/template_utils.rs:217
msgid "Username"
msgstr "Имя пользователя"

# src/template_utils.rs:217
msgid "Password"
msgstr "Пароль"

# src/template_utils.rs:217
msgid "Password confirmation"
msgstr "Подтверждение пароля"

msgid ""
"Apologies, but registrations are closed on this particular instance. You "
"can, however, find a different one."
msgstr ""

msgid "Articles"
msgstr "Статьи"

msgid "Subscribers"
msgstr ""

msgid "Subscriptions"
msgstr ""

msgid "Atom feed"
msgstr ""

msgid "Recently boosted"
msgstr "Недавно продвинутые"

msgid "Admin"
msgstr "Администратор"

msgid "It is you"
msgstr ""

msgid "Edit your profile"
msgstr "Редактировать ваш профиль"

msgid "Open on {0}"
msgstr ""

msgid "Unsubscribe"
msgstr ""

msgid "Subscribe"
msgstr ""

msgid "{0}'s subscriptions"
msgstr ""

msgid "{0}'s subscribers"
msgstr ""

msgid "Respond"
msgstr "Ответить"

msgid "Are you sure?"
msgstr ""

msgid "Delete this comment"
msgstr ""

msgid "What is Plume?"
msgstr "Что такое Plume?"

msgid "Plume is a decentralized blogging engine."
msgstr "Plume это децентрализованный движок для блоггинга."

msgid "Authors can manage multiple blogs, each as its own website."
msgstr ""

msgid ""
"Articles are also visible on other Plume instances, and you can interact "
"with them directly from other platforms like Mastodon."
msgstr ""

msgid "Read the detailed rules"
msgstr "Прочитать подробные правила"

msgid "None"
msgstr "Нет"

msgid "No description"
msgstr ""

msgid "View all"
msgstr "Показать все"

msgid "By {0}"
msgstr ""

msgid "Draft"
msgstr ""

msgid "Your query"
msgstr ""

msgid "Advanced search"
msgstr ""

# src/template_utils.rs:305
msgid "Article title matching these words"
msgstr ""

msgid "Title"
msgstr "Заголовок"

# src/template_utils.rs:305
msgid "Subtitle matching these words"
msgstr ""

msgid "Subtitle - byline"
msgstr ""

# src/template_utils.rs:305
msgid "Content matching these words"
msgstr ""

msgid "Body content"
msgstr ""

# src/template_utils.rs:305
msgid "From this date"
msgstr ""

# src/template_utils.rs:305
msgid "To this date"
msgstr ""

# src/template_utils.rs:305
msgid "Containing these tags"
msgstr ""

msgid "Tags"
msgstr ""

# src/template_utils.rs:305
msgid "Posted on one of these instances"
msgstr ""

msgid "Instance domain"
msgstr ""

# src/template_utils.rs:305
msgid "Posted by one of these authors"
msgstr ""

msgid "Authors"
msgstr ""

# src/template_utils.rs:305
msgid "Posted on one of these blogs"
msgstr ""

msgid "Blog title"
msgstr ""

# src/template_utils.rs:305
msgid "Written in this language"
msgstr ""

msgid "Language"
msgstr ""

# src/template_utils.rs:305
msgid "Published under this license"
msgstr ""

msgid "Article license"
msgstr ""

msgid "Search result for \"{0}\""
msgstr ""

msgid "Search result"
msgstr ""

msgid "No result for your query"
msgstr ""

msgid "No more results for your query"
msgstr ""

msgid "Reset your password"
msgstr ""

# src/template_utils.rs:217
msgid "New password"
msgstr ""

# src/template_utils.rs:217
msgid "Confirmation"
msgstr ""

msgid "Update password"
msgstr ""

msgid "Check your inbox!"
msgstr ""

msgid ""
"We sent a mail to the address you gave us, with a link to reset your "
"password."
msgstr ""

# src/template_utils.rs:217
msgid "E-mail"
msgstr ""

msgid "Send password reset link"
msgstr ""

msgid "Log in"
msgstr ""

# src/template_utils.rs:217
msgid "Username, or email"
msgstr ""

msgid "Interact with {}"
msgstr ""

#, fuzzy
msgid "Log in to interact"
msgstr "Войдите, чтобы отмечать понравившиеся посты"

msgid "Enter your full username to interact"
msgstr ""

msgid "Publish"
msgstr "Опубликовать"

msgid "Classic editor (any changes will be lost)"
msgstr ""

# src/template_utils.rs:217
msgid "Subtitle"
msgstr "Подзаголовок"

msgid "Content"
msgstr "Содержимое"

msgid ""
"You can upload media to your gallery, and then copy their Markdown code into "
"your articles to insert them."
msgstr ""

msgid "Upload media"
msgstr ""

# src/template_utils.rs:217
msgid "Tags, separated by commas"
msgstr ""

# src/template_utils.rs:217
msgid "License"
msgstr ""

# src/template_utils.rs:225
msgid "Leave it empty to reserve all rights"
msgstr ""

msgid "Illustration"
msgstr "Иллюстрация"

msgid "This is a draft, don't publish it yet."
msgstr ""

msgid "Update"
msgstr ""

msgid "Update, or publish"
msgstr ""

msgid "Publish your post"
msgstr ""

msgid "Written by {0}"
msgstr ""

msgid "Edit"
msgstr "Редактировать"

msgid "Delete this article"
msgstr "Удалить эту статью"

msgid "All rights reserved."
msgstr ""

msgid "This article is under the {0} license."
msgstr ""

msgid "One like"
msgid_plural "{0} likes"
msgstr[0] "Один лайк"
msgstr[1] "{0} лайка"
msgstr[2] "{0} лайков"
msgstr[3] ""

msgid "I don't like this anymore"
msgstr ""

msgid "Add yours"
msgstr ""

msgid "One boost"
msgid_plural "{0} boosts"
msgstr[0] ""
msgstr[1] ""
msgstr[2] ""
msgstr[3] ""

msgid "I don't want to boost this anymore"
msgstr ""

msgid "Boost"
msgstr "Продвинуть"

<<<<<<< HEAD
msgid "Log in, or use your Fediverse account to interact with this article"
=======
#, fuzzy
msgid ""
"{0}Log in{1}, or {2}use your Fediverse account{3} to interact with this "
"article"
>>>>>>> 0d708e16
msgstr ""

msgid "Comments"
msgstr ""

# src/template_utils.rs:217
msgid "Content warning"
msgstr "Предупреждение о контенте"

msgid "Your comment"
msgstr ""

msgid "Submit comment"
msgstr ""

msgid "No comments yet. Be the first to react!"
msgstr ""

msgid "Invalid CSRF token"
msgstr ""

msgid ""
"Something is wrong with your CSRF token. Make sure cookies are enabled in "
"you browser, and try reloading this page. If you continue to see this error "
"message, please report it."
msgstr ""
"Что-то не так с вашим CSRF-токеном. Убедитесь что в вашем браузере включены "
"cookies и попробуйте перезагрузить страницу. Если вы продолжите видеть это "
"сообщение об ошибке, сообщите об этом."

msgid "Page not found"
msgstr ""

msgid "We couldn't find this page."
msgstr "Мы не можем найти эту страницу."

msgid "The link that led you here may be broken."
msgstr ""

msgid "The content you sent can't be processed."
msgstr ""

msgid "Maybe it was too long."
msgstr ""

msgid "You are not authorized."
msgstr "Вы не авторизованы."

msgid "Internal server error"
msgstr ""

msgid "Something broke on our side."
msgstr "Произошла ошибка на вашей стороне."

msgid "Sorry about that. If you think this is a bug, please report it."
msgstr ""
"Приносим извинения. Если вы считаете что это ошибка, пожалуйста сообщите о "
"ней."

msgid "Edit \"{}\""
msgstr ""

msgid "Description"
msgstr "Описание"

msgid ""
"You can upload images to your gallery, to use them as blog icons, or banners."
msgstr ""

msgid "Upload images"
msgstr ""

msgid "Blog icon"
msgstr ""

msgid "Blog banner"
msgstr ""

msgid "Update blog"
msgstr ""

msgid "Be very careful, any action taken here can't be reversed."
msgstr ""

msgid "Permanently delete this blog"
msgstr ""

msgid "New Blog"
msgstr ""

msgid "Create a blog"
msgstr "Создать блог"

msgid "Create blog"
msgstr "Создать блог"

msgid "{}'s icon"
msgstr ""

msgid "New article"
msgstr "Новая статья"

msgid "There's one author on this blog: "
msgid_plural "There are {0} authors on this blog: "
msgstr[0] ""
msgstr[1] ""
msgstr[2] ""
msgstr[3] ""

msgid "No posts to see here yet."
msgstr "Здесь пока нет постов."

msgid "Articles tagged \"{0}\""
msgstr ""

msgid "There are currently no articles with such a tag"
msgstr ""

#, fuzzy
msgid "I'm from this instance"
msgstr "Об этом узле"

msgid "I'm from another instance"
msgstr ""

# src/template_utils.rs:225
msgid "Example: user@plu.me"
msgstr ""

#, fuzzy
msgid "Continue to your instance"
msgstr "Настроить ваш узел"

msgid "Upload"
msgstr "Загрузить"

msgid "You don't have any media yet."
msgstr ""

msgid "Content warning: {0}"
msgstr ""

msgid "Delete"
msgstr "Удалить"

msgid "Details"
msgstr ""

msgid "Media upload"
msgstr "Загрузка медиафайлов"

msgid "Useful for visually impaired people, as well as licensing information"
msgstr ""

msgid "Leave it empty, if none is needed"
msgstr ""

msgid "File"
msgstr "Файл"

msgid "Send"
msgstr "Отправить"

msgid "Media details"
msgstr "Детали медиафайла"

msgid "Go back to the gallery"
msgstr "Вернуться в галерею"

msgid "Markdown syntax"
msgstr ""

msgid "Copy it into your articles, to insert this media:"
msgstr ""

msgid "Use as an avatar"
<<<<<<< HEAD
msgstr ""
=======
msgstr "Использовать как аватар"

#, fuzzy
#~ msgid "Short description - byline"
#~ msgstr "Краткое описание"

#, fuzzy
#~ msgid "You need to be logged in order to create a new blog"
#~ msgstr "Вы должны войти чтобы написать новый пост"

#, fuzzy
#~ msgid "You need to be logged in order to like a post"
#~ msgstr "Вы должны войти чтобы отмечать понравившиеся посты"

#, fuzzy
#~ msgid "You need to be logged in order to see your notifications"
#~ msgstr "Вы должны войти чтобы просматривать ваши уведомления"

#, fuzzy
#~ msgid "You need to be logged in order to write a new post"
#~ msgstr "Вы должны войти чтобы написать новый пост"

#, fuzzy
#~ msgid "You need to be logged in order to reshare a post"
#~ msgstr "Вы должны войти чтобы просматривать ваши уведомления"

#, fuzzy
#~ msgid "You need to be logged in order to access your dashboard"
#~ msgstr "Вы должны войти чтобы получить доступ к вашей панели управления"

#, fuzzy
#~ msgid "You need to be logged in order to subscribe to someone"
#~ msgstr "Вы должны войти чтобы подписаться на кого-либо"

#, fuzzy
#~ msgid "You need to be logged in order to edit your profile"
#~ msgstr "Вы должны войти чтобы редактировать ваш профиль"

#, fuzzy
#~ msgid "There's one article on this blog"
#~ msgid_plural "There are {0} articles on this blog"
#~ msgstr[0] "Один пост в этом блоге"
#~ msgstr[1] "{0} поста в этом блоге"
#~ msgstr[2] "{0} постов в этом блоге"

#, fuzzy
#~ msgid "{0}'s followers"
#~ msgstr "Один подписчик"

#, fuzzy
#~ msgid "People {0} follows"
#~ msgstr "Один подписчик"

#~ msgid "Followers"
#~ msgstr "Подписчики"

#, fuzzy
#~ msgid "Followed"
#~ msgstr "Подписаться"

#, fuzzy
#~ msgid "Unfollow"
#~ msgstr "Подписаться"

#, fuzzy
#~ msgid "No articles to see here yet."
#~ msgstr "Здесь пока нет постов."

#, fuzzy
#~ msgid "Create the blog"
#~ msgstr "Создать блог"

#, fuzzy
#~ msgid "Create an article"
#~ msgstr "Создать новый аккаунт"

#, fuzzy
#~ msgid "You need to be signed in, to be able to like a post"
#~ msgstr "Вы должны войти чтобы написать новый пост"

#, fuzzy
#~ msgid "{0} gave a boost to your article"
#~ msgstr "{0} продвинул(а) вашу статью"

#, fuzzy
#~ msgid "{0} liked your post"
#~ msgstr "{0} понравилась ваша статья"

#, fuzzy
#~ msgid "{0} commented on your post"
#~ msgstr "{0} прокомментировал(а) вашу статью"

#, fuzzy
#~ msgid "You are not authorized to access this page."
#~ msgstr "Вы не автор этого блога."

#, fuzzy
#~ msgid "The comment field can't be left empty"
#~ msgstr "Ваш комментарий не может быть пустым"

#, fuzzy
#~ msgid "An article with the same title already exists."
#~ msgstr "Пост с таким же заголовком уже существует."

#, fuzzy
#~ msgid "Your password field can't be left empty"
#~ msgstr "Ваш пароль не может быть пустым"

#, fuzzy
#~ msgid "The 'username' field can't be left empty"
#~ msgstr "Имя пользователя не может быть пустым"

#~ msgid "Previous page"
#~ msgstr "Предыдущая страница"

#~ msgid "Next page"
#~ msgstr "Следующая страница"

#~ msgid "Instance settings"
#~ msgstr "Настройки узла"

#, fuzzy
#~ msgid ""
#~ "Plume is a decentralized blogging engine and a member of the Fediverse."
#~ msgstr "Plume это децентрализованный движок для блоггинга."

#, fuzzy
#~ msgid "Log In to like"
#~ msgstr "Войдите, чтобы отмечать понравившиеся посты"

#, fuzzy
#~ msgid "Log In to boost"
#~ msgstr "Войдите, чтобы продвигать посты"

#, fuzzy
#~ msgid "Your drafts"
#~ msgstr "Ваши черновики"

#, fuzzy
#~ msgid "Create a new post"
#~ msgstr "Создать пост"

#~ msgid "Comment \"{0}\""
#~ msgstr "Комментарий \"{0}\""

#~ msgid "Let&#x27;s go!"
#~ msgstr "Поехали!"

#~ msgid "One follower"
#~ msgid_plural "{0} followers"
#~ msgstr[0] "Один подписчик"
#~ msgstr[1] "{0} подписчика"
#~ msgstr[2] "{0} подписчиков"

#~ msgid "New Account"
#~ msgstr "Новый аккаунт"

#~ msgid "Create account"
#~ msgstr "Создать аккаунт"

#, fuzzy
#~ msgid "You need to be signed in, so that you can post a comment"
#~ msgstr "Вы должны войти чтобы оставлять комментарии"

#, fuzzy
#~ msgid "You need to be logged in, for you to be able to boost a post"
#~ msgstr "Вы должны войти чтобы продвинуть пост"

#, fuzzy
#~ msgid "Invalid username, or password"
#~ msgstr "Неправильное имя пользователя или пароль"

#~ msgid "We couldn&#x27;t find this page."
#~ msgstr "Мы не можем найти эту страницу."

#~ msgid "Unknown error"
#~ msgstr "Неизвестная ошибка"

#~ msgid "Invalid name"
#~ msgstr "Неправильное имя"

#~ msgid "Your comment can't be empty"
#~ msgstr "Ваш комментарий не может быть пустым"

#~ msgid "A post with the same title already exists."
#~ msgstr "Пост с таким же заголовком уже существует."

#, fuzzy
#~ msgid "We need an email, or a username to identify you"
#~ msgstr ""
#~ "Нам требуется электронная почта или имя пользователя чтобы "
#~ "идентифицировать вас"

#, fuzzy
#~ msgid "Your password field can't be empty"
#~ msgstr "Ваш пароль не может быть пустым"

#~ msgid "Username can't be empty"
#~ msgstr "Имя пользователя не может быть пустым"

#~ msgid "Invalid email"
#~ msgstr "Неправильный адрес электронной почты"

#, fuzzy
#~ msgid "Personal feed"
#~ msgstr "Локальная лента"

#~ msgid "Create a post"
#~ msgstr "Создать пост"

#, fuzzy
#~ msgid "You need to be signed in, in order for you to like a post"
#~ msgstr "Вы должны войти чтобы отмечать понравившиеся посты"
>>>>>>> 0d708e16
<|MERGE_RESOLUTION|>--- conflicted
+++ resolved
@@ -94,17 +94,7 @@
 msgid "Edit {0}"
 msgstr ""
 
-<<<<<<< HEAD
 # src/routes/reshares.rs:51
-=======
-# src/routes/user.rs:222
-msgid ""
-"Couldn't obtain enough information about your account. Please make sure your "
-"username is correct."
-msgstr ""
-
-# src/routes/reshares.rs:47
->>>>>>> 0d708e16
 msgid "To reshare a post, you need to be logged in"
 msgstr ""
 
@@ -663,14 +653,7 @@
 msgid "Boost"
 msgstr "Продвинуть"
 
-<<<<<<< HEAD
 msgid "Log in, or use your Fediverse account to interact with this article"
-=======
-#, fuzzy
-msgid ""
-"{0}Log in{1}, or {2}use your Fediverse account{3} to interact with this "
-"article"
->>>>>>> 0d708e16
 msgstr ""
 
 msgid "Comments"
@@ -847,220 +830,4 @@
 msgstr ""
 
 msgid "Use as an avatar"
-<<<<<<< HEAD
-msgstr ""
-=======
-msgstr "Использовать как аватар"
-
-#, fuzzy
-#~ msgid "Short description - byline"
-#~ msgstr "Краткое описание"
-
-#, fuzzy
-#~ msgid "You need to be logged in order to create a new blog"
-#~ msgstr "Вы должны войти чтобы написать новый пост"
-
-#, fuzzy
-#~ msgid "You need to be logged in order to like a post"
-#~ msgstr "Вы должны войти чтобы отмечать понравившиеся посты"
-
-#, fuzzy
-#~ msgid "You need to be logged in order to see your notifications"
-#~ msgstr "Вы должны войти чтобы просматривать ваши уведомления"
-
-#, fuzzy
-#~ msgid "You need to be logged in order to write a new post"
-#~ msgstr "Вы должны войти чтобы написать новый пост"
-
-#, fuzzy
-#~ msgid "You need to be logged in order to reshare a post"
-#~ msgstr "Вы должны войти чтобы просматривать ваши уведомления"
-
-#, fuzzy
-#~ msgid "You need to be logged in order to access your dashboard"
-#~ msgstr "Вы должны войти чтобы получить доступ к вашей панели управления"
-
-#, fuzzy
-#~ msgid "You need to be logged in order to subscribe to someone"
-#~ msgstr "Вы должны войти чтобы подписаться на кого-либо"
-
-#, fuzzy
-#~ msgid "You need to be logged in order to edit your profile"
-#~ msgstr "Вы должны войти чтобы редактировать ваш профиль"
-
-#, fuzzy
-#~ msgid "There's one article on this blog"
-#~ msgid_plural "There are {0} articles on this blog"
-#~ msgstr[0] "Один пост в этом блоге"
-#~ msgstr[1] "{0} поста в этом блоге"
-#~ msgstr[2] "{0} постов в этом блоге"
-
-#, fuzzy
-#~ msgid "{0}'s followers"
-#~ msgstr "Один подписчик"
-
-#, fuzzy
-#~ msgid "People {0} follows"
-#~ msgstr "Один подписчик"
-
-#~ msgid "Followers"
-#~ msgstr "Подписчики"
-
-#, fuzzy
-#~ msgid "Followed"
-#~ msgstr "Подписаться"
-
-#, fuzzy
-#~ msgid "Unfollow"
-#~ msgstr "Подписаться"
-
-#, fuzzy
-#~ msgid "No articles to see here yet."
-#~ msgstr "Здесь пока нет постов."
-
-#, fuzzy
-#~ msgid "Create the blog"
-#~ msgstr "Создать блог"
-
-#, fuzzy
-#~ msgid "Create an article"
-#~ msgstr "Создать новый аккаунт"
-
-#, fuzzy
-#~ msgid "You need to be signed in, to be able to like a post"
-#~ msgstr "Вы должны войти чтобы написать новый пост"
-
-#, fuzzy
-#~ msgid "{0} gave a boost to your article"
-#~ msgstr "{0} продвинул(а) вашу статью"
-
-#, fuzzy
-#~ msgid "{0} liked your post"
-#~ msgstr "{0} понравилась ваша статья"
-
-#, fuzzy
-#~ msgid "{0} commented on your post"
-#~ msgstr "{0} прокомментировал(а) вашу статью"
-
-#, fuzzy
-#~ msgid "You are not authorized to access this page."
-#~ msgstr "Вы не автор этого блога."
-
-#, fuzzy
-#~ msgid "The comment field can't be left empty"
-#~ msgstr "Ваш комментарий не может быть пустым"
-
-#, fuzzy
-#~ msgid "An article with the same title already exists."
-#~ msgstr "Пост с таким же заголовком уже существует."
-
-#, fuzzy
-#~ msgid "Your password field can't be left empty"
-#~ msgstr "Ваш пароль не может быть пустым"
-
-#, fuzzy
-#~ msgid "The 'username' field can't be left empty"
-#~ msgstr "Имя пользователя не может быть пустым"
-
-#~ msgid "Previous page"
-#~ msgstr "Предыдущая страница"
-
-#~ msgid "Next page"
-#~ msgstr "Следующая страница"
-
-#~ msgid "Instance settings"
-#~ msgstr "Настройки узла"
-
-#, fuzzy
-#~ msgid ""
-#~ "Plume is a decentralized blogging engine and a member of the Fediverse."
-#~ msgstr "Plume это децентрализованный движок для блоггинга."
-
-#, fuzzy
-#~ msgid "Log In to like"
-#~ msgstr "Войдите, чтобы отмечать понравившиеся посты"
-
-#, fuzzy
-#~ msgid "Log In to boost"
-#~ msgstr "Войдите, чтобы продвигать посты"
-
-#, fuzzy
-#~ msgid "Your drafts"
-#~ msgstr "Ваши черновики"
-
-#, fuzzy
-#~ msgid "Create a new post"
-#~ msgstr "Создать пост"
-
-#~ msgid "Comment \"{0}\""
-#~ msgstr "Комментарий \"{0}\""
-
-#~ msgid "Let&#x27;s go!"
-#~ msgstr "Поехали!"
-
-#~ msgid "One follower"
-#~ msgid_plural "{0} followers"
-#~ msgstr[0] "Один подписчик"
-#~ msgstr[1] "{0} подписчика"
-#~ msgstr[2] "{0} подписчиков"
-
-#~ msgid "New Account"
-#~ msgstr "Новый аккаунт"
-
-#~ msgid "Create account"
-#~ msgstr "Создать аккаунт"
-
-#, fuzzy
-#~ msgid "You need to be signed in, so that you can post a comment"
-#~ msgstr "Вы должны войти чтобы оставлять комментарии"
-
-#, fuzzy
-#~ msgid "You need to be logged in, for you to be able to boost a post"
-#~ msgstr "Вы должны войти чтобы продвинуть пост"
-
-#, fuzzy
-#~ msgid "Invalid username, or password"
-#~ msgstr "Неправильное имя пользователя или пароль"
-
-#~ msgid "We couldn&#x27;t find this page."
-#~ msgstr "Мы не можем найти эту страницу."
-
-#~ msgid "Unknown error"
-#~ msgstr "Неизвестная ошибка"
-
-#~ msgid "Invalid name"
-#~ msgstr "Неправильное имя"
-
-#~ msgid "Your comment can't be empty"
-#~ msgstr "Ваш комментарий не может быть пустым"
-
-#~ msgid "A post with the same title already exists."
-#~ msgstr "Пост с таким же заголовком уже существует."
-
-#, fuzzy
-#~ msgid "We need an email, or a username to identify you"
-#~ msgstr ""
-#~ "Нам требуется электронная почта или имя пользователя чтобы "
-#~ "идентифицировать вас"
-
-#, fuzzy
-#~ msgid "Your password field can't be empty"
-#~ msgstr "Ваш пароль не может быть пустым"
-
-#~ msgid "Username can't be empty"
-#~ msgstr "Имя пользователя не может быть пустым"
-
-#~ msgid "Invalid email"
-#~ msgstr "Неправильный адрес электронной почты"
-
-#, fuzzy
-#~ msgid "Personal feed"
-#~ msgstr "Локальная лента"
-
-#~ msgid "Create a post"
-#~ msgstr "Создать пост"
-
-#, fuzzy
-#~ msgid "You need to be signed in, in order for you to like a post"
-#~ msgstr "Вы должны войти чтобы отмечать понравившиеся посты"
->>>>>>> 0d708e16
+msgstr ""