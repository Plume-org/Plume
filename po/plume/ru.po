--- conflicted
+++ resolved
@@ -271,10 +271,6 @@
 msgid "We couldn't find this page."
 msgstr "Мы не можем найти эту страницу."
 
-<<<<<<< HEAD
-msgid "Source code"
-msgstr "Исходный код"
-=======
 msgid "The link that led you here may be broken."
 msgstr ""
 
@@ -283,22 +279,14 @@
 
 msgid "Maybe it was too long."
 msgstr ""
->>>>>>> fb1668ed
 
 msgid "Invalid CSRF token"
 msgstr ""
 
-<<<<<<< HEAD
-msgid "Administration"
-msgstr "Администрирование"
-
-msgid "Welcome to {}"
-=======
 msgid ""
 "Something is wrong with your CSRF token. Make sure cookies are enabled in "
 "you browser, and try reloading this page. If you continue to see this error "
 "message, please report it."
->>>>>>> fb1668ed
 msgstr ""
 "Что-то не так с вашим CSRF-токеном. Убедитесь что в вашем браузере включены "
 "cookies и попробуйте перезагрузить страницу. Если вы продолжите видеть это "
@@ -392,14 +380,10 @@
 msgid "No more results for your query"
 msgstr ""
 
-<<<<<<< HEAD
-msgid "Home to <em>{0}</em> people"
-=======
 msgid "Search"
 msgstr "Поиск"
 
 msgid "Your query"
->>>>>>> fb1668ed
 msgstr ""
 
 msgid "Advanced search"
@@ -413,10 +397,6 @@
 msgid "Subtitle matching these words"
 msgstr ""
 
-<<<<<<< HEAD
-msgid "Runs Plume {0}"
-msgstr "Работает на Plume {0}"
-=======
 msgid "Subtitle - byline"
 msgstr ""
 
@@ -426,7 +406,6 @@
 
 msgid "Body content"
 msgstr ""
->>>>>>> fb1668ed
 
 # src/template_utils.rs:305
 msgid "From this date"
@@ -808,17 +787,7 @@
 msgid "Update password"
 msgstr ""
 
-<<<<<<< HEAD
-msgid "Edit"
-msgstr "Редактировать"
-
-msgid "Delete this article"
-msgstr "Удалить эту статью"
-
-msgid "All rights reserved."
-=======
 msgid "Log in"
->>>>>>> fb1668ed
 msgstr ""
 
 # src/template_utils.rs:217
@@ -856,9 +825,6 @@
 msgid "Open on {0}"
 msgstr ""
 
-<<<<<<< HEAD
-msgid "Invalid CSRF token"
-=======
 #, fuzzy
 msgid "Follow {}"
 msgstr "Подписаться"
@@ -871,7 +837,6 @@
 msgstr ""
 
 msgid "{0}'s subscriptions"
->>>>>>> fb1668ed
 msgstr ""
 
 msgid "Articles"
@@ -982,16 +947,8 @@
 msgid "Read the detailed rules"
 msgstr "Прочитать подробные правила"
 
-<<<<<<< HEAD
-msgid "Delete"
-msgstr "Удалить"
-
-msgid "Details"
-msgstr ""
-=======
 msgid "View all"
 msgstr "Показать все"
->>>>>>> fb1668ed
 
 msgid "None"
 msgstr "Нет"
@@ -1022,14 +979,9 @@
 msgid "Example: user@plu.me"
 msgstr ""
 
-<<<<<<< HEAD
-msgid "Use as an avatar"
-msgstr ""
-=======
 #, fuzzy
 msgid "Continue to your instance"
 msgstr "Настроить ваш узел"
 
 #~ msgid "Delete this article"
-#~ msgstr "Удалить эту статью"
->>>>>>> fb1668ed
+#~ msgstr "Удалить эту статью"