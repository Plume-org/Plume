--- conflicted
+++ resolved
@@ -257,24 +257,6 @@
 msgid "Internal server error"
 msgstr ""
 
-<<<<<<< HEAD
-msgid "Source code"
-msgstr "Izvorni kod"
-
-msgid "Matrix room"
-msgstr ""
-
-msgid "Administration"
-msgstr "Administracija"
-
-msgid "Welcome to {}"
-msgstr "Dobrodošli u {0}"
-
-msgid "Latest articles"
-msgstr "Najnoviji članci"
-
-msgid "Your feed"
-=======
 msgid "Something broke on our side."
 msgstr ""
 
@@ -285,7 +267,6 @@
 msgstr ""
 
 msgid "Page not found"
->>>>>>> fb1668ed
 msgstr ""
 
 msgid "We couldn't find this page."
@@ -337,18 +318,11 @@
 msgid "Description"
 msgstr ""
 
-<<<<<<< HEAD
-msgid "About {0}"
-msgstr "O {0}"
-
-msgid "Home to <em>{0}</em> people"
-=======
 msgid "Markdown syntax is supported"
 msgstr "Markdown sintaksa je podržana"
 
 msgid ""
 "You can upload images to your gallery, to use them as blog icons, or banners."
->>>>>>> fb1668ed
 msgstr ""
 
 msgid "Upload images"
@@ -360,9 +334,6 @@
 msgid "Blog banner"
 msgstr ""
 
-<<<<<<< HEAD
-msgid "Runs Plume {0}"
-=======
 msgid "Update blog"
 msgstr ""
 
@@ -370,7 +341,6 @@
 msgstr "Opasna zona"
 
 msgid "Be very careful, any action taken here can't be reversed."
->>>>>>> fb1668ed
 msgstr ""
 
 msgid "Permanently delete this blog"
@@ -774,21 +744,11 @@
 "If you are browsing this site as a visitor, no data about you is collected."
 msgstr ""
 
-<<<<<<< HEAD
-msgid "Edit"
-msgstr ""
-
-msgid "Delete this article"
-msgstr ""
-
-msgid "All rights reserved."
-=======
 msgid ""
 "As a registered user, you have to provide your username (which does not have "
 "to be your real name), your functional email address and a password, in "
 "order to be able to log in, write articles and comment. The content you "
 "submit is stored until you delete it."
->>>>>>> fb1668ed
 msgstr ""
 
 msgid ""
@@ -838,9 +798,6 @@
 msgid "Send password reset link"
 msgstr ""
 
-<<<<<<< HEAD
-msgid "Invalid CSRF token"
-=======
 msgid "Check your inbox!"
 msgstr ""
 
@@ -856,7 +813,6 @@
 msgstr ""
 
 msgid "Edit your profile"
->>>>>>> fb1668ed
 msgstr ""
 
 msgid "Open on {0}"
@@ -982,14 +938,7 @@
 msgid "Read the detailed rules"
 msgstr ""
 
-<<<<<<< HEAD
-msgid "Delete"
-msgstr ""
-
-msgid "Details"
-=======
 msgid "View all"
->>>>>>> fb1668ed
 msgstr ""
 
 msgid "None"
