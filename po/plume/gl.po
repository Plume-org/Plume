--- conflicted
+++ resolved
@@ -284,10 +284,6 @@
 msgid "Invalid CSRF token"
 msgstr "Testemuño CSRF non válido"
 
-<<<<<<< HEAD
-msgid "Source code"
-msgstr "Código fonte"
-=======
 msgid ""
 "Something is wrong with your CSRF token. Make sure cookies are enabled in "
 "you browser, and try reloading this page. If you continue to see this error "
@@ -305,21 +301,12 @@
 
 msgid "New Blog"
 msgstr "Novo Blog"
->>>>>>> fb1668ed
 
 msgid "Create a blog"
 msgstr "Crear un blog"
 
-<<<<<<< HEAD
-msgid "Administration"
-msgstr "Administración"
-
-msgid "Welcome to {}"
-msgstr "Benvida a {}"
-=======
 msgid "Title"
 msgstr "Título"
->>>>>>> fb1668ed
 
 # src/template_utils.rs:220
 msgid "Optional"
@@ -398,16 +385,11 @@
 msgid "Search"
 msgstr "Buscar"
 
-<<<<<<< HEAD
-msgid "Home to <em>{0}</em> people"
-msgstr "Lar de <em>{0}</em> persoas"
-=======
 msgid "Your query"
 msgstr "A súa consulta"
 
 msgid "Advanced search"
 msgstr "Busca avanzada"
->>>>>>> fb1668ed
 
 # src/template_utils.rs:305
 msgid "Article title matching these words"
@@ -420,10 +402,6 @@
 msgid "Subtitle - byline"
 msgstr "Subtítulo - por liña"
 
-<<<<<<< HEAD
-msgid "Runs Plume {0}"
-msgstr "Versión Plume {0}"
-=======
 # src/template_utils.rs:305
 msgid "Content matching these words"
 msgstr "Contido coincidente con estas palabras"
@@ -434,7 +412,6 @@
 # src/template_utils.rs:305
 msgid "From this date"
 msgstr "Desde esta data"
->>>>>>> fb1668ed
 
 # src/template_utils.rs:305
 msgid "To this date"
@@ -831,19 +808,8 @@
 msgid "Send password reset link"
 msgstr "Enviar ligazón para restablecer contrasinal"
 
-<<<<<<< HEAD
-msgid "Edit"
-msgstr "Editar"
-
-msgid "Delete this article"
-msgstr "Eliminar este artigo"
-
-msgid "All rights reserved."
-msgstr "Todos os dereitos reservados."
-=======
 msgid "Check your inbox!"
 msgstr "Comprobe o seu correo!"
->>>>>>> fb1668ed
 
 msgid ""
 "We sent a mail to the address you gave us, with a link to reset your "
@@ -890,10 +856,6 @@
 msgid "Create your account"
 msgstr "Cree a súa conta"
 
-<<<<<<< HEAD
-msgid "Invalid CSRF token"
-msgstr "Testemuño CSRF non válido"
-=======
 msgid "Create an account"
 msgstr "Crear unha conta"
 
@@ -924,7 +886,6 @@
 
 msgid "Your Profile"
 msgstr "O seu Perfil"
->>>>>>> fb1668ed
 
 msgid ""
 "To change your avatar, upload it to your gallery and then select from there."
@@ -1035,53 +996,5 @@
 msgid "Continue to your instance"
 msgstr "Configure a súa instancia"
 
-<<<<<<< HEAD
-msgid "Upload"
-msgstr "Subir"
-
-msgid "You don't have any media yet."
-msgstr "Aínda non subeu ficheiros de medios."
-
-msgid "Content warning: {0}"
-msgstr "Aviso de contido: {0}"
-
-msgid "Delete"
-msgstr "Eliminar"
-
-msgid "Details"
-msgstr "Detalles"
-
-msgid "Media upload"
-msgstr "Subir medios"
-
-msgid "Useful for visually impaired people, as well as licensing information"
-msgstr ""
-"Útil para persoas con deficiencias visuais, así como información da licenza"
-
-msgid "Leave it empty, if none is needed"
-msgstr "Deixar baldeiro se non precisa ningunha"
-
-msgid "File"
-msgstr "Ficheiro"
-
-msgid "Send"
-msgstr "Enviar"
-
-msgid "Media details"
-msgstr "Detalle dos medios"
-
-msgid "Go back to the gallery"
-msgstr "Voltar a galería"
-
-msgid "Markdown syntax"
-msgstr "Sintaxe Markdown"
-
-msgid "Copy it into your articles, to insert this media:"
-msgstr "Copie e pegue este código para incrustar no artigo:"
-
-msgid "Use as an avatar"
-msgstr "Utilizar como avatar"
-=======
 #~ msgid "Delete this article"
-#~ msgstr "Eliminar este artigo"
->>>>>>> fb1668ed
+#~ msgstr "Eliminar este artigo"