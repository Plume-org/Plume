msgid ""
msgstr ""
"Project-Id-Version: plume\n"
"Report-Msgid-Bugs-To: \n"
"POT-Creation-Date: 2018-06-15 16:33-0700\n"
"PO-Revision-Date: 2019-04-17 20:49\n"
"Last-Translator: Ana Gelez (AnaGelez)\n"
"Language-Team: Galician\n"
"Language: gl_ES\n"
"MIME-Version: 1.0\n"
"Content-Type: text/plain; charset=UTF-8\n"
"Content-Transfer-Encoding: 8bit\n"
"Plural-Forms: nplurals=2; plural=(n != 1);\n"
"X-Generator: crowdin.com\n"
"X-Crowdin-Project: plume\n"
"X-Crowdin-Language: gl\n"
"X-Crowdin-File: /master/po/plume/plume.pot\n"

# src/template_utils.rs:68
msgid "{0} commented on your article."
msgstr "{0} comentou o seu artigo."

# src/template_utils.rs:69
msgid "{0} is subscribed to you."
msgstr "{0} subscribeuse a vostede."

# src/template_utils.rs:70
msgid "{0} liked your article."
msgstr "a {0} gustoulle o seu artigo."

# src/template_utils.rs:71
msgid "{0} mentioned you."
msgstr "{0} mencionouna."

# src/template_utils.rs:72
msgid "{0} boosted your article."
msgstr "{0} promoveu o seu artigo."

# src/template_utils.rs:108
msgid "{0}'s avatar"
msgstr "Avatar de {0}"

# src/routes/blogs.rs:70
msgid "To create a new blog, you need to be logged in"
msgstr "Para crear un novo blog debe estar conectada"

# src/routes/blogs.rs:109
msgid "A blog with the same name already exists."
msgstr ""

# src/routes/blogs.rs:172
msgid "You are not allowed to delete this blog."
msgstr "Vostede non ten permiso para eliminar este blog."

# src/routes/blogs.rs:217
msgid "You are not allowed to edit this blog."
msgstr "Vostede non pode editar este blog."

# src/routes/blogs.rs:262
msgid "You can't use this media as a blog icon."
msgstr "Vostede non pode utilizar este medio como icona do blog."

# src/routes/blogs.rs:280
msgid "You can't use this media as a blog banner."
msgstr "Vostede non pode utilizar este medio como banner do blog."

# src/routes/likes.rs:51
msgid "To like a post, you need to be logged in"
msgstr "Para darlle a gústame, debe estar conectada"

# src/routes/notifications.rs:29
msgid "To see your notifications, you need to be logged in"
msgstr "Para ver as súas notificacións, debe estar conectada"

# src/routes/posts.rs:93
msgid "This post isn't published yet."
msgstr "Esto é un borrador, non publicar por agora."

# src/routes/posts.rs:122
msgid "To write a new post, you need to be logged in"
msgstr "Para escribir un novo artigo, debe estar conectada"

# src/routes/posts.rs:140
msgid "You are not an author of this blog."
msgstr "Vostede non é autora de este blog."

# src/routes/posts.rs:147
msgid "New post"
msgstr "Nova entrada"

# src/routes/posts.rs:192
msgid "Edit {0}"
msgstr "Editar {0}"

<<<<<<< HEAD
# src/routes/reshares.rs:51
=======
# src/routes/user.rs:222
msgid ""
"Couldn't obtain enough information about your account. Please make sure your "
"username is correct."
msgstr ""

# src/routes/reshares.rs:47
>>>>>>> 0d708e16
msgid "To reshare a post, you need to be logged in"
msgstr "Para compartir un artigo, debe estar conectada"

# src/routes/session.rs:181
msgid "Password reset"
msgstr "Restablecer contrasinal"

# src/routes/session.rs:182
msgid "Here is the link to reset your password: {0}"
msgstr "Aquí está a ligazón para restablecer o contrasinal: {0}"

# src/routes/session.rs:259
msgid "Your password was successfully reset."
msgstr "O contrasinal restableceuse correctamente."

# src/routes/session.rs:263
msgid "Sorry, but the link expired. Try again"
msgstr "Lamentámolo, a ligazón caducou. Inténteo de novo"

# src/routes/user.rs:136
msgid "To access your dashboard, you need to be logged in"
msgstr "Para acceder ao taboleiro, debe estar conectada"

# src/routes/user.rs:244
msgid "To subscribe to someone, you need to be logged in"
msgstr "Para suscribirse a un blog, debe estar conectada"

# src/routes/user.rs:344
msgid "To edit your profile, you need to be logged in"
msgstr "Para editar o seu perfil, debe estar conectada"

msgid "Plume"
msgstr "Plume"

msgid "Menu"
msgstr "Menú"

msgid "Search"
msgstr "Buscar"

msgid "Dashboard"
msgstr "Taboleiro"

msgid "Notifications"
msgstr "Notificacións"

msgid "Log Out"
msgstr "Desconectar"

msgid "My account"
msgstr "A miña conta"

msgid "Log In"
msgstr "Conectar"

msgid "Register"
msgstr "Rexistrar"

msgid "About this instance"
msgstr "Sobre esta instancia"

msgid "Source code"
msgstr "Código fonte"

msgid "Matrix room"
msgstr "Sala Matrix"

msgid "Administration"
msgstr "Administración"

msgid "Welcome to {}"
msgstr "Benvida a {}"

msgid "Latest articles"
msgstr "Últimos artigos"

msgid "Your feed"
msgstr "O seu contido"

msgid "Federated feed"
msgstr "Contido federado"

msgid "Local feed"
msgstr "Contido local"

msgid "Administration of {0}"
msgstr "Administración de {0}"

msgid "Instances"
msgstr "Instancias"

msgid "Configuration"
msgstr "Axustes"

msgid "Users"
msgstr "Usuarias"

msgid "Unblock"
msgstr "Desbloquear"

msgid "Block"
msgstr "Bloquear"

msgid "Ban"
msgstr "Prohibir"

msgid "All the articles of the Fediverse"
msgstr "Todos os artigos do Fediverso"

msgid "Articles from {}"
msgstr "Artigos de {}"

msgid "Nothing to see here yet. Try subscribing to more people."
msgstr ""
"Aínda non temos nada que mostrar. Inténteo subscribíndose a máis persoas."

# src/template_utils.rs:217
msgid "Name"
msgstr "Nome"

# src/template_utils.rs:220
msgid "Optional"
msgstr "Opcional"

msgid "Allow anyone to register here"
msgstr "Permitir o rexistro aberto a calquera"

msgid "Short description"
msgstr ""

msgid "Markdown syntax is supported"
msgstr "Pode utilizar sintaxe Markdown"

msgid "Long description"
msgstr "Descrición longa"

# src/template_utils.rs:217
msgid "Default article license"
msgstr "Licenza por omisión dos artigos"

msgid "Save these settings"
msgstr "Gardar estas preferencias"

msgid "About {0}"
msgstr "Acerca de {0}"

msgid "Home to <em>{0}</em> people"
msgstr "Lar de <em>{0}</em> persoas"

msgid "Who wrote <em>{0}</em> articles"
msgstr "Que escribiron <em>{0}</em> artigos"

msgid "And are connected to <em>{0}</em> other instances"
msgstr "E están conectadas a outras <em>{0}</em> instancias"

msgid "Administred by"
msgstr "Administrada por"

msgid "Runs Plume {0}"
msgstr "Versión Plume {0}"

#, fuzzy
msgid "Follow {}"
msgstr "Seguir"

#, fuzzy
msgid "Login to follow"
msgstr "Conéctese para promover"

msgid "Enter your full username to follow"
msgstr ""

msgid "Edit your account"
msgstr "Edite a súa conta"

msgid "Your Profile"
msgstr "O seu Perfil"

msgid ""
"To change your avatar, upload it to your gallery and then select from there."
msgstr ""
"Para cambiar o avatar, suba a imaxe a súa galería e despois escollaa desde "
"alí."

msgid "Upload an avatar"
msgstr "Subir un avatar"

# src/template_utils.rs:217
msgid "Display name"
msgstr "Mostrar nome"

# src/template_utils.rs:217
msgid "Email"
msgstr "Correo-e"

msgid "Summary"
msgstr "Resumen"

msgid "Update account"
msgstr "Actualizar conta"

msgid "Danger zone"
msgstr "Zona perigosa"

msgid "Be very careful, any action taken here can't be cancelled."
msgstr "Teña tino, todo o que faga aquí non se pode retrotraer."

msgid "Delete your account"
msgstr "Eliminar a súa conta"

msgid "Sorry, but as an admin, you can't leave your own instance."
msgstr ""
"Lamentámolo, pero como administradora, non pode deixar a súa propia "
"instancia."

msgid "Your Dashboard"
msgstr "O seu taboleiro"

msgid "Your Blogs"
msgstr "Os seus Blogs"

msgid "You don't have any blog yet. Create your own, or ask to join one."
msgstr "Aínda non ten blogs. Publique un de seu ou ben solicite unirse a un."

msgid "Start a new blog"
msgstr "Iniciar un blog"

msgid "Your Drafts"
msgstr "O seus Borradores"

msgid "Your media"
msgstr "Os seus medios"

msgid "Go to your gallery"
msgstr "Ir a súa galería"

msgid "Create your account"
msgstr "Cree a súa conta"

msgid "Create an account"
msgstr "Crear unha conta"

# src/template_utils.rs:217
msgid "Username"
msgstr "Nome de usuaria"

# src/template_utils.rs:217
msgid "Password"
msgstr "Contrasinal"

# src/template_utils.rs:217
msgid "Password confirmation"
msgstr "Confirmación do contrasinal"

msgid ""
"Apologies, but registrations are closed on this particular instance. You "
"can, however, find a different one."
msgstr ""
"Desculpe, pero o rexistro en esta instancia está pechado. Porén pode atopar "
"outra no fediverso."

msgid "Articles"
msgstr "Artigos"

msgid "Subscribers"
msgstr "Subscritoras"

msgid "Subscriptions"
msgstr "Subscricións"

msgid "Atom feed"
msgstr "Fonte Atom"

msgid "Recently boosted"
msgstr "Promocionada recentemente"

msgid "Admin"
msgstr "Admin"

msgid "It is you"
msgstr "É vostede"

msgid "Edit your profile"
msgstr "Edite o seu perfil"

msgid "Open on {0}"
msgstr "Aberto en {0}"

msgid "Unsubscribe"
msgstr "Cancelar subscrición"

msgid "Subscribe"
msgstr "Subscribirse"

msgid "{0}'s subscriptions"
msgstr ""

msgid "{0}'s subscribers"
msgstr "Subscritoras de {0}"

msgid "Respond"
msgstr "Respostar"

msgid "Are you sure?"
msgstr "Está segura?"

msgid "Delete this comment"
msgstr "Eliminar o comentario"

msgid "What is Plume?"
msgstr "Qué é Plume?"

msgid "Plume is a decentralized blogging engine."
msgstr "Plume é un motor de publicación descentralizada."

msgid "Authors can manage multiple blogs, each as its own website."
msgstr ""

msgid ""
"Articles are also visible on other Plume instances, and you can interact "
"with them directly from other platforms like Mastodon."
msgstr ""
"Os artigos tamén son visibles en outras instancias Plume, e pode interactuar "
"con eles directamente ou desde plataformas como Mastodon."

msgid "Read the detailed rules"
msgstr "Lea o detalle das normas"

msgid "None"
msgstr "Ningunha"

msgid "No description"
msgstr "Sen descrición"

msgid "View all"
msgstr "Ver todos"

msgid "By {0}"
msgstr "Por {0}"

msgid "Draft"
msgstr "Borrador"

msgid "Your query"
msgstr "A súa consulta"

msgid "Advanced search"
msgstr "Busca avanzada"

# src/template_utils.rs:305
msgid "Article title matching these words"
msgstr "Título de artigo coincidente con estas palabras"

msgid "Title"
msgstr "Título"

# src/template_utils.rs:305
msgid "Subtitle matching these words"
msgstr "O subtítulo coincide con estas palabras"

msgid "Subtitle - byline"
msgstr "Subtítulo - por liña"

# src/template_utils.rs:305
msgid "Content matching these words"
msgstr "Contido coincidente con estas palabras"

msgid "Body content"
msgstr "Contido do corpo"

# src/template_utils.rs:305
msgid "From this date"
msgstr "Desde esta data"

# src/template_utils.rs:305
msgid "To this date"
msgstr "Ata esta data"

# src/template_utils.rs:305
msgid "Containing these tags"
msgstr "Contendo estas etiquetas"

msgid "Tags"
msgstr "Etiquetas"

# src/template_utils.rs:305
msgid "Posted on one of these instances"
msgstr "Publicado en algunha de estas instancias"

msgid "Instance domain"
msgstr "Dominio da instancia"

# src/template_utils.rs:305
msgid "Posted by one of these authors"
msgstr "Publicado por unha de estas autoras"

msgid "Authors"
msgstr "Autoras"

# src/template_utils.rs:305
msgid "Posted on one of these blogs"
msgstr "Publicado en un de estos blogs"

msgid "Blog title"
msgstr "Título do blog"

# src/template_utils.rs:305
msgid "Written in this language"
msgstr "Escrito en este idioma"

msgid "Language"
msgstr "Idioma"

# src/template_utils.rs:305
msgid "Published under this license"
msgstr "Publicado baixo esta licenza"

msgid "Article license"
msgstr "Licenza do artigo"

msgid "Search result for \"{0}\""
msgstr "Resultado da busca por \"{0}\""

msgid "Search result"
msgstr "Resultado da busca"

msgid "No result for your query"
msgstr "Sen resultados para a busca"

msgid "No more results for your query"
msgstr "Sen máis resultados para a súa consulta"

msgid "Reset your password"
msgstr "Restablecer contrasinal"

# src/template_utils.rs:217
msgid "New password"
msgstr "Novo contrasinal"

# src/template_utils.rs:217
msgid "Confirmation"
msgstr "Confirmación"

msgid "Update password"
msgstr "Actualizar contrasinal"

msgid "Check your inbox!"
msgstr "Comprobe o seu correo!"

msgid ""
"We sent a mail to the address you gave us, with a link to reset your "
"password."
msgstr ""
"Enviamoslle un correo ao enderezo que nos deu, con unha ligazón para "
"restablecer o contrasinal."

# src/template_utils.rs:217
msgid "E-mail"
msgstr "Correo-e"

msgid "Send password reset link"
msgstr "Enviar ligazón para restablecer contrasinal"

msgid "Log in"
msgstr "Conectar"

# src/template_utils.rs:217
msgid "Username, or email"
msgstr "Nome de usuaria ou correo"

msgid "Interact with {}"
msgstr ""

#, fuzzy
msgid "Log in to interact"
msgstr "Conéctese para gostar"

msgid "Enter your full username to interact"
msgstr ""

msgid "Publish"
msgstr "Publicar"

msgid "Classic editor (any changes will be lost)"
msgstr "Editor clásico (calquera perderanse os cambios)"

# src/template_utils.rs:217
msgid "Subtitle"
msgstr "Subtítulo"

msgid "Content"
msgstr "Contido"

msgid ""
"You can upload media to your gallery, and then copy their Markdown code into "
"your articles to insert them."
msgstr ""
"Pode subir medios a galería e despois copiar o seu código Markdown nos "
"artigos para incrustalos."

msgid "Upload media"
msgstr "Subir medios"

# src/template_utils.rs:217
msgid "Tags, separated by commas"
msgstr "Etiquetas, separadas por vírgulas"

# src/template_utils.rs:217
msgid "License"
msgstr "Licenza"

# src/template_utils.rs:225
msgid "Leave it empty to reserve all rights"
msgstr "Deixar baldeiro para reservar todos os dereitos"

msgid "Illustration"
msgstr "Ilustración"

msgid "This is a draft, don't publish it yet."
msgstr "Esto é un borrador, non publicar por agora."

msgid "Update"
msgstr "Actualizar"

msgid "Update, or publish"
msgstr "Actualizar ou publicar"

msgid "Publish your post"
msgstr "Publicar o artigo"

msgid "Written by {0}"
msgstr "Escrito por {0}"

msgid "Edit"
msgstr "Editar"

msgid "Delete this article"
msgstr "Eliminar este artigo"

msgid "All rights reserved."
msgstr "Todos os dereitos reservados."

msgid "This article is under the {0} license."
msgstr "Este artigo ten licenza {0}."

msgid "One like"
msgid_plural "{0} likes"
msgstr[0] "Un gústame"
msgstr[1] "{0} gústame"

msgid "I don't like this anymore"
msgstr "Xa non me gusta"

msgid "Add yours"
msgstr "Engada os seus"

msgid "One boost"
msgid_plural "{0} boosts"
msgstr[0] "Unha promoción"
msgstr[1] "{0} promocións"

msgid "I don't want to boost this anymore"
msgstr "Xa non quero promocionar este artigo"

msgid "Boost"
msgstr "Promover"

<<<<<<< HEAD
msgid "Log in, or use your Fediverse account to interact with this article"
=======
#, fuzzy
msgid ""
"{0}Log in{1}, or {2}use your Fediverse account{3} to interact with this "
"article"
>>>>>>> 0d708e16
msgstr ""

msgid "Comments"
msgstr "Comentarios"

# src/template_utils.rs:217
msgid "Content warning"
msgstr "Aviso sobre o contido"

msgid "Your comment"
msgstr "O seu comentario"

msgid "Submit comment"
msgstr "Enviar comentario"

msgid "No comments yet. Be the first to react!"
msgstr "Sen comentarios. Sexa a primeira persoa en facelo!"

msgid "Invalid CSRF token"
msgstr "Testemuño CSRF non válido"

msgid ""
"Something is wrong with your CSRF token. Make sure cookies are enabled in "
"you browser, and try reloading this page. If you continue to see this error "
"message, please report it."
msgstr ""
"Hai un problema co seu testemuño CSRF. Asegúrese de ter as cookies activadas "
"no navegador, e recargue a páxina. Si persiste o aviso de este fallo,  "
"informe por favor."

msgid "Page not found"
msgstr "Non se atopou a páxina"

msgid "We couldn't find this page."
msgstr "Non atopamos esta páxina"

msgid "The link that led you here may be broken."
msgstr "A ligazón que a trouxo aquí podería estar quebrado"

msgid "The content you sent can't be processed."
msgstr "O contido que enviou non se pode procesar."

msgid "Maybe it was too long."
msgstr "Pode que sexa demasiado longo."

msgid "You are not authorized."
msgstr "Non ten permiso."

msgid "Internal server error"
msgstr "Fallo interno do servidor"

msgid "Something broke on our side."
msgstr "Algo fallou pola nosa parte"

msgid "Sorry about that. If you think this is a bug, please report it."
msgstr "Lamentálmolo. Si cree que é un bug, infórmenos por favor."

msgid "Edit \"{}\""
msgstr "Editar \"{}\""

msgid "Description"
msgstr "Descrición"

msgid ""
"You can upload images to your gallery, to use them as blog icons, or banners."
msgstr ""
"Pode subir imaxes a súa galería, e utilizalas como iconas do blog ou banners."

msgid "Upload images"
msgstr "Subir imaxes"

msgid "Blog icon"
msgstr "Icona de blog"

msgid "Blog banner"
msgstr "Banner do blog"

msgid "Update blog"
msgstr "Actualizar blog"

msgid "Be very careful, any action taken here can't be reversed."
msgstr "Teña tino, todo o que faga aquí non se pode reverter."

msgid "Permanently delete this blog"
msgstr "Eliminar o blog de xeito permanente"

msgid "New Blog"
msgstr "Novo Blog"

msgid "Create a blog"
msgstr "Crear un blog"

msgid "Create blog"
msgstr "Crear blog"

msgid "{}'s icon"
msgstr "Icona de {}"

msgid "New article"
msgstr "Novo artigo"

msgid "There's one author on this blog: "
msgid_plural "There are {0} authors on this blog: "
msgstr[0] "Este blog ten unha autora: "
msgstr[1] "Este blog ten {0} autoras: "

msgid "No posts to see here yet."
msgstr "Aínda non hai entradas publicadas"

msgid "Articles tagged \"{0}\""
msgstr "Artigos etiquetados \"{0}\""

msgid "There are currently no articles with such a tag"
msgstr "Non hai artigos con esa etiqueta"

#, fuzzy
msgid "I'm from this instance"
msgstr "Sobre esta instancia"

msgid "I'm from another instance"
msgstr ""

# src/template_utils.rs:225
msgid "Example: user@plu.me"
msgstr ""

#, fuzzy
msgid "Continue to your instance"
msgstr "Configure a súa instancia"

msgid "Upload"
msgstr "Subir"

msgid "You don't have any media yet."
msgstr "Aínda non subeu ficheiros de medios."

msgid "Content warning: {0}"
msgstr "Aviso de contido: {0}"

msgid "Delete"
msgstr "Eliminar"

msgid "Details"
msgstr "Detalles"

msgid "Media upload"
msgstr "Subir medios"

msgid "Useful for visually impaired people, as well as licensing information"
msgstr ""
"Útil para persoas con deficiencias visuais, así como información da licenza"

msgid "Leave it empty, if none is needed"
msgstr "Deixar baldeiro se non precisa ningunha"

msgid "File"
msgstr "Ficheiro"

msgid "Send"
msgstr "Enviar"

msgid "Media details"
msgstr "Detalle dos medios"

msgid "Go back to the gallery"
msgstr "Voltar a galería"

msgid "Markdown syntax"
msgstr "Sintaxe Markdown"

msgid "Copy it into your articles, to insert this media:"
msgstr "Copie e pegue este código para incrustar no artigo:"

msgid "Use as an avatar"
<<<<<<< HEAD
msgstr "Utilizar como avatar"
=======
msgstr "Utilizar como avatar"

#, fuzzy
#~ msgid "Short description - byline"
#~ msgstr "Descrición curta"

#, fuzzy
#~ msgid "You need to be logged in order to create a new blog"
#~ msgstr "Debe estar conectada para escribir un novo artigo"

#, fuzzy
#~ msgid "You need to be logged in order to like a post"
#~ msgstr "Debe estar conectada para gustar unha entrada"

#, fuzzy
#~ msgid "You need to be logged in order to see your notifications"
#~ msgstr "Debe estar conectada para ver as súas notificacións"

#, fuzzy
#~ msgid "You need to be logged in order to write a new post"
#~ msgstr "Debe estar conectada para escribir un novo artigo"

#, fuzzy
#~ msgid "You need to be logged in order to reshare a post"
#~ msgstr "Debe estar conectada para ver as súas notificacións"

#, fuzzy
#~ msgid "You need to be logged in order to access your dashboard"
#~ msgstr "Debe estar conectada para acceder ao seu taboleiro"

#, fuzzy
#~ msgid "You need to be logged in order to subscribe to someone"
#~ msgstr "Debe estar conectada para seguir a alguén"

#, fuzzy
#~ msgid "You need to be logged in order to edit your profile"
#~ msgstr "Debe estar conectada para editar o seu perfil"

#, fuzzy
#~ msgid "There's one article on this blog"
#~ msgid_plural "There are {0} articles on this blog"
#~ msgstr[0] "Un artigo en este blog"
#~ msgstr[1] "{0} artigos en este blog"

#, fuzzy
#~ msgid "{0}'s followers"
#~ msgstr "Unha seguidora"

#, fuzzy
#~ msgid "People {0} follows"
#~ msgstr "Unha seguidora"

#~ msgid "Followers"
#~ msgstr "Seguidoras"

#, fuzzy
#~ msgid "Followed"
#~ msgstr "Seguir"

#, fuzzy
#~ msgid "Unfollow"
#~ msgstr "Seguir"

#, fuzzy
#~ msgid "No articles to see here yet."
#~ msgstr "Aínda non hai entradas publicadas"

#, fuzzy
#~ msgid "Create the blog"
#~ msgstr "Crear un blog"

#, fuzzy
#~ msgid "Create an article"
#~ msgstr "Crear unha conta"

#, fuzzy
#~ msgid "You need to be signed in, to be able to like a post"
#~ msgstr "Debe estar conectada para escribir un novo artigo"

#, fuzzy
#~ msgid "{0} gave a boost to your article"
#~ msgstr "{0} promoveron o seu artigo"

#, fuzzy
#~ msgid "{0} liked your post"
#~ msgstr "{0} gustou do seu artigo"

#, fuzzy
#~ msgid "{0} commented on your post"
#~ msgstr "{0} comentou o seu artigo"

#, fuzzy
#~ msgid "You are not authorized to access this page."
#~ msgstr "Vostede non é autora en este blog."

#, fuzzy
#~ msgid "The comment field can't be left empty"
#~ msgstr "O seu comentario non pode estar baldeiro"

#, fuzzy
#~ msgid "An article with the same title already exists."
#~ msgstr "Xa existe unha entrada co mismo nome."

#, fuzzy
#~ msgid "Your password field can't be left empty"
#~ msgstr "O contrasinal non pode estar baldeiro"

#, fuzzy
#~ msgid "The 'username' field can't be left empty"
#~ msgstr "O nome de usuaria non pode estar baldeiro"

#~ msgid "Previous page"
#~ msgstr "Páxina anterior"

#~ msgid "Next page"
#~ msgstr "Páxina seguinte"

#~ msgid "Instance settings"
#~ msgstr "Axustes da instancia"

#, fuzzy
#~ msgid ""
#~ "Plume is a decentralized blogging engine and a member of the Fediverse."
#~ msgstr "Plume é un motor de publicación descentralizada."

#, fuzzy
#~ msgid "Log In to like"
#~ msgstr "Conéctese para gostar"

#, fuzzy
#~ msgid "Log In to boost"
#~ msgstr "Conéctese para promover"

#, fuzzy
#~ msgid "Your drafts"
#~ msgstr "O seus Borradores"

#, fuzzy
#~ msgid "Create a new post"
#~ msgstr "Crear unha entrada"

#~ msgid "Comment \"{0}\""
#~ msgstr "Comentar \"{0}\""

#~ msgid "Let&#x27;s go!"
#~ msgstr "Imos!"

#~ msgid "New Account"
#~ msgstr "Nova conta"

#~ msgid "Create account"
#~ msgstr "Crear conta"

#, fuzzy
#~ msgid "You need to be signed in, so that you can post a comment"
#~ msgstr "Debe estar conectada para publicar un comentario"

#, fuzzy
#~ msgid "You need to be logged in, for you to be able to boost a post"
#~ msgstr "Precisa estar conectada para promover un artigo"

#, fuzzy
#~ msgid "Invalid username, or password"
#~ msgstr "Usuaria ou Contrasinal incorrectos"

#~ msgid "We couldn&#x27;t find this page."
#~ msgstr "Non atopamos esta páxina"

#~ msgid "Unknown error"
#~ msgstr "Fallo descoñecido"

#~ msgid "Invalid name"
#~ msgstr "Nome non válido"

#~ msgid "Your comment can't be empty"
#~ msgstr "O seu comentario non pode estar baldeiro"

#~ msgid "A post with the same title already exists."
#~ msgstr "Xa existe unha entrada co mismo nome."

#, fuzzy
#~ msgid "Your password field can't be empty"
#~ msgstr "O contrasinal non pode estar baldeiro"

#~ msgid "Username can't be empty"
#~ msgstr "O nome de usuaria non pode estar baldeiro"

#~ msgid "Invalid email"
#~ msgstr "Correo-e non válido"

#, fuzzy
#~ msgid "The password should be at least 8 characters long"
#~ msgstr "O contrasinal debe ter ao menos 8 caracteres"

#~ msgid "Create a post"
#~ msgstr "Crear unha entrada"

#, fuzzy
#~ msgid "You need to be signed in, in order for you to like a post"
#~ msgstr "Debe estar conectada para gustar unha entrada"
>>>>>>> 0d708e16
<|MERGE_RESOLUTION|>--- conflicted
+++ resolved
@@ -92,17 +92,7 @@
 msgid "Edit {0}"
 msgstr "Editar {0}"
 
-<<<<<<< HEAD
 # src/routes/reshares.rs:51
-=======
-# src/routes/user.rs:222
-msgid ""
-"Couldn't obtain enough information about your account. Please make sure your "
-"username is correct."
-msgstr ""
-
-# src/routes/reshares.rs:47
->>>>>>> 0d708e16
 msgid "To reshare a post, you need to be logged in"
 msgstr "Para compartir un artigo, debe estar conectada"
 
@@ -670,14 +660,7 @@
 msgid "Boost"
 msgstr "Promover"
 
-<<<<<<< HEAD
 msgid "Log in, or use your Fediverse account to interact with this article"
-=======
-#, fuzzy
-msgid ""
-"{0}Log in{1}, or {2}use your Fediverse account{3} to interact with this "
-"article"
->>>>>>> 0d708e16
 msgstr ""
 
 msgid "Comments"
@@ -852,207 +835,4 @@
 msgstr "Copie e pegue este código para incrustar no artigo:"
 
 msgid "Use as an avatar"
-<<<<<<< HEAD
-msgstr "Utilizar como avatar"
-=======
-msgstr "Utilizar como avatar"
-
-#, fuzzy
-#~ msgid "Short description - byline"
-#~ msgstr "Descrición curta"
-
-#, fuzzy
-#~ msgid "You need to be logged in order to create a new blog"
-#~ msgstr "Debe estar conectada para escribir un novo artigo"
-
-#, fuzzy
-#~ msgid "You need to be logged in order to like a post"
-#~ msgstr "Debe estar conectada para gustar unha entrada"
-
-#, fuzzy
-#~ msgid "You need to be logged in order to see your notifications"
-#~ msgstr "Debe estar conectada para ver as súas notificacións"
-
-#, fuzzy
-#~ msgid "You need to be logged in order to write a new post"
-#~ msgstr "Debe estar conectada para escribir un novo artigo"
-
-#, fuzzy
-#~ msgid "You need to be logged in order to reshare a post"
-#~ msgstr "Debe estar conectada para ver as súas notificacións"
-
-#, fuzzy
-#~ msgid "You need to be logged in order to access your dashboard"
-#~ msgstr "Debe estar conectada para acceder ao seu taboleiro"
-
-#, fuzzy
-#~ msgid "You need to be logged in order to subscribe to someone"
-#~ msgstr "Debe estar conectada para seguir a alguén"
-
-#, fuzzy
-#~ msgid "You need to be logged in order to edit your profile"
-#~ msgstr "Debe estar conectada para editar o seu perfil"
-
-#, fuzzy
-#~ msgid "There's one article on this blog"
-#~ msgid_plural "There are {0} articles on this blog"
-#~ msgstr[0] "Un artigo en este blog"
-#~ msgstr[1] "{0} artigos en este blog"
-
-#, fuzzy
-#~ msgid "{0}'s followers"
-#~ msgstr "Unha seguidora"
-
-#, fuzzy
-#~ msgid "People {0} follows"
-#~ msgstr "Unha seguidora"
-
-#~ msgid "Followers"
-#~ msgstr "Seguidoras"
-
-#, fuzzy
-#~ msgid "Followed"
-#~ msgstr "Seguir"
-
-#, fuzzy
-#~ msgid "Unfollow"
-#~ msgstr "Seguir"
-
-#, fuzzy
-#~ msgid "No articles to see here yet."
-#~ msgstr "Aínda non hai entradas publicadas"
-
-#, fuzzy
-#~ msgid "Create the blog"
-#~ msgstr "Crear un blog"
-
-#, fuzzy
-#~ msgid "Create an article"
-#~ msgstr "Crear unha conta"
-
-#, fuzzy
-#~ msgid "You need to be signed in, to be able to like a post"
-#~ msgstr "Debe estar conectada para escribir un novo artigo"
-
-#, fuzzy
-#~ msgid "{0} gave a boost to your article"
-#~ msgstr "{0} promoveron o seu artigo"
-
-#, fuzzy
-#~ msgid "{0} liked your post"
-#~ msgstr "{0} gustou do seu artigo"
-
-#, fuzzy
-#~ msgid "{0} commented on your post"
-#~ msgstr "{0} comentou o seu artigo"
-
-#, fuzzy
-#~ msgid "You are not authorized to access this page."
-#~ msgstr "Vostede non é autora en este blog."
-
-#, fuzzy
-#~ msgid "The comment field can't be left empty"
-#~ msgstr "O seu comentario non pode estar baldeiro"
-
-#, fuzzy
-#~ msgid "An article with the same title already exists."
-#~ msgstr "Xa existe unha entrada co mismo nome."
-
-#, fuzzy
-#~ msgid "Your password field can't be left empty"
-#~ msgstr "O contrasinal non pode estar baldeiro"
-
-#, fuzzy
-#~ msgid "The 'username' field can't be left empty"
-#~ msgstr "O nome de usuaria non pode estar baldeiro"
-
-#~ msgid "Previous page"
-#~ msgstr "Páxina anterior"
-
-#~ msgid "Next page"
-#~ msgstr "Páxina seguinte"
-
-#~ msgid "Instance settings"
-#~ msgstr "Axustes da instancia"
-
-#, fuzzy
-#~ msgid ""
-#~ "Plume is a decentralized blogging engine and a member of the Fediverse."
-#~ msgstr "Plume é un motor de publicación descentralizada."
-
-#, fuzzy
-#~ msgid "Log In to like"
-#~ msgstr "Conéctese para gostar"
-
-#, fuzzy
-#~ msgid "Log In to boost"
-#~ msgstr "Conéctese para promover"
-
-#, fuzzy
-#~ msgid "Your drafts"
-#~ msgstr "O seus Borradores"
-
-#, fuzzy
-#~ msgid "Create a new post"
-#~ msgstr "Crear unha entrada"
-
-#~ msgid "Comment \"{0}\""
-#~ msgstr "Comentar \"{0}\""
-
-#~ msgid "Let&#x27;s go!"
-#~ msgstr "Imos!"
-
-#~ msgid "New Account"
-#~ msgstr "Nova conta"
-
-#~ msgid "Create account"
-#~ msgstr "Crear conta"
-
-#, fuzzy
-#~ msgid "You need to be signed in, so that you can post a comment"
-#~ msgstr "Debe estar conectada para publicar un comentario"
-
-#, fuzzy
-#~ msgid "You need to be logged in, for you to be able to boost a post"
-#~ msgstr "Precisa estar conectada para promover un artigo"
-
-#, fuzzy
-#~ msgid "Invalid username, or password"
-#~ msgstr "Usuaria ou Contrasinal incorrectos"
-
-#~ msgid "We couldn&#x27;t find this page."
-#~ msgstr "Non atopamos esta páxina"
-
-#~ msgid "Unknown error"
-#~ msgstr "Fallo descoñecido"
-
-#~ msgid "Invalid name"
-#~ msgstr "Nome non válido"
-
-#~ msgid "Your comment can't be empty"
-#~ msgstr "O seu comentario non pode estar baldeiro"
-
-#~ msgid "A post with the same title already exists."
-#~ msgstr "Xa existe unha entrada co mismo nome."
-
-#, fuzzy
-#~ msgid "Your password field can't be empty"
-#~ msgstr "O contrasinal non pode estar baldeiro"
-
-#~ msgid "Username can't be empty"
-#~ msgstr "O nome de usuaria non pode estar baldeiro"
-
-#~ msgid "Invalid email"
-#~ msgstr "Correo-e non válido"
-
-#, fuzzy
-#~ msgid "The password should be at least 8 characters long"
-#~ msgstr "O contrasinal debe ter ao menos 8 caracteres"
-
-#~ msgid "Create a post"
-#~ msgstr "Crear unha entrada"
-
-#, fuzzy
-#~ msgid "You need to be signed in, in order for you to like a post"
-#~ msgstr "Debe estar conectada para gustar unha entrada"
->>>>>>> 0d708e16
+msgstr "Utilizar como avatar"