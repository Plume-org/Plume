--- conflicted
+++ resolved
@@ -286,10 +286,6 @@
 msgid "Invalid CSRF token"
 msgstr "無効な CSRF トークンです"
 
-<<<<<<< HEAD
-msgid "Source code"
-msgstr "ソースコード"
-=======
 msgid ""
 "Something is wrong with your CSRF token. Make sure cookies are enabled in "
 "you browser, and try reloading this page. If you continue to see this error "
@@ -304,21 +300,12 @@
 
 msgid "There are currently no articles with such a tag"
 msgstr "現在このタグがついた投稿はありません"
->>>>>>> fb1668ed
 
 msgid "New Blog"
 msgstr "新しいブログ"
 
-<<<<<<< HEAD
-msgid "Administration"
-msgstr "管理"
-
-msgid "Welcome to {}"
-msgstr "{} へようこそ"
-=======
 msgid "Create a blog"
 msgstr "ブログを作成"
->>>>>>> fb1668ed
 
 msgid "Title"
 msgstr "タイトル"
@@ -396,16 +383,11 @@
 msgid "No more results for your query"
 msgstr "これ以上の検索結果はありません"
 
-<<<<<<< HEAD
-msgid "Home to <em>{0}</em> people"
-msgstr "ユーザー登録者数 <em>{0}</em> 人"
-=======
 msgid "Search"
 msgstr "検索"
 
 msgid "Your query"
 msgstr "検索用語"
->>>>>>> fb1668ed
 
 msgid "Advanced search"
 msgstr "高度な検索"
@@ -418,10 +400,6 @@
 msgid "Subtitle matching these words"
 msgstr "サブタイトルに一致する語句"
 
-<<<<<<< HEAD
-msgid "Runs Plume {0}"
-msgstr "Plume {0} を実行中"
-=======
 msgid "Subtitle - byline"
 msgstr "サブタイトル - 投稿者名"
 
@@ -431,7 +409,6 @@
 
 msgid "Body content"
 msgstr "本文の内容"
->>>>>>> fb1668ed
 
 # src/template_utils.rs:305
 msgid "From this date"
@@ -547,12 +524,6 @@
 msgid "Written by {0}"
 msgstr "投稿者 {0}"
 
-msgid "Edit"
-msgstr "編集"
-
-msgid "Delete this article"
-msgstr "この投稿を削除"
-
 msgid "All rights reserved."
 msgstr "著作権は投稿者が保有しています。"
 
@@ -606,10 +577,6 @@
 msgid "No comments yet. Be the first to react!"
 msgstr "コメントがまだありません。最初のコメントを書きましょう！"
 
-<<<<<<< HEAD
-msgid "Invalid CSRF token"
-msgstr "無効な CSRF トークンです"
-=======
 msgid "Are you sure?"
 msgstr "本当によろしいですか？"
 
@@ -627,7 +594,6 @@
 
 msgid "Useful for visually impaired people, as well as licensing information"
 msgstr "ライセンス情報と同様に、視覚に障害のある方に役立ちます"
->>>>>>> fb1668ed
 
 msgid "Leave it empty, if none is needed"
 msgstr "何も必要でない場合は、空欄にしてください"
@@ -886,16 +852,8 @@
 msgid "Subscriptions"
 msgstr "フォロー"
 
-<<<<<<< HEAD
-msgid "Delete"
-msgstr "削除"
-
-msgid "Details"
-msgstr "詳細"
-=======
 msgid "Create your account"
 msgstr "アカウントを作成"
->>>>>>> fb1668ed
 
 msgid "Create an account"
 msgstr "アカウントを作成"
@@ -932,10 +890,6 @@
 "To change your avatar, upload it to your gallery and then select from there."
 msgstr "アバターを変更するには、ギャラリーにアップロードして選択してください。"
 
-<<<<<<< HEAD
-msgid "Use as an avatar"
-msgstr "アバターとして使う"
-=======
 msgid "Upload an avatar"
 msgstr "アバターをアップロード"
 
@@ -1041,5 +995,4 @@
 msgstr "インスタンスを設定"
 
 #~ msgid "Delete this article"
-#~ msgstr "この投稿を削除"
->>>>>>> fb1668ed
+#~ msgstr "この投稿を削除"