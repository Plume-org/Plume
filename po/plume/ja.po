msgid ""
msgstr ""
"Project-Id-Version: plume\n"
"Report-Msgid-Bugs-To: \n"
"POT-Creation-Date: 2018-06-15 16:33-0700\n"
"PO-Revision-Date: 2019-04-06 15:05\n"
"Last-Translator: AnaGelez <ana@gelez.xyz>\n"
"Language-Team: Japanese\n"
"Language: ja_JP\n"
"MIME-Version: 1.0\n"
"Content-Type: text/plain; charset=UTF-8\n"
"Content-Transfer-Encoding: 8bit\n"
"Plural-Forms: nplurals=1; plural=0;\n"
"X-Generator: crowdin.com\n"
"X-Crowdin-Project: plume\n"
"X-Crowdin-Language: ja\n"
"X-Crowdin-File: /master/po/plume/plume.pot\n"

<<<<<<< HEAD
# src/template_utils.rs:68
msgid "{0} commented on your article."
msgstr "{0} さんがあなたの投稿にコメントしました。"
=======
#, fuzzy
msgid "{0} commented on your article."
msgstr "{{ data }} があなたの記事にコメントしました"
>>>>>>> 7645fdbf

# src/template_utils.rs:69
msgid "{0} is subscribed to you."
msgstr "{0} さんがあなたをフォローしました。"

# src/template_utils.rs:70
msgid "{0} liked your article."
msgstr "{0} さんがあなたの投稿にいいねしました。"

# src/template_utils.rs:71
msgid "{0} mentioned you."
msgstr "{0} さんがあなたをメンションしました。"

# src/template_utils.rs:72
msgid "{0} boosted your article."
msgstr "{0} さんがあなたの投稿をブーストしました。"

# src/template_utils.rs:108
msgid "{0}'s avatar"
msgstr "{0} さんのアバター"

# src/routes/blogs.rs:70
msgid "To create a new blog, you need to be logged in"
<<<<<<< HEAD
msgstr "新しいブログを作成するにはログインが必要です"
=======
msgstr ""
>>>>>>> 7645fdbf

# src/routes/blogs.rs:169
msgid "You are not allowed to delete this blog."
msgstr "このブログを削除する権限がありません。"

# src/routes/blogs.rs:214
msgid "You are not allowed to edit this blog."
msgstr "このブログを編集する権限がありません。"

# src/routes/blogs.rs:253
msgid "You can't use this media as a blog icon."
msgstr "このメディアはブログアイコンに使用できません。"

<<<<<<< HEAD
# src/routes/blogs.rs:271
msgid "You can't use this media as a blog banner."
msgstr "このメディアはブログバナーに使用できません。"

# src/routes/likes.rs:47
msgid "To like a post, you need to be logged in"
msgstr "投稿をいいねするにはログインが必要です"
=======
#, fuzzy
msgid "You are not allowed to edit this blog."
msgstr "あなたはこのブログの作者ではありません。"

#, fuzzy
msgid "You can't use this media as a blog icon."
msgstr "あなたはこのブログの作者ではありません。"

#, fuzzy
msgid "You can't use this media as a blog banner."
msgstr "あなたはこのブログの作者ではありません。"

# src/routes/likes.rs:47
msgid "To like a post, you need to be logged in"
msgstr ""

# src/routes/notifications.rs:29
msgid "To see your notifications, you need to be logged in"
msgstr ""
>>>>>>> 7645fdbf

# src/routes/notifications.rs:29
msgid "To see your notifications, you need to be logged in"
msgstr "通知を表示するにはログインが必要です"

# src/routes/posts.rs:92
msgid "This post isn't published yet."
msgstr "この投稿はまだ公開されていません。"

# src/routes/posts.rs:120
msgid "To write a new post, you need to be logged in"
<<<<<<< HEAD
msgstr "新しい投稿を書くにはログインが必要です"

# src/routes/posts.rs:138
msgid "You are not an author of this blog."
msgstr "あなたはこのブログの投稿者ではありません。"
=======
msgstr ""

#, fuzzy
msgid "You are not an author of this blog."
msgstr "あなたはこのブログの作者ではありません。"
>>>>>>> 7645fdbf

# src/routes/posts.rs:145
msgid "New post"
msgstr "新しい投稿"

# src/routes/posts.rs:190
msgid "Edit {0}"
msgstr "{0} を編集"

# src/routes/reshares.rs:47
msgid "To reshare a post, you need to be logged in"
<<<<<<< HEAD
msgstr "投稿を再共有するにはログインが必要です"
=======
msgstr ""
>>>>>>> 7645fdbf

# src/routes/session.rs:181
msgid "Password reset"
msgstr "パスワードのリセット"

# src/routes/session.rs:182
msgid "Here is the link to reset your password: {0}"
msgstr "こちらのリンクから、パスワードをリセットできます: {0}"

# src/routes/session.rs:259
msgid "Your password was successfully reset."
msgstr "パスワードが正常にリセットされました。"

# src/routes/session.rs:263
msgid "Sorry, but the link expired. Try again"
msgstr "申し訳ありませんが、リンクの有効期限が切れています。もう一度お試しください"

# src/routes/user.rs:148
msgid "To access your dashboard, you need to be logged in"
<<<<<<< HEAD
msgstr "ダッシュボードにアクセスするにはログインが必要です"

# src/routes/user.rs:187
msgid "To subscribe to someone, you need to be logged in"
msgstr "誰かをフォローするにはログインが必要です"

# src/routes/user.rs:287
msgid "To edit your profile, you need to be logged in"
msgstr "プロフィールを編集するにはログインが必要です"
=======
msgstr ""

# src/routes/user.rs:187
msgid "To subscribe to someone, you need to be logged in"
msgstr ""

# src/routes/user.rs:287
msgid "To edit your profile, you need to be logged in"
msgstr ""
>>>>>>> 7645fdbf

msgid "Plume"
msgstr "Plume"

msgid "Menu"
msgstr "メニュー"

msgid "Search"
msgstr "検索"

msgid "Dashboard"
msgstr "ダッシュボード"

msgid "Notifications"
msgstr "通知"

msgid "Log Out"
msgstr "ログアウト"

msgid "My account"
msgstr "自分のアカウント"

msgid "Log In"
msgstr "ログイン"

msgid "Register"
msgstr "登録"

msgid "About this instance"
msgstr "このインスタンスについて"

msgid "Source code"
msgstr "ソースコード"

msgid "Matrix room"
msgstr "Matrix ルーム"

msgid "Administration"
msgstr "管理"

msgid "Welcome to {}"
<<<<<<< HEAD
msgstr "{} へようこそ"
=======
msgstr ""
>>>>>>> 7645fdbf

msgid "Latest articles"
msgstr "最新の投稿"

msgid "Your feed"
msgstr "自分のフィード"

msgid "Federated feed"
msgstr "全インスタンスのフィード"

msgid "Local feed"
msgstr "このインスタンスのフィード"

msgid "Administration of {0}"
msgstr "{0} の管理"

msgid "Instances"
msgstr "インスタンス"

msgid "Configuration"
msgstr "設定"

msgid "Users"
msgstr "ユーザー"

msgid "Unblock"
msgstr "ブロック解除"

msgid "Block"
msgstr "ブロック"

msgid "Ban"
msgstr "禁止"

msgid "All the articles of the Fediverse"
msgstr "Fediverse のすべての投稿"

msgid "Articles from {}"
msgstr "{} の投稿"

<<<<<<< HEAD
msgid "Nothing to see here yet. Try subscribing to more people."
msgstr "ここに表示できるものはまだありません。もっとたくさんの人をフォローしてみましょう。"
=======
#, fuzzy
msgid "Nothing to see here yet. Try subscribing to more people."
msgstr ""
"ここにはまだ表示できるものがありません。他の人をもっとフォローしてみてくださ"
"い。"
>>>>>>> 7645fdbf

# src/template_utils.rs:217
msgid "Name"
msgstr "名前"

# src/template_utils.rs:220
msgid "Optional"
msgstr "省略可"

msgid "Allow anyone to register here"
msgstr "不特定多数に登録を許可"

msgid "Short description - byline"
msgstr "短い説明 - 投稿者名"

msgid "Markdown syntax is supported"
msgstr "Markdown 記法に対応しています。"

msgid "Long description"
msgstr "長い説明"

# src/template_utils.rs:217
msgid "Default article license"
msgstr "投稿のデフォルトのライセンス"

msgid "Save these settings"
msgstr "設定を保存"

msgid "About {0}"
msgstr "{0} について"

msgid "Home to <em>{0}</em> users"
msgstr "ユーザー登録者数<em>{0}</em> 人"

msgid "Who wrote <em>{0}</em> articles"
msgstr "投稿記事数 <em>{0}</em> 件"

msgid "And are connected to <em>{0}</em> other instances"
<<<<<<< HEAD
msgstr "他のインスタンスからの接続数 <em>{0}</em>"
=======
msgstr ""
>>>>>>> 7645fdbf

msgid "Administred by"
msgstr "管理者"

msgid "Runs Plume {0}"
msgstr "Plume {0} を実行中"

msgid "Edit your account"
msgstr "アカウントを編集"

#, fuzzy
msgid "Your Profile"
msgstr "プロフィール"

<<<<<<< HEAD
msgid "To change your avatar, upload it to your gallery and then select from there."
msgstr "アバターを変更するには、ギャラリーにアップロードして選択してください。"
=======
msgid ""
"To change your avatar, upload it to your gallery and then select from there."
msgstr ""
>>>>>>> 7645fdbf

msgid "Upload an avatar"
msgstr "アバターをアップロード"

# src/template_utils.rs:217
msgid "Display name"
msgstr "表示名"

# src/template_utils.rs:217
msgid "Email"
msgstr "メールアドレス"

msgid "Summary"
msgstr "概要"

#, fuzzy
msgid "Update account"
msgstr "アカウントを更新"

msgid "Danger zone"
msgstr "危険な設定"

msgid "Be very careful, any action taken here can't be cancelled."
msgstr "ここで行われた操作は取り消しできません。十分注意してください。"

msgid "Delete your account"
msgstr "アカウントを削除"

msgid "Sorry, but as an admin, you can't leave your own instance."
msgstr "申し訳ありませんが、管理者は自身のインスタンスから離脱できません。"

msgid "Your Dashboard"
msgstr "ダッシュボード"

msgid "Your Blogs"
msgstr "ブログ"

msgid "You don't have any blog yet. Create your own, or ask to join one."
msgstr "ブログはまだありません。ご自身のブログを作成するか、他の人のブログに参加できるか確認しましょう。"

msgid "Start a new blog"
msgstr "新しいブログを開始"

msgid "Your Drafts"
msgstr "下書き"

msgid "Your media"
msgstr "メディア"

msgid "Go to your gallery"
msgstr "ギャラリーを参照"

msgid "Create your account"
msgstr "アカウントを作成"

msgid "Create an account"
msgstr "アカウントを作成"

# src/template_utils.rs:217
msgid "Username"
msgstr "ユーザー名"

# src/template_utils.rs:217
msgid "Password"
msgstr "パスワード"

# src/template_utils.rs:217
msgid "Password confirmation"
msgstr "パスワードの確認"

msgid "Apologies, but registrations are closed on this particular instance. You can, however, find a different one."
msgstr "申し訳ありませんが、このインスタンスでの登録は限定されています。ですが、他のインスタンスを見つけることはできます。"

msgid "Articles"
msgstr "投稿"

msgid "Subscribers"
msgstr "フォロワー"

msgid "Subscriptions"
msgstr "フォロー"

msgid "Atom feed"
msgstr "Atom フィード"

msgid "Recently boosted"
msgstr "最近ブーストしたもの"

msgid "Admin"
msgstr "管理者"

msgid "It is you"
msgstr "自分"

msgid "Edit your profile"
msgstr "プロフィールを編集"

msgid "Open on {0}"
msgstr "{0} で開く"

msgid "Unsubscribe"
msgstr "フォロー解除"

msgid "Subscribe"
msgstr "フォロー"

msgid "{0}'s subscriptions'"
msgstr "{0} がフォロー中のユーザー"

msgid "{0}'s subscribers"
msgstr "{0} のフォロワー"

msgid "Respond"
msgstr "返信"

msgid "Are you sure?"
<<<<<<< HEAD
msgstr "本当によろしいですか？"

=======
msgstr ""

#, fuzzy
>>>>>>> 7645fdbf
msgid "Delete this comment"
msgstr "このコメントを削除"

msgid "What is Plume?"
msgstr "Plume とは？"

msgid "Plume is a decentralized blogging engine."
msgstr "Plume は分散型ブログエンジンです。"

<<<<<<< HEAD
msgid "Authors can manage various blogs, each as an unique website."
=======
#, fuzzy
msgid "Authors can manage various blogs, each as an unique website."
msgstr "作成者は、ある固有の Web サイトから、さまざまなブログを管理できます。"

#, fuzzy
msgid ""
"Articles are also visible on other Plume instances, and you can interact "
"with them directly from other platforms like Mastodon."
>>>>>>> 7645fdbf
msgstr ""

msgid "Articles are also visible on other Plume instances, and you can interact with them directly from other platforms like Mastodon."
msgstr "投稿は他の Plume インスタンスからも閲覧可能であり、Mastdon のように他のプラットフォームから直接記事にアクセスできます。"

msgid "Home to <em>{0}</em> people"
msgstr "ユーザー登録者数 <em>{0}</em> 人"

msgid "Read the detailed rules"
msgstr "詳細な規則を読む"

msgid "None"
msgstr "なし"

<<<<<<< HEAD
msgid "No description"
msgstr "説明がありません"
=======
#, fuzzy
msgid "No description"
msgstr "長い説明"
>>>>>>> 7645fdbf

msgid "View all"
msgstr "すべて表示"

msgid "By {0}"
msgstr "投稿者 {0}"

msgid "Draft"
msgstr "下書き"

msgid "Your query"
msgstr "検索用語"

msgid "Advanced search"
msgstr "高度な検索"

# src/template_utils.rs:305
msgid "Article title matching these words"
msgstr "投稿のタイトルに一致する語句"

msgid "Title"
msgstr "タイトル"

# src/template_utils.rs:305
msgid "Subtitle matching these words"
msgstr "サブタイトルに一致する語句"

msgid "Subtitle - byline"
msgstr "サブタイトル - 投稿者名"

# src/template_utils.rs:305
msgid "Content matching these words"
msgstr "内容に一致する語句"

msgid "Body content"
msgstr "本文の内容"

# src/template_utils.rs:305
msgid "From this date"
msgstr "この日付以降を検索"

# src/template_utils.rs:305
msgid "To this date"
msgstr "この日付以前を検索"

# src/template_utils.rs:305
msgid "Containing these tags"
msgstr "含まれるタグ"

msgid "Tags"
msgstr "タグ"

# src/template_utils.rs:305
msgid "Posted on one of these instances"
msgstr "以下のいずれかのインスタンスに投稿"

msgid "Instance domain"
msgstr "インスタンスのドメイン"

# src/template_utils.rs:305
msgid "Posted by one of these authors"
msgstr "以下のいずれかの投稿者が投稿"

msgid "Authors"
msgstr "投稿者"

# src/template_utils.rs:305
msgid "Posted on one of these blogs"
msgstr "以下のいずれかのブログに投稿"

msgid "Blog title"
msgstr "ブログのタイトル"

# src/template_utils.rs:305
msgid "Written in this language"
msgstr "投稿の言語"

msgid "Language"
msgstr "言語"

# src/template_utils.rs:305
msgid "Published under this license"
msgstr "適用されているライセンス"

msgid "Article license"
msgstr "投稿のライセンス"

msgid "Search result for \"{0}\""
msgstr "\"{0}\" の検索結果"

msgid "Search result"
msgstr "検索結果"

msgid "No result for your query"
msgstr "検索結果はありません"

<<<<<<< HEAD
msgid "No more results for your query"
msgstr "これ以上の検索結果はありません"
=======
#, fuzzy
msgid "No more results for your query"
msgstr "ギャラリーを参照"
>>>>>>> 7645fdbf

msgid "Reset your password"
msgstr "パスワードをリセット"

# src/template_utils.rs:217
msgid "New password"
msgstr "新しいパスワード"

# src/template_utils.rs:217
msgid "Confirmation"
msgstr "確認"

msgid "Update password"
msgstr "パスワードを更新"

msgid "Check your inbox!"
msgstr "受信トレイを確認してください！"

msgid "We sent a mail to the address you gave us, with a link to reset your password."
msgstr "指定された宛先に、パスワードをリセットするためのリンクを記載したメールを送信しました。"

# src/template_utils.rs:217
msgid "E-mail"
msgstr "メール"

<<<<<<< HEAD
msgid "Send password reset link"
msgstr "パスワードリセットリンクを送信"

msgid "Log in"
msgstr "ログイン"

# src/template_utils.rs:217
=======
#, fuzzy
msgid "Send password reset link"
msgstr "パスワード"

#, fuzzy
msgid "Log in"
msgstr "ログイン"

#, fuzzy
>>>>>>> 7645fdbf
msgid "Username, or email"
msgstr "ユーザー名またはメールアドレス"

msgid "Publish"
msgstr "公開"

msgid "Classic editor (any changes will be lost)"
msgstr ""

<<<<<<< HEAD
# src/template_utils.rs:217
=======
>>>>>>> 7645fdbf
msgid "Subtitle"
msgstr "サブタイトル"

msgid "Content"
msgstr "コンテンツ"

<<<<<<< HEAD
msgid "You can upload media to your gallery, and then copy their Markdown code into your articles to insert them."
msgstr "メディアをギャラリーにアップロードして、その Markdown コードをコピーして投稿に挿入できます。"
=======
msgid ""
"You can upload media to your gallery, and then copy their Markdown code into "
"your articles to insert them."
msgstr ""
>>>>>>> 7645fdbf

msgid "Upload media"
msgstr "メディアをアップロード"

# src/template_utils.rs:217
msgid "Tags, separated by commas"
msgstr "タグ (コンマ区切り)"

# src/template_utils.rs:217
msgid "License"
msgstr "ライセンス"

# src/template_utils.rs:225
msgid "Leave it empty to reserve all rights"
msgstr "すべての権利を保持するには空欄にしてください"

msgid "Illustration"
msgstr "図"

msgid "This is a draft, don't publish it yet."
msgstr "これは下書きなので、まだ公開しないでください。"

msgid "Update"
msgstr "更新"

msgid "Update, or publish"
msgstr "更新または公開"

msgid "Publish your post"
msgstr "投稿を公開"

msgid "Written by {0}"
msgstr "投稿者 {0}"

msgid "Edit"
msgstr "編集"

msgid "Delete this article"
msgstr "この投稿を削除"

msgid "All rights reserved."
msgstr "著作権は投稿者が保有しています。"

msgid "This article is under the {0} license."
msgstr "この投稿は、{0} ライセンスの元で公開されています。"

msgid "One like"
msgid_plural "{0} likes"
msgstr[0] "{0} いいね"

msgid "I don't like this anymore"
msgstr "このいいねを取り消します"

msgid "Add yours"
msgstr "いいねする"

msgid "One boost"
msgid_plural "{0} boost"
msgstr[0] "{0} ブースト"

msgid "I don't want to boost this anymore"
msgstr "このブーストを取り消します"

msgid "Boost"
msgstr "ブースト"

<<<<<<< HEAD
msgid "Log in, or use your Fediverse account to interact with this article"
msgstr "この記事と関わるにはログインするか Fediverse アカウントを使用してください"
=======
#, fuzzy
msgid "Log in, or use your Fediverse account to interact with this article"
msgstr ""
"この記事と関わるにはログインするか Fediverse アカウントを使用してください"
>>>>>>> 7645fdbf

msgid "Comments"
msgstr "コメント"

# src/template_utils.rs:217
msgid "Content warning"
msgstr "コンテンツの警告"

msgid "Your comment"
msgstr "あなたのコメント"

msgid "Submit comment"
msgstr "コメントを保存"

msgid "No comments yet. Be the first to react!"
msgstr "コメントがまだありません。最初のコメントを書きましょう！"

msgid "Invalid CSRF token"
msgstr "無効な CSRF トークンです"

msgid "Something is wrong with your CSRF token. Make sure cookies are enabled in you browser, and try reloading this page. If you continue to see this error message, please report it."
msgstr "CSRF トークンに問題が発生しました。お使いのブラウザーで Cookie が有効になっていることを確認して、このページを再読み込みしてみてください。このエラーメッセージが表示され続ける場合は、問題を報告してください。"

msgid "Page not found"
msgstr "ページが見つかりません"

msgid "We couldn't find this page."
msgstr "このページは見つかりませんでした。"

msgid "The link that led you here may be broken."
msgstr "このリンクは切れている可能性があります。"

msgid "The content you sent can't be processed."
msgstr "送信された内容を処理できません。"

msgid "Maybe it was too long."
msgstr "長すぎる可能性があります。"

msgid "You are not authorized."
msgstr "許可されていません。"

msgid "Internal server error"
msgstr "内部サーバーエラー"

msgid "Something broke on our side."
msgstr "サーバー側で何らかの問題が発生しました。"

msgid "Sorry about that. If you think this is a bug, please report it."
msgstr "申し訳ありません。これがバグだと思われる場合は、問題を報告してください。"

msgid "Edit \"{}\""
msgstr "\"{}\" を編集"

msgid "Description"
msgstr "説明"

msgid "You can upload images to your gallery, to use them as blog icons, or banners."
msgstr "ギャラリーにアップロードした画像を、ブログアイコンやバナーに使用できます。"

msgid "Upload images"
msgstr "画像をアップロード"

msgid "Blog icon"
msgstr "ブログアイコン"

msgid "Blog banner"
msgstr "ブログバナー"

msgid "Update blog"
msgstr "ブログを更新"

msgid "Be very careful, any action taken here can't be reversed."
msgstr "ここで行われた操作は元に戻せません。十分注意してください。"

msgid "Permanently delete this blog"
msgstr "このブログを完全に削除"

<<<<<<< HEAD
=======
#, fuzzy
msgid "Edit \"{}\""
msgstr "編集"

msgid "Description"
msgstr "説明"

msgid ""
"You can upload images to your gallery, to use them as blog icons, or banners."
msgstr ""

#, fuzzy
msgid "Upload images"
msgstr "アップロード"

msgid "Blog icon"
msgstr ""

msgid "Blog banner"
msgstr ""

#, fuzzy
msgid "Update blog"
msgstr "ブログを作成"

#, fuzzy
msgid "Be very careful, any action taken here can't be reversed."
msgstr "十分ご注意ください。ここで行ったすべての操作は取り消しできません。"

#, fuzzy
msgid "Permanently delete this blog"
msgstr "このブログを削除"

#, fuzzy
>>>>>>> 7645fdbf
msgid "New Blog"
msgstr "新しいブログ"

msgid "Create a blog"
msgstr "ブログを作成"

msgid "Create blog"
msgstr "ブログを作成"

msgid "{}'s icon"
<<<<<<< HEAD
msgstr "{} さんのアイコン"

msgid "New article"
msgstr "新しい投稿"

msgid "There's one author on this blog: "
msgid_plural "There are {0} authors on this blog: "
msgstr[0] "このブログには {0} 人の投稿者がいます: "

msgid "No posts to see here yet."
msgstr "ここには表示できる投稿はまだありません。"

=======
msgstr ""

msgid "New article"
msgstr "新しい記事"

#, fuzzy
msgid "There's one author on this blog: "
msgid_plural "There are {0} authors on this blog: "
msgstr[0] "ブログに {0} 人の作成者がいます: "

msgid "No posts to see here yet."
msgstr "ここにはまだ表示できる投稿がありません。"

#, fuzzy
>>>>>>> 7645fdbf
msgid "Articles tagged \"{0}\""
msgstr "\"{0}\" タグがついた投稿"

msgid "There are currently no articles with such a tag"
msgstr "現在このタグがついた投稿はありません"

msgid "Upload"
msgstr "アップロード"

msgid "You don't have any media yet."
msgstr "メディアがまだありません。"

msgid "Content warning: {0}"
msgstr "コンテンツの警告: {0}"

msgid "Delete"
msgstr "削除"

msgid "Details"
msgstr "詳細"

msgid "Media upload"
msgstr "メディアのアップロード"

<<<<<<< HEAD
=======
#, fuzzy
>>>>>>> 7645fdbf
msgid "Useful for visually impaired people, as well as licensing information"
msgstr "ライセンス情報と同様に、視覚に障害のある方に役立ちます"

msgid "Leave it empty, if none is needed"
msgstr "何も必要でない場合は、空欄にしてください"

msgid "File"
msgstr "ファイル"

msgid "Send"
msgstr "送信"

msgid "Media details"
msgstr "メディアの詳細"

msgid "Go back to the gallery"
msgstr "ギャラリーに戻る"

msgid "Markdown syntax"
msgstr "Markdown 記法"

msgid "Copy it into your articles, to insert this media:"
msgstr "このメディアを挿入するには、これを投稿にコピーしてください。"

<<<<<<< HEAD
msgid "Use as an avatar"
msgstr "アバターとして使う"

msgid "Log in to boost"
msgstr "ブーストするにはログインしてください"
=======
#, fuzzy
msgid "Use as an avatar"
msgstr "アバターとして使う"

#~ msgid "Login"
#~ msgstr "ログイン"

#~ msgid "You need to be logged in order to create a new blog"
#~ msgstr "新しいブログを作成するにはログインする必要があります"

#~ msgid "You need to be logged in order to like a post"
#~ msgstr "投稿をいいねするにはログインする必要があります"

#~ msgid "You need to be logged in order to see your notifications"
#~ msgstr "通知を表示するにはログインする必要があります"

#~ msgid "You need to be logged in order to write a new post"
#~ msgstr "新しい記事を書くにはログインする必要があります"

#, fuzzy
#~ msgid "You need to be logged in order to reshare a post"
#~ msgstr "投稿をいいねするにはログインする必要があります"

#~ msgid "You need to be logged in order to access your dashboard"
#~ msgstr "ダッシュボードにアクセスするにはログインする必要があります"

#, fuzzy
#~ msgid "You need to be logged in order to subscribe to someone"
#~ msgstr "他の人をフォローするにはログインする必要があります"

#~ msgid "You need to be logged in order to edit your profile"
#~ msgstr "自分のプロフィールを編集するにはログインする必要があります"

#, fuzzy
#~ msgid "There's one article on this blog"
#~ msgid_plural "There are {0} articles on this blog"
#~ msgstr[0] "ブログに {0} 件の記事があります"

#~ msgid "{0}'s followers"
#~ msgstr "{{ count }} フォロワー"

#, fuzzy
#~ msgid "{0} is now following you."
#~ msgstr "{{ user }} はあなたをフォローしています。"

#, fuzzy
#~ msgid "People {0} follows"
#~ msgstr "{0} さんのフォロワー"

#~ msgid "Followers"
#~ msgstr "フォロワー"

#, fuzzy
#~ msgid "Followed"
#~ msgstr "フォロー"

#~ msgid "Unfollow"
#~ msgstr "フォロー解除"

#~ msgid "Follow"
#~ msgstr "フォロー"

#, fuzzy
#~ msgid "Comment \"{0}\""
#~ msgstr "\"{{ post }}\" にコメント"

#~ msgid "Configure your instance"
#~ msgstr "インスタンスを設定"

#~ msgid "Let&#x27;s go!"
#~ msgstr "開始しましょう！"

#~ msgid "Comment"
#~ msgstr "コメント"

#~ msgid "Create a post"
#~ msgstr "記事を作成"

#~ msgid "One follower"
#~ msgid_plural "{0} followers"
#~ msgstr[0] "{0} フォロワー"

#~ msgid "New Account"
#~ msgstr "新しいアカウント"

#~ msgid "Create account"
#~ msgstr "アカウントを作成"

#~ msgid "You need to be logged in order to post a comment"
#~ msgstr "コメントを投稿するにはログインする必要があります"

#~ msgid "You need to be logged in order to boost a post"
#~ msgstr "投稿をブーストするにはログインする必要があります"

#~ msgid "Invalid username or password"
#~ msgstr "ユーザー名またはパスワードが間違っています"

#, fuzzy
#~ msgid "{0} started following you"
#~ msgstr "{{ data }} があなたのフォローを開始しました"

#~ msgid "We couldn&#x27;t find this page."
#~ msgstr "このページを見つけられませんでした。"

#~ msgid "Unknown error"
#~ msgstr "不明なエラー"

#~ msgid "Invalid name"
#~ msgstr "無効な名前"

#~ msgid "A blog with the same name already exists."
#~ msgstr "同じ名前のブログがすでに存在します。"

#~ msgid "Your comment can't be empty"
#~ msgstr "コメントは空にできません"

#~ msgid "A post with the same title already exists."
#~ msgstr "同じタイトルの投稿がすでに存在します。"

#~ msgid "We need an email or a username to identify you"
#~ msgstr "あなたを識別するために、メールアドレスかユーザー名が必要です"

#~ msgid "Passwords are not matching"
#~ msgstr "パスワードが一致しません"

#~ msgid "Username can't be empty"
#~ msgstr "ユーザー名は空にできません"

#~ msgid "Invalid email"
#~ msgstr "無効なメールアドレス"

#~ msgid "Password should be at least 8 characters long"
#~ msgstr "パスワードは最低 8 文字にするべきです"

#~ msgid "Previous page"
#~ msgstr "前のページ"

#~ msgid "Next page"
#~ msgstr "次のページ"

#~ msgid "Login to like"
#~ msgstr "いいねするにはログインしてください"

#~ msgid "Login to boost"
#~ msgstr "ブーストするにはログインしてください"

#~ msgid "Welcome to {{ instance_name | escape }}"
#~ msgstr "{{ instance_name | escape }} へようこそ"

#~ msgid ""
#~ "Written by {{ link_1 }}{{ url }}{{ link_2 }}{{ name | escape }}"
#~ "{{ link_3 }}"
#~ msgstr ""
#~ "{{ link_1 }}{{ url }}{{ link_2 }}{{ name | escape }}{{ link_3 }} さんが投"
#~ "稿"

#~ msgid "Open on {{ instance_url }}"
#~ msgstr "{{ instance_url }} で開く"

#~ msgid "{{ name | escape }}'s followers"
#~ msgstr "{{ name | escape }} のフォロワー"

#~ msgid ""
#~ "By {{ link_1 }}{{ link_2 }}{{ link_3 }}{{ name | escape }}{{ link_4 }}"
#~ msgstr ""
#~ "{{ link_1 }}{{ link_2 }}{{ link_3 }}{{ name | escape }}{{ link_4 }} が投稿"

#~ msgid "{{ user }} mentioned you."
#~ msgstr "{{ user }} があなたをメンションしました。"

#~ msgid "{{ user }} commented your article."
#~ msgstr "{{ user }} があなたの記事にコメントしました。"

#~ msgid "{{ user }} liked your article."
#~ msgstr "{{ user }} があなたの記事にいいねしました。"

#~ msgid "{{ user }} boosted your article."
#~ msgstr "{{ user }} があなたの記事をブーストしました。"

#~ msgid "About {{ instance_name }}"
#~ msgstr "{{ instance_name }} について"

#~ msgid "Home to"
#~ msgstr "登録者数"

#~ msgid "people"
#~ msgstr "人"

#~ msgid "Who wrote"
#~ msgstr "投稿記事数"

#~ msgid "articles"
#~ msgstr "件"

#~ msgid "And connected to"
#~ msgstr "他のインスタンスからの接続数"

#~ msgid "other instances"
#~ msgstr "件"

#~ msgid "Edit {{ post }}"
#~ msgstr "{{ post }} を編集"
>>>>>>> 7645fdbf

msgid "Log in to like"
msgstr "いいねするにはログインしてください"
<|MERGE_RESOLUTION|>--- conflicted
+++ resolved
@@ -16,15 +16,9 @@
 "X-Crowdin-Language: ja\n"
 "X-Crowdin-File: /master/po/plume/plume.pot\n"
 
-<<<<<<< HEAD
 # src/template_utils.rs:68
 msgid "{0} commented on your article."
 msgstr "{0} さんがあなたの投稿にコメントしました。"
-=======
-#, fuzzy
-msgid "{0} commented on your article."
-msgstr "{{ data }} があなたの記事にコメントしました"
->>>>>>> 7645fdbf
 
 # src/template_utils.rs:69
 msgid "{0} is subscribed to you."
@@ -48,11 +42,7 @@
 
 # src/routes/blogs.rs:70
 msgid "To create a new blog, you need to be logged in"
-<<<<<<< HEAD
 msgstr "新しいブログを作成するにはログインが必要です"
-=======
-msgstr ""
->>>>>>> 7645fdbf
 
 # src/routes/blogs.rs:169
 msgid "You are not allowed to delete this blog."
@@ -66,7 +56,6 @@
 msgid "You can't use this media as a blog icon."
 msgstr "このメディアはブログアイコンに使用できません。"
 
-<<<<<<< HEAD
 # src/routes/blogs.rs:271
 msgid "You can't use this media as a blog banner."
 msgstr "このメディアはブログバナーに使用できません。"
@@ -74,27 +63,6 @@
 # src/routes/likes.rs:47
 msgid "To like a post, you need to be logged in"
 msgstr "投稿をいいねするにはログインが必要です"
-=======
-#, fuzzy
-msgid "You are not allowed to edit this blog."
-msgstr "あなたはこのブログの作者ではありません。"
-
-#, fuzzy
-msgid "You can't use this media as a blog icon."
-msgstr "あなたはこのブログの作者ではありません。"
-
-#, fuzzy
-msgid "You can't use this media as a blog banner."
-msgstr "あなたはこのブログの作者ではありません。"
-
-# src/routes/likes.rs:47
-msgid "To like a post, you need to be logged in"
-msgstr ""
-
-# src/routes/notifications.rs:29
-msgid "To see your notifications, you need to be logged in"
-msgstr ""
->>>>>>> 7645fdbf
 
 # src/routes/notifications.rs:29
 msgid "To see your notifications, you need to be logged in"
@@ -106,19 +74,11 @@
 
 # src/routes/posts.rs:120
 msgid "To write a new post, you need to be logged in"
-<<<<<<< HEAD
 msgstr "新しい投稿を書くにはログインが必要です"
 
 # src/routes/posts.rs:138
 msgid "You are not an author of this blog."
 msgstr "あなたはこのブログの投稿者ではありません。"
-=======
-msgstr ""
-
-#, fuzzy
-msgid "You are not an author of this blog."
-msgstr "あなたはこのブログの作者ではありません。"
->>>>>>> 7645fdbf
 
 # src/routes/posts.rs:145
 msgid "New post"
@@ -130,11 +90,7 @@
 
 # src/routes/reshares.rs:47
 msgid "To reshare a post, you need to be logged in"
-<<<<<<< HEAD
 msgstr "投稿を再共有するにはログインが必要です"
-=======
-msgstr ""
->>>>>>> 7645fdbf
 
 # src/routes/session.rs:181
 msgid "Password reset"
@@ -154,7 +110,6 @@
 
 # src/routes/user.rs:148
 msgid "To access your dashboard, you need to be logged in"
-<<<<<<< HEAD
 msgstr "ダッシュボードにアクセスするにはログインが必要です"
 
 # src/routes/user.rs:187
@@ -164,17 +119,6 @@
 # src/routes/user.rs:287
 msgid "To edit your profile, you need to be logged in"
 msgstr "プロフィールを編集するにはログインが必要です"
-=======
-msgstr ""
-
-# src/routes/user.rs:187
-msgid "To subscribe to someone, you need to be logged in"
-msgstr ""
-
-# src/routes/user.rs:287
-msgid "To edit your profile, you need to be logged in"
-msgstr ""
->>>>>>> 7645fdbf
 
 msgid "Plume"
 msgstr "Plume"
@@ -216,11 +160,7 @@
 msgstr "管理"
 
 msgid "Welcome to {}"
-<<<<<<< HEAD
 msgstr "{} へようこそ"
-=======
-msgstr ""
->>>>>>> 7645fdbf
 
 msgid "Latest articles"
 msgstr "最新の投稿"
@@ -261,16 +201,8 @@
 msgid "Articles from {}"
 msgstr "{} の投稿"
 
-<<<<<<< HEAD
 msgid "Nothing to see here yet. Try subscribing to more people."
 msgstr "ここに表示できるものはまだありません。もっとたくさんの人をフォローしてみましょう。"
-=======
-#, fuzzy
-msgid "Nothing to see here yet. Try subscribing to more people."
-msgstr ""
-"ここにはまだ表示できるものがありません。他の人をもっとフォローしてみてくださ"
-"い。"
->>>>>>> 7645fdbf
 
 # src/template_utils.rs:217
 msgid "Name"
@@ -309,11 +241,7 @@
 msgstr "投稿記事数 <em>{0}</em> 件"
 
 msgid "And are connected to <em>{0}</em> other instances"
-<<<<<<< HEAD
 msgstr "他のインスタンスからの接続数 <em>{0}</em>"
-=======
-msgstr ""
->>>>>>> 7645fdbf
 
 msgid "Administred by"
 msgstr "管理者"
@@ -328,14 +256,8 @@
 msgid "Your Profile"
 msgstr "プロフィール"
 
-<<<<<<< HEAD
 msgid "To change your avatar, upload it to your gallery and then select from there."
 msgstr "アバターを変更するには、ギャラリーにアップロードして選択してください。"
-=======
-msgid ""
-"To change your avatar, upload it to your gallery and then select from there."
-msgstr ""
->>>>>>> 7645fdbf
 
 msgid "Upload an avatar"
 msgstr "アバターをアップロード"
@@ -452,14 +374,8 @@
 msgstr "返信"
 
 msgid "Are you sure?"
-<<<<<<< HEAD
 msgstr "本当によろしいですか？"
 
-=======
-msgstr ""
-
-#, fuzzy
->>>>>>> 7645fdbf
 msgid "Delete this comment"
 msgstr "このコメントを削除"
 
@@ -469,18 +385,7 @@
 msgid "Plume is a decentralized blogging engine."
 msgstr "Plume は分散型ブログエンジンです。"
 
-<<<<<<< HEAD
 msgid "Authors can manage various blogs, each as an unique website."
-=======
-#, fuzzy
-msgid "Authors can manage various blogs, each as an unique website."
-msgstr "作成者は、ある固有の Web サイトから、さまざまなブログを管理できます。"
-
-#, fuzzy
-msgid ""
-"Articles are also visible on other Plume instances, and you can interact "
-"with them directly from other platforms like Mastodon."
->>>>>>> 7645fdbf
 msgstr ""
 
 msgid "Articles are also visible on other Plume instances, and you can interact with them directly from other platforms like Mastodon."
@@ -495,14 +400,8 @@
 msgid "None"
 msgstr "なし"
 
-<<<<<<< HEAD
 msgid "No description"
 msgstr "説明がありません"
-=======
-#, fuzzy
-msgid "No description"
-msgstr "長い説明"
->>>>>>> 7645fdbf
 
 msgid "View all"
 msgstr "すべて表示"
@@ -599,14 +498,8 @@
 msgid "No result for your query"
 msgstr "検索結果はありません"
 
-<<<<<<< HEAD
 msgid "No more results for your query"
 msgstr "これ以上の検索結果はありません"
-=======
-#, fuzzy
-msgid "No more results for your query"
-msgstr "ギャラリーを参照"
->>>>>>> 7645fdbf
 
 msgid "Reset your password"
 msgstr "パスワードをリセット"
@@ -632,7 +525,6 @@
 msgid "E-mail"
 msgstr "メール"
 
-<<<<<<< HEAD
 msgid "Send password reset link"
 msgstr "パスワードリセットリンクを送信"
 
@@ -640,17 +532,6 @@
 msgstr "ログイン"
 
 # src/template_utils.rs:217
-=======
-#, fuzzy
-msgid "Send password reset link"
-msgstr "パスワード"
-
-#, fuzzy
-msgid "Log in"
-msgstr "ログイン"
-
-#, fuzzy
->>>>>>> 7645fdbf
 msgid "Username, or email"
 msgstr "ユーザー名またはメールアドレス"
 
@@ -660,25 +541,15 @@
 msgid "Classic editor (any changes will be lost)"
 msgstr ""
 
-<<<<<<< HEAD
-# src/template_utils.rs:217
-=======
->>>>>>> 7645fdbf
+# src/template_utils.rs:217
 msgid "Subtitle"
 msgstr "サブタイトル"
 
 msgid "Content"
 msgstr "コンテンツ"
 
-<<<<<<< HEAD
 msgid "You can upload media to your gallery, and then copy their Markdown code into your articles to insert them."
 msgstr "メディアをギャラリーにアップロードして、その Markdown コードをコピーして投稿に挿入できます。"
-=======
-msgid ""
-"You can upload media to your gallery, and then copy their Markdown code into "
-"your articles to insert them."
-msgstr ""
->>>>>>> 7645fdbf
 
 msgid "Upload media"
 msgstr "メディアをアップロード"
@@ -745,15 +616,8 @@
 msgid "Boost"
 msgstr "ブースト"
 
-<<<<<<< HEAD
 msgid "Log in, or use your Fediverse account to interact with this article"
 msgstr "この記事と関わるにはログインするか Fediverse アカウントを使用してください"
-=======
-#, fuzzy
-msgid "Log in, or use your Fediverse account to interact with this article"
-msgstr ""
-"この記事と関わるにはログインするか Fediverse アカウントを使用してください"
->>>>>>> 7645fdbf
 
 msgid "Comments"
 msgstr "コメント"
@@ -831,43 +695,6 @@
 msgid "Permanently delete this blog"
 msgstr "このブログを完全に削除"
 
-<<<<<<< HEAD
-=======
-#, fuzzy
-msgid "Edit \"{}\""
-msgstr "編集"
-
-msgid "Description"
-msgstr "説明"
-
-msgid ""
-"You can upload images to your gallery, to use them as blog icons, or banners."
-msgstr ""
-
-#, fuzzy
-msgid "Upload images"
-msgstr "アップロード"
-
-msgid "Blog icon"
-msgstr ""
-
-msgid "Blog banner"
-msgstr ""
-
-#, fuzzy
-msgid "Update blog"
-msgstr "ブログを作成"
-
-#, fuzzy
-msgid "Be very careful, any action taken here can't be reversed."
-msgstr "十分ご注意ください。ここで行ったすべての操作は取り消しできません。"
-
-#, fuzzy
-msgid "Permanently delete this blog"
-msgstr "このブログを削除"
-
-#, fuzzy
->>>>>>> 7645fdbf
 msgid "New Blog"
 msgstr "新しいブログ"
 
@@ -878,7 +705,6 @@
 msgstr "ブログを作成"
 
 msgid "{}'s icon"
-<<<<<<< HEAD
 msgstr "{} さんのアイコン"
 
 msgid "New article"
@@ -891,22 +717,6 @@
 msgid "No posts to see here yet."
 msgstr "ここには表示できる投稿はまだありません。"
 
-=======
-msgstr ""
-
-msgid "New article"
-msgstr "新しい記事"
-
-#, fuzzy
-msgid "There's one author on this blog: "
-msgid_plural "There are {0} authors on this blog: "
-msgstr[0] "ブログに {0} 人の作成者がいます: "
-
-msgid "No posts to see here yet."
-msgstr "ここにはまだ表示できる投稿がありません。"
-
-#, fuzzy
->>>>>>> 7645fdbf
 msgid "Articles tagged \"{0}\""
 msgstr "\"{0}\" タグがついた投稿"
 
@@ -931,10 +741,6 @@
 msgid "Media upload"
 msgstr "メディアのアップロード"
 
-<<<<<<< HEAD
-=======
-#, fuzzy
->>>>>>> 7645fdbf
 msgid "Useful for visually impaired people, as well as licensing information"
 msgstr "ライセンス情報と同様に、視覚に障害のある方に役立ちます"
 
@@ -959,216 +765,11 @@
 msgid "Copy it into your articles, to insert this media:"
 msgstr "このメディアを挿入するには、これを投稿にコピーしてください。"
 
-<<<<<<< HEAD
 msgid "Use as an avatar"
 msgstr "アバターとして使う"
 
 msgid "Log in to boost"
 msgstr "ブーストするにはログインしてください"
-=======
-#, fuzzy
-msgid "Use as an avatar"
-msgstr "アバターとして使う"
-
-#~ msgid "Login"
-#~ msgstr "ログイン"
-
-#~ msgid "You need to be logged in order to create a new blog"
-#~ msgstr "新しいブログを作成するにはログインする必要があります"
-
-#~ msgid "You need to be logged in order to like a post"
-#~ msgstr "投稿をいいねするにはログインする必要があります"
-
-#~ msgid "You need to be logged in order to see your notifications"
-#~ msgstr "通知を表示するにはログインする必要があります"
-
-#~ msgid "You need to be logged in order to write a new post"
-#~ msgstr "新しい記事を書くにはログインする必要があります"
-
-#, fuzzy
-#~ msgid "You need to be logged in order to reshare a post"
-#~ msgstr "投稿をいいねするにはログインする必要があります"
-
-#~ msgid "You need to be logged in order to access your dashboard"
-#~ msgstr "ダッシュボードにアクセスするにはログインする必要があります"
-
-#, fuzzy
-#~ msgid "You need to be logged in order to subscribe to someone"
-#~ msgstr "他の人をフォローするにはログインする必要があります"
-
-#~ msgid "You need to be logged in order to edit your profile"
-#~ msgstr "自分のプロフィールを編集するにはログインする必要があります"
-
-#, fuzzy
-#~ msgid "There's one article on this blog"
-#~ msgid_plural "There are {0} articles on this blog"
-#~ msgstr[0] "ブログに {0} 件の記事があります"
-
-#~ msgid "{0}'s followers"
-#~ msgstr "{{ count }} フォロワー"
-
-#, fuzzy
-#~ msgid "{0} is now following you."
-#~ msgstr "{{ user }} はあなたをフォローしています。"
-
-#, fuzzy
-#~ msgid "People {0} follows"
-#~ msgstr "{0} さんのフォロワー"
-
-#~ msgid "Followers"
-#~ msgstr "フォロワー"
-
-#, fuzzy
-#~ msgid "Followed"
-#~ msgstr "フォロー"
-
-#~ msgid "Unfollow"
-#~ msgstr "フォロー解除"
-
-#~ msgid "Follow"
-#~ msgstr "フォロー"
-
-#, fuzzy
-#~ msgid "Comment \"{0}\""
-#~ msgstr "\"{{ post }}\" にコメント"
-
-#~ msgid "Configure your instance"
-#~ msgstr "インスタンスを設定"
-
-#~ msgid "Let&#x27;s go!"
-#~ msgstr "開始しましょう！"
-
-#~ msgid "Comment"
-#~ msgstr "コメント"
-
-#~ msgid "Create a post"
-#~ msgstr "記事を作成"
-
-#~ msgid "One follower"
-#~ msgid_plural "{0} followers"
-#~ msgstr[0] "{0} フォロワー"
-
-#~ msgid "New Account"
-#~ msgstr "新しいアカウント"
-
-#~ msgid "Create account"
-#~ msgstr "アカウントを作成"
-
-#~ msgid "You need to be logged in order to post a comment"
-#~ msgstr "コメントを投稿するにはログインする必要があります"
-
-#~ msgid "You need to be logged in order to boost a post"
-#~ msgstr "投稿をブーストするにはログインする必要があります"
-
-#~ msgid "Invalid username or password"
-#~ msgstr "ユーザー名またはパスワードが間違っています"
-
-#, fuzzy
-#~ msgid "{0} started following you"
-#~ msgstr "{{ data }} があなたのフォローを開始しました"
-
-#~ msgid "We couldn&#x27;t find this page."
-#~ msgstr "このページを見つけられませんでした。"
-
-#~ msgid "Unknown error"
-#~ msgstr "不明なエラー"
-
-#~ msgid "Invalid name"
-#~ msgstr "無効な名前"
-
-#~ msgid "A blog with the same name already exists."
-#~ msgstr "同じ名前のブログがすでに存在します。"
-
-#~ msgid "Your comment can't be empty"
-#~ msgstr "コメントは空にできません"
-
-#~ msgid "A post with the same title already exists."
-#~ msgstr "同じタイトルの投稿がすでに存在します。"
-
-#~ msgid "We need an email or a username to identify you"
-#~ msgstr "あなたを識別するために、メールアドレスかユーザー名が必要です"
-
-#~ msgid "Passwords are not matching"
-#~ msgstr "パスワードが一致しません"
-
-#~ msgid "Username can't be empty"
-#~ msgstr "ユーザー名は空にできません"
-
-#~ msgid "Invalid email"
-#~ msgstr "無効なメールアドレス"
-
-#~ msgid "Password should be at least 8 characters long"
-#~ msgstr "パスワードは最低 8 文字にするべきです"
-
-#~ msgid "Previous page"
-#~ msgstr "前のページ"
-
-#~ msgid "Next page"
-#~ msgstr "次のページ"
-
-#~ msgid "Login to like"
-#~ msgstr "いいねするにはログインしてください"
-
-#~ msgid "Login to boost"
-#~ msgstr "ブーストするにはログインしてください"
-
-#~ msgid "Welcome to {{ instance_name | escape }}"
-#~ msgstr "{{ instance_name | escape }} へようこそ"
-
-#~ msgid ""
-#~ "Written by {{ link_1 }}{{ url }}{{ link_2 }}{{ name | escape }}"
-#~ "{{ link_3 }}"
-#~ msgstr ""
-#~ "{{ link_1 }}{{ url }}{{ link_2 }}{{ name | escape }}{{ link_3 }} さんが投"
-#~ "稿"
-
-#~ msgid "Open on {{ instance_url }}"
-#~ msgstr "{{ instance_url }} で開く"
-
-#~ msgid "{{ name | escape }}'s followers"
-#~ msgstr "{{ name | escape }} のフォロワー"
-
-#~ msgid ""
-#~ "By {{ link_1 }}{{ link_2 }}{{ link_3 }}{{ name | escape }}{{ link_4 }}"
-#~ msgstr ""
-#~ "{{ link_1 }}{{ link_2 }}{{ link_3 }}{{ name | escape }}{{ link_4 }} が投稿"
-
-#~ msgid "{{ user }} mentioned you."
-#~ msgstr "{{ user }} があなたをメンションしました。"
-
-#~ msgid "{{ user }} commented your article."
-#~ msgstr "{{ user }} があなたの記事にコメントしました。"
-
-#~ msgid "{{ user }} liked your article."
-#~ msgstr "{{ user }} があなたの記事にいいねしました。"
-
-#~ msgid "{{ user }} boosted your article."
-#~ msgstr "{{ user }} があなたの記事をブーストしました。"
-
-#~ msgid "About {{ instance_name }}"
-#~ msgstr "{{ instance_name }} について"
-
-#~ msgid "Home to"
-#~ msgstr "登録者数"
-
-#~ msgid "people"
-#~ msgstr "人"
-
-#~ msgid "Who wrote"
-#~ msgstr "投稿記事数"
-
-#~ msgid "articles"
-#~ msgstr "件"
-
-#~ msgid "And connected to"
-#~ msgstr "他のインスタンスからの接続数"
-
-#~ msgid "other instances"
-#~ msgstr "件"
-
-#~ msgid "Edit {{ post }}"
-#~ msgstr "{{ post }} を編集"
->>>>>>> 7645fdbf
 
 msgid "Log in to like"
 msgstr "いいねするにはログインしてください"
