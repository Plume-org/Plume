--- conflicted
+++ resolved
@@ -255,48 +255,6 @@
 "use it."
 msgstr ""
 
-<<<<<<< HEAD
-msgid "Plume"
-msgstr "Plume"
-
-msgid "Menu"
-msgstr "Meniu"
-
-msgid "Search"
-msgstr "Caută"
-
-msgid "Dashboard"
-msgstr "Tablou de bord"
-
-msgid "Notifications"
-msgstr "Notificări"
-
-msgid "Log Out"
-msgstr "Deconectare"
-
-msgid "My account"
-msgstr "Contul meu"
-
-msgid "Log In"
-msgstr "Autentificare"
-
-msgid "Register"
-msgstr "Înregistrare"
-
-msgid "About this instance"
-msgstr "Despre această instanță"
-
-msgid "Source code"
-msgstr "Cod sursă"
-
-msgid "Matrix room"
-msgstr ""
-
-msgid "Administration"
-msgstr "Administrație"
-
-msgid "Welcome to {}"
-=======
 msgid "Internal server error"
 msgstr ""
 
@@ -307,7 +265,6 @@
 msgstr ""
 
 msgid "You are not authorized."
->>>>>>> fb1668ed
 msgstr ""
 
 msgid "Page not found"
@@ -378,14 +335,10 @@
 msgid "Blog banner"
 msgstr ""
 
-<<<<<<< HEAD
-msgid "Home to <em>{0}</em> people"
-=======
 msgid "Update blog"
 msgstr ""
 
 msgid "Danger zone"
->>>>>>> fb1668ed
 msgstr ""
 
 msgid "Be very careful, any action taken here can't be reversed."
@@ -397,9 +350,6 @@
 msgid "{}'s icon"
 msgstr ""
 
-<<<<<<< HEAD
-msgid "Runs Plume {0}"
-=======
 msgid "Edit"
 msgstr "Editare"
 
@@ -419,7 +369,6 @@
 msgstr ""
 
 msgid "Search result(s)"
->>>>>>> fb1668ed
 msgstr ""
 
 msgid "No results for your query"
@@ -833,17 +782,7 @@
 msgid "Update password"
 msgstr ""
 
-<<<<<<< HEAD
-msgid "Edit"
-msgstr "Editare"
-
-msgid "Delete this article"
-msgstr ""
-
-msgid "All rights reserved."
-=======
 msgid "Log in"
->>>>>>> fb1668ed
 msgstr ""
 
 # src/template_utils.rs:217
@@ -881,9 +820,6 @@
 msgid "Open on {0}"
 msgstr "Deschide la {0}"
 
-<<<<<<< HEAD
-msgid "Invalid CSRF token"
-=======
 msgid "Follow {}"
 msgstr ""
 
@@ -894,7 +830,6 @@
 msgstr ""
 
 msgid "{0}'s subscriptions"
->>>>>>> fb1668ed
 msgstr ""
 
 msgid "Articles"
@@ -1005,14 +940,7 @@
 msgid "Read the detailed rules"
 msgstr ""
 
-<<<<<<< HEAD
-msgid "Delete"
-msgstr ""
-
-msgid "Details"
-=======
 msgid "View all"
->>>>>>> fb1668ed
 msgstr ""
 
 msgid "None"
