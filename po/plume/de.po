msgid ""
msgstr ""
"Project-Id-Version: plume\n"
"Report-Msgid-Bugs-To: \n"
"POT-Creation-Date: 2018-06-15 16:33-0700\n"
"PO-Revision-Date: 2019-04-17 20:49\n"
"Last-Translator: Ana Gelez (AnaGelez)\n"
"Language-Team: German\n"
"Language: de_DE\n"
"MIME-Version: 1.0\n"
"Content-Type: text/plain; charset=UTF-8\n"
"Content-Transfer-Encoding: 8bit\n"
"Plural-Forms: nplurals=2; plural=(n != 1);\n"
"X-Generator: crowdin.com\n"
"X-Crowdin-Project: plume\n"
"X-Crowdin-Language: de\n"
"X-Crowdin-File: /master/po/plume/plume.pot\n"

# src/template_utils.rs:68
msgid "{0} commented on your article."
msgstr "{0} hat Ihren Artikel kommentiert."

# src/template_utils.rs:69
msgid "{0} is subscribed to you."
msgstr "{0} hat dich/Sie abonniert."

# src/template_utils.rs:70
msgid "{0} liked your article."
msgstr "{0} gefällt Ihre Aktivität."

# src/template_utils.rs:71
msgid "{0} mentioned you."
msgstr "{0} hat dich erwähnt."

# src/template_utils.rs:72
msgid "{0} boosted your article."
msgstr "{0} hat deinen Artikel geboosted."

# src/template_utils.rs:108
msgid "{0}'s avatar"
msgstr "{0}'s Profilbild"

# src/routes/blogs.rs:70
msgid "To create a new blog, you need to be logged in"
msgstr "Um einen neuen Blog zu erstellen, müssen Sie angemeldet sein"

# src/routes/blogs.rs:109
msgid "A blog with the same name already exists."
msgstr ""

# src/routes/session.rs:259
#, fuzzy
msgid "Your blog was successfully created!"
msgstr "Dein Passwort wurde erfolgreich zurückgesetzt."

# src/routes/blogs.rs:167
msgid "Your blog was deleted."
msgstr ""

# src/routes/blogs.rs:172
msgid "You are not allowed to delete this blog."
msgstr "Sie dürfen diesen Blog nicht löschen."

# src/routes/blogs.rs:217
msgid "You are not allowed to edit this blog."
msgstr "Ihnen fehlt die Berechtigung, um diesen Blog zu bearbeiten."

# src/routes/blogs.rs:262
msgid "You can't use this media as a blog icon."
msgstr "Sie können dieses Medium nicht als ein Blog-Icon verwenden."

# src/routes/blogs.rs:280
msgid "You can't use this media as a blog banner."
msgstr "Sie können dieses Medium nicht als einen Blog-Banner verwenden."

# src/routes/blogs.rs:312
msgid "Your blog information have been updated."
msgstr ""

#, fuzzy
msgid "Your comment has been posted."
msgstr "Du hast noch keine Medien."

#, fuzzy
msgid "Your comment has been deleted."
msgstr "Du hast noch keine Medien."

# src/routes/instance.rs:145
msgid "Instance settings have been saved."
msgstr ""

# src/routes/instance.rs:182
msgid "{} have been unblocked."
msgstr ""

# src/routes/instance.rs:184
msgid "{} have been blocked."
msgstr ""

# src/routes/instance.rs:218
msgid "{} have been banned."
msgstr ""

# src/routes/likes.rs:51
msgid "To like a post, you need to be logged in"
msgstr "Um einen Beitrag zu liken, musst du angemeldet sein"

# src/routes/medias.rs:143
msgid "Your media have been deleted."
msgstr ""

# src/routes/blogs.rs:172
#, fuzzy
msgid "You are not allowed to delete this media."
msgstr "Sie dürfen diesen Blog nicht löschen."

#, fuzzy
msgid "Your avatar has been updated."
msgstr "Du hast noch keine Medien."

# src/routes/blogs.rs:217
#, fuzzy
msgid "You are not allowed to use this media."
msgstr "Ihnen fehlt die Berechtigung, um diesen Blog zu bearbeiten."

# src/routes/notifications.rs:29
msgid "To see your notifications, you need to be logged in"
msgstr "Um Ihre Benachrichtigungen zu sehen, müssen Sie angemeldet sein"

# src/routes/posts.rs:93
msgid "This post isn't published yet."
msgstr "Dieser Beitrag ist noch nicht veröffentlicht."

# src/routes/posts.rs:122
msgid "To write a new post, you need to be logged in"
msgstr "Um einen neuen Beitrag zu schreiben, müssen Sie angemeldet sein"

# src/routes/posts.rs:140
msgid "You are not an author of this blog."
msgstr "Du bist kein Autor dieses Blogs."

# src/routes/posts.rs:147
msgid "New post"
msgstr "Neuer Beitrag"

# src/routes/posts.rs:192
msgid "Edit {0}"
msgstr "Bearbeite {0}"

# src/routes/blogs.rs:217
#, fuzzy
msgid "You are not allowed to publish on this blog."
msgstr "Ihnen fehlt die Berechtigung, um diesen Blog zu bearbeiten."

#, fuzzy
msgid "Your article has been updated."
msgstr "Du hast noch keine Medien."

#, fuzzy
msgid "Your article has been saved."
msgstr "Du hast noch keine Medien."

msgid "New article"
msgstr "Neuer Artikel"

# src/routes/blogs.rs:172
#, fuzzy
msgid "You are not allowed to delete this article."
msgstr "Sie dürfen diesen Blog nicht löschen."

#, fuzzy
msgid "Your article has been deleted."
msgstr "Du hast noch keine Medien."

# src/routes/posts.rs:593
msgid ""
"It looks like the article you tried to delete doesn't exist. Maybe it is "
"already gone?"
msgstr ""

# src/routes/posts.rs:630
msgid ""
"Couldn't obtain enough information about your account. Please make sure your "
"username is correct."
msgstr ""

# src/routes/reshares.rs:51
msgid "To reshare a post, you need to be logged in"
msgstr "Um einen Beitrag zu wiederholen, musst du angemeldet sein"

#, fuzzy
msgid "You are now connected."
msgstr "Nicht berechtigt."

#, fuzzy
msgid "You are now logged off."
msgstr "Nicht berechtigt."

# src/routes/session.rs:181
msgid "Password reset"
msgstr "Passwort zurücksetzen"

# src/routes/session.rs:182
msgid "Here is the link to reset your password: {0}"
msgstr "Hier ist der Link, um dein Passwort zurückzusetzen: {0}"

# src/routes/session.rs:259
msgid "Your password was successfully reset."
msgstr "Dein Passwort wurde erfolgreich zurückgesetzt."

# src/routes/session.rs:263
msgid "Sorry, but the link expired. Try again"
msgstr "Entschuldigung, der Link ist abgelaufen. Versuche es erneut"

# src/routes/user.rs:136
msgid "To access your dashboard, you need to be logged in"
msgstr "Um auf dein Dashboard zuzugreifen, musst du angemeldet sein"

# src/routes/user.rs:158
msgid "You are no longer following {}."
msgstr ""

# src/routes/user.rs:174
msgid "You are now following {}."
msgstr ""

# src/routes/user.rs:244
msgid "To subscribe to someone, you need to be logged in"
msgstr "Um jemanden zu abonnieren, musst du angemeldet sein"

# src/routes/user.rs:344
msgid "To edit your profile, you need to be logged in"
msgstr "Um dein Profil zu bearbeiten, musst du angemeldet sein"

#, fuzzy
msgid "Your profile has been updated."
msgstr "Du hast noch keine Medien."

#, fuzzy
msgid "Your account has been deleted."
msgstr "Du hast noch keine Medien."

# src/routes/user.rs:411
msgid "You can't delete someone else's account."
msgstr ""

# src/routes/user.rs:473
msgid "Registrations are closed on this instance."
msgstr ""

# src/routes/user.rs:527
msgid ""
"Your account has been created. Now you just need to log in, before you can "
"use it."
msgstr ""

msgid "Internal server error"
msgstr "Interner Serverfehler"

msgid "Something broke on our side."
msgstr "Bei dir ist etwas schief gegangen."

msgid "Sorry about that. If you think this is a bug, please report it."
msgstr ""
"Entschuldige. Wenn du denkst einen Bug gefunden zu haben, kannst du diesen "
"gerne melden."

msgid "You are not authorized."
msgstr "Nicht berechtigt."

msgid "Page not found"
msgstr "Seite nicht gefunden"

msgid "We couldn't find this page."
msgstr "Wir konnten diese Seite nicht finden."

msgid "The link that led you here may be broken."
msgstr "Der Link, welcher dich hier her führte, ist wohl kaputt."

msgid "The content you sent can't be processed."
msgstr "Der von dir gesendete Inhalt kann nicht verarbeitet werden."

msgid "Maybe it was too long."
msgstr "Vielleicht war es zu lang."

msgid "Invalid CSRF token"
msgstr "Ungültiges CSRF-Token"

<<<<<<< HEAD
msgid "Source code"
msgstr "Quelltext"
=======
msgid ""
"Something is wrong with your CSRF token. Make sure cookies are enabled in "
"you browser, and try reloading this page. If you continue to see this error "
"message, please report it."
msgstr ""
"Irgendetwas stimmt mit deinem CSRF token nicht. Vergewissere dich, dass "
"Cookies in deinem Browser aktiviert sind und versuche diese Seite neu zu "
"laden. Bitte melde diesen Fehler, falls er erneut auftritt."

msgid "Articles tagged \"{0}\""
msgstr "Artikel, die mit \"{0}\" getaggt sind"

msgid "There are currently no articles with such a tag"
msgstr "Es gibt derzeit keine Artikel mit einem solchen Tag"

msgid "New Blog"
msgstr "Neuer Blog"
>>>>>>> fb1668ed

msgid "Create a blog"
msgstr "Erstelle einen Blog"

<<<<<<< HEAD
msgid "Administration"
msgstr "Administration"

msgid "Welcome to {}"
msgstr "Willkommen bei {}"
=======
msgid "Title"
msgstr "Titel"
>>>>>>> fb1668ed

# src/template_utils.rs:220
msgid "Optional"
msgstr "Optional"

msgid "Create blog"
msgstr "Blog erstellen"

msgid "Edit \"{}\""
msgstr "Bearbeite \"{}\""

msgid "Description"
msgstr "Beschreibung"

msgid "Markdown syntax is supported"
msgstr "Markdown-Syntax ist unterstützt"

msgid ""
"You can upload images to your gallery, to use them as blog icons, or banners."
msgstr ""
"Du kannst Bilder in deine Gallerie hochladen, um sie als Blog-Icons oder "
"Banner zu verwenden."

msgid "Upload images"
msgstr "Bilder hochladen"

msgid "Blog icon"
msgstr "Blog-Icon"

msgid "Blog banner"
msgstr "Blog-Banner"

msgid "Update blog"
msgstr "Blog aktualisieren"

msgid "Danger zone"
msgstr "Gefahrenbereich"

msgid "Be very careful, any action taken here can't be reversed."
msgstr ""
"Sei sehr vorsichtig, jede Handlung hier kann nicht rückgängig gemacht werden."

msgid "Permanently delete this blog"
msgstr "Diesen Blog dauerhaft löschen"

msgid "{}'s icon"
msgstr "{}'s Icon"

msgid "Edit"
msgstr "Bearbeiten"

msgid "There's one author on this blog: "
msgid_plural "There are {0} authors on this blog: "
msgstr[0] "Es gibt einen Autor auf diesem Blog: "
msgstr[1] "Es gibt {0} Autorren auf diesem Blog: "

msgid "Latest articles"
msgstr "Neueste Artikel"

msgid "No posts to see here yet."
msgstr "Bisher keine Artikel vorhanden."

#, fuzzy
msgid "Search result(s) for \"{0}\""
msgstr "Suchergebnis für {0}"

#, fuzzy
msgid "Search result(s)"
msgstr "Suchergebnis"

#, fuzzy
msgid "No results for your query"
msgstr "Keine Ergebnisse für deine Anfrage"

msgid "No more results for your query"
msgstr "Keine weiteren Ergebnisse für deine Anfrage"

msgid "Search"
msgstr "Suche"

<<<<<<< HEAD
msgid "Home to <em>{0}</em> people"
msgstr "Heimat von <em>{0}</em> Personen"
=======
msgid "Your query"
msgstr "Deine Anfrage"

msgid "Advanced search"
msgstr "Erweiterte Suche"
>>>>>>> fb1668ed

# src/template_utils.rs:305
msgid "Article title matching these words"
msgstr "Artikel-Titel, der diesen Wörtern entspricht"

# src/template_utils.rs:305
msgid "Subtitle matching these words"
msgstr "Untertitel, der diesen Wörtern entspricht"

msgid "Subtitle - byline"
msgstr "Untertitel - Verfasserzeile"

<<<<<<< HEAD
msgid "Runs Plume {0}"
msgstr "Verwendet Plume {0}"
=======
# src/template_utils.rs:305
msgid "Content matching these words"
msgstr "Inhalt, der diesen Wörtern entspricht"

msgid "Body content"
msgstr "Body-Inhalt"

# src/template_utils.rs:305
msgid "From this date"
msgstr "Ab diesem Datum"
>>>>>>> fb1668ed

# src/template_utils.rs:305
msgid "To this date"
msgstr "Bis zu diesem Datum"

# src/template_utils.rs:305
msgid "Containing these tags"
msgstr "Beinhaltet diese Tags"

msgid "Tags"
msgstr "Tags"

# src/template_utils.rs:305
msgid "Posted on one of these instances"
msgstr "Auf einer dieser Instanzen veröffentlicht"

msgid "Instance domain"
msgstr "Instanz-Domain"

# src/template_utils.rs:305
msgid "Posted by one of these authors"
msgstr "Von eine*r dieser Autor*innen veröffentlicht"

#, fuzzy
msgid "Author(s)"
msgstr "Autoren"

# src/template_utils.rs:305
msgid "Posted on one of these blogs"
msgstr "Auf einem dieser Blogs veröffentlicht"

msgid "Blog title"
msgstr "Blog-Titel"

# src/template_utils.rs:305
msgid "Written in this language"
msgstr "In dieser Sprache verfasst"

msgid "Language"
msgstr "Sprache"

# src/template_utils.rs:305
msgid "Published under this license"
msgstr "Unter dieser Lizenz veröffentlicht"

msgid "Article license"
msgstr "Artikel-Lizenz"

msgid "Interact with {}"
msgstr ""

#, fuzzy
msgid "Log in to interact"
msgstr "Um zu liken, musst du eingeloggt sein"

msgid "Enter your full username to interact"
msgstr ""

msgid "Publish"
msgstr "Veröffentlichen"

msgid "Classic editor (any changes will be lost)"
msgstr "Klassischer Editor (alle Änderungen gehen verloren)"

# src/template_utils.rs:217
msgid "Subtitle"
msgstr "Untertitel"

msgid "Content"
msgstr "Inhalt"

msgid ""
"You can upload media to your gallery, and then copy their Markdown code into "
"your articles to insert them."
msgstr ""
"Du kannst Medien in deine Galerie hochladen und dann deren Markdown-Code in "
"deine Artikel kopieren, um sie einzufügen."

msgid "Upload media"
msgstr "Medien hochladen"

# src/template_utils.rs:217
msgid "Tags, separated by commas"
msgstr "Tags, durch Kommas getrennt"

# src/template_utils.rs:217
msgid "License"
msgstr "Lizenz"

# src/template_utils.rs:225
msgid "Leave it empty to reserve all rights"
msgstr "Leer lassen, um alle Rechte vorzubehalten"

msgid "Illustration"
msgstr "Illustration"

msgid "This is a draft, don't publish it yet."
msgstr "Dies ist ein Entwurf, veröffentliche ihn noch nicht."

msgid "Update"
msgstr "Aktualisieren"

msgid "Update, or publish"
msgstr "Aktualisieren oder veröffentlichen"

msgid "Publish your post"
msgstr "Veröffentliche deinen Beitrag"

msgid "Written by {0}"
msgstr "Geschrieben von {0}"

msgid "All rights reserved."
msgstr "Alle Rechte vorbehalten."

msgid "This article is under the {0} license."
msgstr "Dieser Artikel ist unter {0} lizensiert."

msgid "One like"
msgid_plural "{0} likes"
msgstr[0] "Ein Like"
msgstr[1] "{0} Likes"

msgid "I don't like this anymore"
msgstr "Ich mag das nicht mehr"

msgid "Add yours"
msgstr "Füge deins hinzu"

msgid "One boost"
msgid_plural "{0} boosts"
msgstr[0] "Ein Boost"
msgstr[1] "{0} boosts"

msgid "I don't want to boost this anymore"
msgstr "Ich möchte das nicht mehr boosten"

msgid "Boost"
msgstr "Boosten"

msgid ""
"{0}Log in{1}, or {2}use your Fediverse account{3} to interact with this "
"article"
msgstr ""

msgid "Unsubscribe"
msgstr "Abbestellen"

msgid "Subscribe"
msgstr "Abonieren"

msgid "Comments"
msgstr "Kommentare"

# src/template_utils.rs:217
msgid "Content warning"
msgstr "Warnhinweis zum Inhalt"

msgid "Your comment"
msgstr "Ihr Kommentar"

msgid "Submit comment"
msgstr "Kommentar abschicken"

msgid "No comments yet. Be the first to react!"
msgstr "Noch keine Kommentare. Sei der erste, der reagiert!"

msgid "Are you sure?"
msgstr "Bist du dir sicher?"

msgid "Delete"
msgstr "Löschen"

msgid "This article is still a draft. Only you and other authors can see it."
msgstr ""

msgid "Only you and other authors can edit this article."
msgstr ""

msgid "Media upload"
msgstr "Hochladen von Mediendateien"

msgid "Useful for visually impaired people, as well as licensing information"
msgstr "Nützlich für sehbehinderte Menschen sowie Lizenzinformationen"

msgid "Leave it empty, if none is needed"
msgstr "Leer lassen, falls nicht benötigt"

msgid "File"
msgstr "Datei"

msgid "Send"
msgstr "Senden"

msgid "Your media"
msgstr "Ihre Medien"

msgid "Upload"
msgstr "Hochladen"

msgid "You don't have any media yet."
msgstr "Du hast noch keine Medien."

msgid "Content warning: {0}"
msgstr "Warnhinweis zum Inhalt: {0}"

msgid "Details"
msgstr "Details"

msgid "Media details"
msgstr "Medien-Details"

msgid "Go back to the gallery"
msgstr "Zurück zur Galerie"

msgid "Markdown syntax"
msgstr "Markdown-Syntax"

msgid "Copy it into your articles, to insert this media:"
msgstr "Kopiere das in deine Artikel, um dieses Medium einzufügen:"

msgid "Use as an avatar"
msgstr "Als Profilbild nutzen"

msgid "Notifications"
msgstr "Benachrichtigungen"

msgid "Plume"
msgstr "Plume"

msgid "Menu"
msgstr "Menü"

msgid "Dashboard"
msgstr "Dashboard"

msgid "Log Out"
msgstr "Abmelden"

msgid "My account"
msgstr "Mein Account"

msgid "Log In"
msgstr "Anmelden"

msgid "Register"
msgstr "Registrieren"

msgid "About this instance"
msgstr "Über diese Instanz"

msgid "Privacy policy"
msgstr ""

msgid "Administration"
msgstr "Administration"

msgid "Documentation"
msgstr ""

msgid "Source code"
msgstr "Quelltext"

msgid "Matrix room"
msgstr "Matrix-Raum"

msgid "Your feed"
msgstr "Dein Feed"

msgid "Federated feed"
msgstr "Föderierter Feed"

msgid "Local feed"
msgstr "Lokaler Feed"

msgid "Nothing to see here yet. Try subscribing to more people."
msgstr "Hier ist noch nichts. Versuche mehr Leute zu abonnieren."

msgid "Articles from {}"
msgstr "Artikel von {}"

msgid "All the articles of the Fediverse"
msgstr "Alle Artikel im Fediverse"

msgid "Users"
msgstr "Nutzer*innen"

msgid "Configuration"
msgstr "Konfiguration"

msgid "Instances"
msgstr "Instanzen"

msgid "Ban"
msgstr "Verbieten"

msgid "Administration of {0}"
msgstr "Administration von {0}"

# src/template_utils.rs:217
msgid "Name"
msgstr "Name"

msgid "Allow anyone to register here"
msgstr "Erlaubt es allen, sich hier zu registrieren"

msgid "Short description"
msgstr ""

msgid "Long description"
msgstr "Lange Beschreibung"

# src/template_utils.rs:217
msgid "Default article license"
msgstr "Standard-Artikellizenz"

msgid "Save these settings"
msgstr "Diese Einstellungen speichern"

msgid "About {0}"
msgstr "Über {0}"

msgid "Runs Plume {0}"
msgstr "Verwendet Plume {0}"

msgid "Home to <em>{0}</em> people"
msgstr "Heimat von <em>{0}</em> Personen"

msgid "Who wrote <em>{0}</em> articles"
msgstr "Welche <em>{0}</em> Artikel geschrieben haben"

msgid "And are connected to <em>{0}</em> other instances"
msgstr "Und mit <em>{0}</em> anderen Instanzen verbunden sind"

msgid "Administred by"
msgstr "Administriert von"

msgid ""
"If you are browsing this site as a visitor, no data about you is collected."
msgstr ""

msgid ""
"As a registered user, you have to provide your username (which does not have "
"to be your real name), your functional email address and a password, in "
"order to be able to log in, write articles and comment. The content you "
"submit is stored until you delete it."
msgstr ""

msgid ""
"When you log in, we store two cookies, one to keep your session open, the "
"second to prevent other people to act on your behalf. We don't store any "
"other cookies."
msgstr ""

msgid "Welcome to {}"
msgstr "Willkommen bei {}"

msgid "Unblock"
msgstr "Blockade aufheben"

msgid "Block"
msgstr "Blockieren"

msgid "Reset your password"
msgstr "Passwort zurücksetzen"

# src/template_utils.rs:217
msgid "New password"
msgstr "Neues Passwort"

# src/template_utils.rs:217
msgid "Confirmation"
msgstr "Bestätigung"

msgid "Update password"
msgstr "Passwort aktualisieren"

msgid "Log in"
msgstr "Anmelden"

# src/template_utils.rs:217
msgid "Username, or email"
msgstr "Benutzername oder E-Mail"

# src/template_utils.rs:217
msgid "Password"
msgstr "Passwort"

# src/template_utils.rs:217
msgid "E-mail"
msgstr "E-Mail"

msgid "Send password reset link"
msgstr "Link zum Zurücksetzen des Passworts senden"

msgid "Check your inbox!"
msgstr "Schauen sie in ihren Posteingang!"

<<<<<<< HEAD
msgid "Edit"
msgstr "Bearbeiten"

msgid "Delete this article"
msgstr "Diesen Artikel löschen"

msgid "All rights reserved."
msgstr "Alle Rechte vorbehalten."
=======
msgid ""
"We sent a mail to the address you gave us, with a link to reset your "
"password."
msgstr ""
"Wir haben eine E-Mail an die Addresse geschickt, die du uns gegeben hast, "
"mit einem Link, um dein Passwort zurückzusetzen."
>>>>>>> fb1668ed

msgid "Admin"
msgstr "Amin"

msgid "It is you"
msgstr "Das bist du"

msgid "Edit your profile"
msgstr "Ändere dein Profil"

msgid "Open on {0}"
msgstr "Öffnen mit {0}"

#, fuzzy
msgid "Follow {}"
msgstr "Folgen"

#, fuzzy
msgid "Log in to follow"
msgstr "Um zu boosten, musst du eingeloggt sein"

msgid "Enter your full username handle to follow"
msgstr ""

msgid "{0}'s subscriptions"
msgstr ""

msgid "Articles"
msgstr "Artikel"

msgid "Subscribers"
msgstr "Abonomenten"

msgid "Subscriptions"
msgstr "Abonoment"

msgid "Create your account"
msgstr "Eigenen Account erstellen"

msgid "Create an account"
msgstr "Erstelle einen Account"

<<<<<<< HEAD
msgid "Invalid CSRF token"
msgstr "Ungültiges CSRF-Token"
=======
# src/template_utils.rs:217
msgid "Username"
msgstr "Nutzername"

# src/template_utils.rs:217
msgid "Email"
msgstr "E-Mail"

# src/template_utils.rs:217
msgid "Password confirmation"
msgstr "Passwort Wiederholung"

msgid ""
"Apologies, but registrations are closed on this particular instance. You "
"can, however, find a different one."
msgstr ""
"Entschuldigung, Registrierungen sind auf dieser Instanz geschlossen. Du "
"kannst jedoch eine andere finden."

msgid "{0}'s subscribers"
msgstr "{0}'s Abonnenten"

msgid "Edit your account"
msgstr "Ändere deinen Account"

msgid "Your Profile"
msgstr "Dein Profil"
>>>>>>> fb1668ed

msgid ""
"To change your avatar, upload it to your gallery and then select from there."
msgstr ""
"Um dein Profilbild zu ändern, lade es in deine Galerie hoch und wähle es "
"dort aus."

msgid "Upload an avatar"
msgstr "Ein Profilbild hochladen"

# src/template_utils.rs:217
msgid "Display name"
msgstr "Angezeigter Name"

msgid "Summary"
msgstr "Zusammenfassung"

msgid "Update account"
msgstr "Account aktualisieren"

msgid "Be very careful, any action taken here can't be cancelled."
msgstr "Sei sehr vorsichtig, jede Handlung hier kann nicht abgebrochen werden."

msgid "Delete your account"
msgstr "Eigenen Account löschen"

msgid "Sorry, but as an admin, you can't leave your own instance."
msgstr ""
"Entschuldingung, aber als Administrator kannst du deine eigene Instanz nicht "
"verlassen."

msgid "Your Dashboard"
msgstr "Dein Dashboard"

msgid "Your Blogs"
msgstr "Deine Blogs"

msgid "You don't have any blog yet. Create your own, or ask to join one."
msgstr ""
"Du hast noch keinen Blog. Erstelle deinen eigenen, oder frage, um dich einem "
"anzuschließen."

msgid "Start a new blog"
msgstr "Starte einen neuen Blog"

msgid "Your Drafts"
msgstr "Deine Entwürfe"

msgid "Go to your gallery"
msgstr "Zu deiner Gallerie"

msgid "Atom feed"
msgstr "Atom-Feed"

msgid "Recently boosted"
msgstr "Kürzlich geboostet"

msgid "What is Plume?"
msgstr "Was ist Plume?"

msgid "Plume is a decentralized blogging engine."
msgstr "Plume ist eine dezentrale Blogging-Engine."

msgid "Authors can manage multiple blogs, each as its own website."
msgstr ""

msgid ""
"Articles are also visible on other Plume instances, and you can interact "
"with them directly from other platforms like Mastodon."
msgstr ""
"Artikel sind auch auf anderen Plume-Instanzen sichtbar und du kannst mit "
"ihnen direkt von anderen Plattformen wie Mastodon interagieren."

msgid "Read the detailed rules"
msgstr "Lies die detailierten Regeln"

msgid "View all"
msgstr "Alles anzeigen"

msgid "None"
msgstr "Keine"

msgid "No description"
msgstr "Keine Beschreibung"

msgid "By {0}"
msgstr "Von {0}"

msgid "Draft"
msgstr "Entwurf"

msgid "Respond"
msgstr "Antworten"

msgid "Delete this comment"
msgstr "Diesen Kommentar löschen"

#, fuzzy
msgid "I'm from this instance"
msgstr "Über diese Instanz"

msgid "I'm from another instance"
msgstr ""

# src/template_utils.rs:225
msgid "Example: user@plu.me"
msgstr ""

#, fuzzy
msgid "Continue to your instance"
msgstr "Konfiguriere deine Instanz"

<<<<<<< HEAD
msgid "Upload"
msgstr "Hochladen"

msgid "You don't have any media yet."
msgstr "Du hast noch keine Medien."

msgid "Content warning: {0}"
msgstr "Warnhinweis zum Inhalt: {0}"

msgid "Delete"
msgstr "Löschen"

msgid "Details"
msgstr "Details"

msgid "Media upload"
msgstr "Hochladen von Mediendateien"

msgid "Useful for visually impaired people, as well as licensing information"
msgstr "Nützlich für sehbehinderte Menschen sowie Lizenzinformationen"

msgid "Leave it empty, if none is needed"
msgstr "Leer lassen, falls nicht benötigt"

msgid "File"
msgstr "Datei"

msgid "Send"
msgstr "Senden"

msgid "Media details"
msgstr "Medien-Details"

msgid "Go back to the gallery"
msgstr "Zurück zur Galerie"

msgid "Markdown syntax"
msgstr "Markdown-Syntax"

msgid "Copy it into your articles, to insert this media:"
msgstr "Kopiere das in deine Artikel, um dieses Medium einzufügen:"

msgid "Use as an avatar"
msgstr "Als Profilbild nutzen"
=======
#~ msgid "Delete this article"
#~ msgstr "Diesen Artikel löschen"
>>>>>>> fb1668ed
<|MERGE_RESOLUTION|>--- conflicted
+++ resolved
@@ -286,10 +286,6 @@
 msgid "Invalid CSRF token"
 msgstr "Ungültiges CSRF-Token"
 
-<<<<<<< HEAD
-msgid "Source code"
-msgstr "Quelltext"
-=======
 msgid ""
 "Something is wrong with your CSRF token. Make sure cookies are enabled in "
 "you browser, and try reloading this page. If you continue to see this error "
@@ -307,21 +303,12 @@
 
 msgid "New Blog"
 msgstr "Neuer Blog"
->>>>>>> fb1668ed
 
 msgid "Create a blog"
 msgstr "Erstelle einen Blog"
 
-<<<<<<< HEAD
-msgid "Administration"
-msgstr "Administration"
-
-msgid "Welcome to {}"
-msgstr "Willkommen bei {}"
-=======
 msgid "Title"
 msgstr "Titel"
->>>>>>> fb1668ed
 
 # src/template_utils.rs:220
 msgid "Optional"
@@ -402,16 +389,11 @@
 msgid "Search"
 msgstr "Suche"
 
-<<<<<<< HEAD
-msgid "Home to <em>{0}</em> people"
-msgstr "Heimat von <em>{0}</em> Personen"
-=======
 msgid "Your query"
 msgstr "Deine Anfrage"
 
 msgid "Advanced search"
 msgstr "Erweiterte Suche"
->>>>>>> fb1668ed
 
 # src/template_utils.rs:305
 msgid "Article title matching these words"
@@ -424,10 +406,6 @@
 msgid "Subtitle - byline"
 msgstr "Untertitel - Verfasserzeile"
 
-<<<<<<< HEAD
-msgid "Runs Plume {0}"
-msgstr "Verwendet Plume {0}"
-=======
 # src/template_utils.rs:305
 msgid "Content matching these words"
 msgstr "Inhalt, der diesen Wörtern entspricht"
@@ -438,7 +416,6 @@
 # src/template_utils.rs:305
 msgid "From this date"
 msgstr "Ab diesem Datum"
->>>>>>> fb1668ed
 
 # src/template_utils.rs:305
 msgid "To this date"
@@ -836,23 +813,12 @@
 msgid "Check your inbox!"
 msgstr "Schauen sie in ihren Posteingang!"
 
-<<<<<<< HEAD
-msgid "Edit"
-msgstr "Bearbeiten"
-
-msgid "Delete this article"
-msgstr "Diesen Artikel löschen"
-
-msgid "All rights reserved."
-msgstr "Alle Rechte vorbehalten."
-=======
 msgid ""
 "We sent a mail to the address you gave us, with a link to reset your "
 "password."
 msgstr ""
 "Wir haben eine E-Mail an die Addresse geschickt, die du uns gegeben hast, "
 "mit einem Link, um dein Passwort zurückzusetzen."
->>>>>>> fb1668ed
 
 msgid "Admin"
 msgstr "Amin"
@@ -895,10 +861,6 @@
 msgid "Create an account"
 msgstr "Erstelle einen Account"
 
-<<<<<<< HEAD
-msgid "Invalid CSRF token"
-msgstr "Ungültiges CSRF-Token"
-=======
 # src/template_utils.rs:217
 msgid "Username"
 msgstr "Nutzername"
@@ -926,7 +888,6 @@
 
 msgid "Your Profile"
 msgstr "Dein Profil"
->>>>>>> fb1668ed
 
 msgid ""
 "To change your avatar, upload it to your gallery and then select from there."
@@ -1039,52 +1000,5 @@
 msgid "Continue to your instance"
 msgstr "Konfiguriere deine Instanz"
 
-<<<<<<< HEAD
-msgid "Upload"
-msgstr "Hochladen"
-
-msgid "You don't have any media yet."
-msgstr "Du hast noch keine Medien."
-
-msgid "Content warning: {0}"
-msgstr "Warnhinweis zum Inhalt: {0}"
-
-msgid "Delete"
-msgstr "Löschen"
-
-msgid "Details"
-msgstr "Details"
-
-msgid "Media upload"
-msgstr "Hochladen von Mediendateien"
-
-msgid "Useful for visually impaired people, as well as licensing information"
-msgstr "Nützlich für sehbehinderte Menschen sowie Lizenzinformationen"
-
-msgid "Leave it empty, if none is needed"
-msgstr "Leer lassen, falls nicht benötigt"
-
-msgid "File"
-msgstr "Datei"
-
-msgid "Send"
-msgstr "Senden"
-
-msgid "Media details"
-msgstr "Medien-Details"
-
-msgid "Go back to the gallery"
-msgstr "Zurück zur Galerie"
-
-msgid "Markdown syntax"
-msgstr "Markdown-Syntax"
-
-msgid "Copy it into your articles, to insert this media:"
-msgstr "Kopiere das in deine Artikel, um dieses Medium einzufügen:"
-
-msgid "Use as an avatar"
-msgstr "Als Profilbild nutzen"
-=======
 #~ msgid "Delete this article"
-#~ msgstr "Diesen Artikel löschen"
->>>>>>> fb1668ed
+#~ msgstr "Diesen Artikel löschen"