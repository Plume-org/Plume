msgid ""
msgstr ""
"Project-Id-Version: plume\n"
"Report-Msgid-Bugs-To: \n"
"POT-Creation-Date: 2018-06-15 16:33-0700\n"
"PO-Revision-Date: 2019-02-05 15:15+0100\n"
"Last-Translator: Marcin Mikołajczak <me@m4sk.in>\n"
"Language-Team: none\n"
"Language: pl\n"
"MIME-Version: 1.0\n"
"Content-Type: text/plain; charset=UTF-8\n"
"Content-Transfer-Encoding: 8bit\n"
"Plural-Forms: nplurals=3; plural=(n==1 ? 0 : n%10>=2 && n%10<=4 && (n%100<10 "
"|| n%100>=20) ? 1 : 2);\n"
"X-Generator: Poedit 2.2.1\n"

msgid "{0} commented your article."
msgstr "{0} skomentował(a) Twój artykuł."

# src/template_utils.rs:35
msgid "{0} is now following you."
msgstr "{0} zaczął(-eła) Cię obserwować."

msgid "{0} liked your article."
msgstr "{0} polubił(a) Twój artykuł."

msgid "{0} mentioned you."
msgstr "{0} wspomniał(a) o Tobie."

msgid "{0} boosted your article."
msgstr "{0} podbił(a) Twój artykuł."

msgid "{0}'s avatar"
msgstr "Awatar {0}"

msgid "You need to be logged in order to create a new blog"
msgstr "Musisz się zalogować, aby utworzyć bloga"

msgid "You are not allowed to delete this blog."
msgstr "Nie masz uprawnień do usunięcia tego bloga."

msgid "You need to be logged in order to like a post"
msgstr "Musisz się zalogować, aby polubić wpis"

msgid "You need to be logged in order to see your notifications"
msgstr "Musisz się zalogować, aby zobaczyć swoje powiadomienia"

msgid "This post isn't published yet."
msgstr "Ten wpis nie został jeszcze opublikowany."

msgid "You need to be logged in order to write a new post"
msgstr "Musisz się zalogować, aby utworzyć wpis"

msgid "You are not author in this blog."
msgstr "Nie jesteś autorem tego bloga."

msgid "New post"
msgstr "Nowy wpis"

msgid "Edit {0}"
msgstr "Edytuj {0}"

msgid "You need to be logged in order to reshare a post"
msgstr "Musisz się zalogować, aby udostępnić wpis"

msgid "You need to be logged in order to access your dashboard"
msgstr "Musisz się zalogować, aby uzyskać dostęp do panelu"

msgid "You need to be logged in order to follow someone"
msgstr "Musisz się zalogować, aby zacząć obserwować innych"

msgid "You need to be logged in order to edit your profile"
msgstr "Musisz się zalogować, aby móc edytować swój profil"

msgid "Plume"
msgstr "Plume"

msgid "Menu"
msgstr "Menu"

msgid "Search"
msgstr "Szukaj"

msgid "Dashboard"
msgstr "Panel"

msgid "Notifications"
msgstr "Powiadomienia"

msgid "Log Out"
msgstr "Wyloguj się"

msgid "My account"
msgstr "Moje konto"

msgid "Log In"
msgstr "Zaloguj się"

msgid "Register"
msgstr "Zarejestruj się"

msgid "About this instance"
msgstr "O tej instancji"

msgid "Source code"
msgstr "Kod źródłowy"

msgid "Matrix room"
msgstr "Pokój Matrix.org"

msgid "Administration"
msgstr "Administracja"

msgid "Welcome on {}"
msgstr "Witamy na {}"

msgid "Latest articles"
msgstr "Najnowsze artykuły"

msgid "Your feed"
msgstr "Twój strumień"

msgid "Federated feed"
msgstr "Strumień federacji"

msgid "Local feed"
msgstr "Lokalna"

msgid "Administration of {0}"
msgstr "Administracja {0}"

msgid "Instances"
msgstr "Instancje"

msgid "Configuration"
msgstr "Konfiguracja"

msgid "Users"
msgstr "Użytkownicy"

msgid "Unblock"
msgstr "Odblokuj"

msgid "Block"
msgstr "Zablikuj"

msgid "Ban"
msgstr "Zbanuj"

msgid "All the articles of the Fediverse"
msgstr "Wszystkie artykuły w Fediwersum"

msgid "Articles from {}"
msgstr "Artykuły z {}"

msgid "Nothing to see here yet. Try to follow more people."
msgstr "Nie ma tutaj niczego. Spróbuj zacząć śledzić więcej osób."

msgid "Name"
msgstr "Nazwa"

msgid "Optional"
msgstr "Nieobowiązkowe"

msgid "Allow anyone to register here"
msgstr "Pozwól każdemu na rejestrację"

msgid "Short description - byline"
msgstr "Krótki opis"

msgid "Markdown syntax is supported"
msgstr "Składnia Markdown jest obsługiwana"

msgid "Long description"
msgstr "Szczegółowy opis"

msgid "Default article license"
msgstr "Domyślna licencja artykułów"

msgid "Save these settings"
msgstr "Zapisz te ustawienia"

msgid "About {0}"
msgstr "O {0}"

msgid "Home to <em>{0}</em> users"
msgstr "Używana przez <em>{0}</em> użytkowników"

msgid "Who wrote <em>{0}</em> articles"
msgstr "Którzy napisali <em>{0}</em> artykułów"

msgid "And connected to <em>{0}</em> other instances"
msgstr "Połączona z <em>{0}</em> innych instancji"

msgid "Administred by"
msgstr "Administrowany przez"

msgid "Runs Plume {0}"
msgstr "Działa na Plume {0}"

msgid "Edit your account"
msgstr "Edytuj swoje konto"

msgid "Your Profile"
msgstr "Twój profil"

msgid "Display name"
msgstr "Nazwa wyświetlana"

msgid "Email"
msgstr "Adres e-mail"

msgid "Summary"
msgstr "Opis"

msgid "Update account"
msgstr "Aktualizuj konto"

msgid "Danger zone"
msgstr "Niebezpieczna strefa"

msgid "Be very careful, any action taken here can't be cancelled."
msgstr "Bądź ostrożny(-a), działania podjęte tutaj nie mogą zostać cofnięte."

msgid "Delete your account"
msgstr "Usuń swoje konto"

msgid "Sorry, but as an admin, you can't leave your own instance."
msgstr "Przepraszamy, jako administrator nie możesz opuścić swojej instancji."

msgid "Your Dashboard"
msgstr "Twój panel"

msgid "Your Blogs"
msgstr "Twoje blogi"

msgid "You don't have any blog yet. Create your own, or ask to join one."
msgstr ""
"Nie posiadasz żadnego bloga. Utwórz własny, lub poproś o dołączanie do "
"istniejącego."

msgid "Start a new blog"
msgstr "Utwórz nowy blog"

msgid "Your Drafts"
msgstr "Twoje szkice"

msgid "Your media"
msgstr "Twoja zawartość multimedialna"

msgid "Go to your gallery"
msgstr "Przejdź do swojej galerii"

msgid "Create your account"
msgstr "Utwórz konto"

msgid "Create an account"
msgstr "Utwórz nowe konto"

msgid "Username"
msgstr "Nazwa użytkownika"

msgid "Password"
msgstr "Hasło"

msgid "Password confirmation"
msgstr "Potwierdzenie hasła"

msgid ""
"Apologies, but registrations are closed on this particular instance. You "
"can, however, find a different one."
msgstr ""
"Przepraszamy, rejestracja jest zamknięta na tej instancji. Spróbuj znaleźć "
"inną."

msgid "Articles"
msgstr "Artykuły"

msgid "Followers"
msgstr "Śledzący"

<<<<<<< HEAD
#, fuzzy
msgid "Followed"
msgstr "Śledzący"

#, fuzzy
=======
>>>>>>> 576a4ed4
msgid "Atom feed"
msgstr "Strumień Atom"

msgid "Recently boosted"
msgstr "Ostatnio podbite"

msgid "Admin"
msgstr "Administrator"

msgid "It is you"
msgstr "To Ty"

msgid "Edit your profile"
msgstr "Edytuj swój profil"

msgid "Open on {0}"
msgstr "Otwórz w {0}"

msgid "Unfollow"
msgstr "Przestań obserwować"

msgid "Follow"
msgstr "Obserwuj"

#, fuzzy
msgid "People {0} follows"
msgstr "Obserwujący {0}"

msgid "{0}'s followers"
msgstr "Obserwujący {0}"

msgid "Respond"
msgstr "Odpowiedz"

msgid "Delete this comment"
msgstr "Usuń ten komentarz"

msgid "What is Plume?"
msgstr "Czym jest Plume?"

msgid "Plume is a decentralized blogging engine."
msgstr "Plume jest zdecentralizowanym silnikiem blogowym."

msgid "Authors can manage various blogs from an unique website."
msgstr "Autorzy mogą zarządzać blogami ze specjalnej strony."

msgid ""
"Articles are also visible on other Plume websites, and you can interact with "
"them directly from other platforms like Mastodon."
msgstr ""
"Artykuły są widoczne na innych stronach Plume, możesz też wejść w interakcje "
"z nimi na platformach takich jak Mastodon."

msgid "Home to <em>{0}</em> people"
msgstr "Używana przez <em>{0}</em> użytkowników"

msgid "Read the detailed rules"
msgstr "Przeczytaj szczegółowe zasady"

msgid "View all"
msgstr "Zobacz wszystko"

msgid "By {0}"
msgstr "Od {0}"

msgid "Draft"
msgstr "Szkic"

msgid "Your query"
msgstr "Twoje kryterium"

msgid "Advanced search"
msgstr "Zaawansowane wyszukiwanie"

msgid "Article title matching these words"
msgstr "Tytuł artykułu pasujący do tych słów"

msgid "Title"
msgstr "Tytuł"

msgid "Subtitle matching these words"
msgstr "Podtytuł artykułu pasujący do tych słów"

msgid "Subtitle - byline"
msgstr "Podtytuł"

# #-#-#-#-#  pl.po (plume)  #-#-#-#-#
# src/template_utils.rs:183
msgid "Content matching these words"
msgstr "Zawartość pasująca do tych słów"

msgid "Body content"
msgstr "Zawartość wpisu"

# #-#-#-#-#  pl.po (plume)  #-#-#-#-#
# src/template_utils.rs:183
msgid "From this date"
msgstr "Od tej daty"

msgid "To this date"
msgstr "Do tej daty"

# #-#-#-#-#  pl.po (plume)  #-#-#-#-#
# src/template_utils.rs:183
msgid "Containing these tags"
msgstr "Zawierający te tagi"

msgid "Tags"
msgstr "Tagi"

# #-#-#-#-#  pl.po (plume)  #-#-#-#-#
# src/template_utils.rs:183
msgid "Posted on one of these instances"
msgstr "Opublikowany na jednej z tych instancji"

msgid "Instance domain"
msgstr "Domena instancji"

# #-#-#-#-#  pl.po (plume)  #-#-#-#-#
# src/template_utils.rs:183
msgid "Posted by one of these authors"
msgstr "Opublikowany przez jednego z tych autorów"

msgid "Authors"
msgstr "Autorzy"

# #-#-#-#-#  pl.po (plume)  #-#-#-#-#
# src/template_utils.rs:183
msgid "Posted on one of these blogs"
msgstr "Opublikowany na jednym z tych blogów"

msgid "Blog title"
msgstr "Tytuł bloga"

# #-#-#-#-#  pl.po (plume)  #-#-#-#-#
# src/template_utils.rs:183
msgid "Written in this language"
msgstr "Napisany w tym języku"

msgid "Language"
msgstr "Język"

msgid "Published under this license"
msgstr "Opublikowany na tej licencji"

msgid "Article license"
msgstr "Licencja artykułu"

msgid "Search result for \"{0}\""
msgstr "Wyniki wyszukiwania dla „{0}”"

msgid "Search result"
msgstr "Wyniki wyszukiwania"

msgid "No result for your query"
msgstr "Brak wyników dla tego kryterium"

msgid "No more result for your query"
msgstr "Nie ma więcej wyników pasujących do tych kryteriów"

msgid "Login"
msgstr "Zaloguj się"

msgid "Username or email"
msgstr "Nazwa użytkownika lub adres e-mail"

msgid "Subtitle"
msgstr "Podtytuł"

msgid "Content"
msgstr "Zawartość"

# src/template_utils.rs:143
msgid "Tags, separated by commas"
msgstr "Tagi, oddzielone przecinkami"

# src/template_utils.rs:144
msgid "License"
msgstr "Licencja"

msgid "Leave it empty to reserve all rights"
msgstr "Pozostawienie pustego jest równe zastrzeżeniu wszystkich praw"

msgid "Illustration"
msgstr "Ilustracja"

msgid "None"
msgstr "Brak"

msgid "This is a draft, don't publish it yet."
msgstr "To jest szkic, nie publikuj go jeszcze."

msgid "Update"
msgstr "Aktualizuj"

msgid "Update, or publish"
msgstr "Aktualizuj lub publikuj"

msgid "Publish your post"
msgstr "Opublikuj wpis"

msgid "Written by {0}"
msgstr "Napisany przez {0}"

msgid "Edit"
msgstr "Edytuj"

msgid "Delete this article"
msgstr "Usuń ten artykuł"

msgid "All rights reserved."
msgstr "Wszelkie prawa zastrzeżone."

msgid "This article is under the {0} license."
msgstr "Ten artykuł został opublikowany na licencji {0}."

msgid "One like"
msgid_plural "{0} likes"
msgstr[0] "Jedno polubienie"
msgstr[1] "{0} polubienia"
msgstr[2] "{0} polubień"

msgid "I don't like this anymore"
msgstr "Już tego nie lubię"

msgid "Add yours"
msgstr "Dodaj swoje"

msgid "One boost"
msgid_plural "{0} boost"
msgstr[0] "Jedno podbicie"
msgstr[1] "{0} podbicia"
msgstr[2] "{0} podbić"

msgid "I don't want to boost this anymore"
msgstr "Nie chcę tego podbijać"

msgid "Boost"
msgstr "Podbij"

msgid "Login or use your Fediverse account to interact with this article"
msgstr ""
"Zaloguj się lub użyj konta w Fediwersum, aby wejść w interakcje z tym "
"artykułem"

msgid "Comments"
msgstr "Komentarze"

msgid "Content warning"
msgstr "Ostrzeżenie o zawartości"

msgid "Your comment"
msgstr "Twój komentarz"

msgid "Submit comment"
msgstr "Wyślij komentarz"

msgid "No comments yet. Be the first to react!"
msgstr "Brak komentarzy. Bądź pierwszy(-a)!"

msgid "Invalid CSRF token"
msgstr "Nieprawidłowy token CSRF"

msgid ""
"Something is wrong with your CSRF token. Make sure cookies are enabled in "
"you browser, and try reloading this page. If you continue to see this error "
"message, please report it."
msgstr ""
"Coś poszło nie tak z tokenem CSRF. Upewnij się, że w przeglądarce są "
"włączone pliki cookies i spróbuj odświeżyć stronę. Jeżeli wciąż widzisz tę "
"wiadomość, zgłoś to."

msgid "Page not found"
msgstr "Nie odnaleziono strony"

msgid "We couldn't find this page."
msgstr "Nie udało się odnaleźć tej strony."

msgid "The link that led you here may be broken."
msgstr "Odnośnik który Cię tu zaprowadził może być uszkodzony."

msgid "The content you sent can't be processed."
msgstr "Nie udało się przetworzyć wysłanej zawartości."

msgid "Maybe it was too long."
msgstr "Możliwe, że była za długa."

msgid "You are not authorized."
msgstr "Nie jesteś zalogowany."

msgid "Internal server error"
msgstr "Wewnętrzny błąd serwera"

msgid "Something broke on our side."
msgstr "Coś poszło nie tak."

msgid "Sorry about that. If you think this is a bug, please report it."
msgstr ""
"Przepraszamy. Jeżeli uważasz że wystąpił błąd, prosimy o zgłoszenie go."

msgid "New Blog"
msgstr "Nowy blog"

msgid "Create a blog"
msgstr "Utwórz blog"

msgid "Create blog"
msgstr "Utwórz blog"

msgid "There's one author on this blog: "
msgid_plural "There are {0} authors on this blog: "
msgstr[0] "Ten blog ma jednego autora: "
msgstr[1] "Ten blog ma {0} autorów: "
msgstr[2] "Ten blog ma {0} autorów: "

msgid "There's one article on this blog"
msgid_plural "There are {0} articles on this blog"
msgstr[0] "Jeden artykuł na tym blogu"
msgstr[1] "{0} artykuły na tym blogu"
msgstr[2] "{0} artykułów na tym blogu"

msgid "No posts to see here yet."
msgstr "Brak wpisów do wyświetlenia."

msgid "New article"
msgstr "Nowy artykuł"

msgid "Be very careful, any action taken here can't be reversed."
msgstr "Bądź ostrożny(-a), działania podjęte tutaj nie mogą zostać cofnięte."

msgid "Permanently delete this blog"
msgstr "Bezpowrotnie usuń ten blog"

msgid "Articles tagged \"{0}\""
msgstr "Artykuły oznaczone „{0}”"

msgid "There are currently no articles with such a tag"
msgstr "Obecnie nie istnieją artykuły z tym tagiem"

msgid "Upload"
msgstr "Wyślij"

msgid "You don't have any media yet."
msgstr "Nie masz żadnej zawartości multimedialnej."

msgid "Delete"
msgstr "Usuń"

msgid "Media upload"
msgstr "Wysyłanie zawartości multimedialnej"

msgid "Description"
msgstr "Opis"

msgid "Useful for visually impaired people, as well as licensing information"
msgstr ""
"Przydatny dla osób z problemami ze wzrokiem oraz do umieszczenia informacji "
"o licencji"

msgid "Leave it empty, if none is needed"
msgstr "Pozostaw puste, jeżeli niepotrzebne"

msgid "File"
msgstr "Plik"

msgid "Send"
msgstr "Wyślij"

msgid "Media details"
msgstr "Szczegóły zawartości multimedialnej"

msgid "Go back to the gallery"
msgstr "Powróć do galerii"

msgid "Markdown syntax"
msgstr "Kod Markdown"

msgid "Copy it into your articles, to insert this media:"
msgstr "Skopiuj do swoich artykułów, aby wstawić tę zawartość multimedialną:"

msgid "Use as avatar"
msgstr "Użyj jako awataru"

#, fuzzy
#~ msgid "No articles to see here yet."
#~ msgstr "Brak wpisów do wyświetlenia."

#, fuzzy
#~ msgid "Create the blog"
#~ msgstr "Utwórz blog"

#, fuzzy
#~ msgid "Submit your comment"
#~ msgstr "Wyślij komentarz"

#, fuzzy
#~ msgid "Create an article"
#~ msgstr "Utwórz nowe konto"

#, fuzzy
#~ msgid "You need to be signed in, to be able to like a post"
#~ msgstr "Musisz się zalogować, aby utworzyć wpis"

#, fuzzy
#~ msgid "{0} gave a boost to your article"
#~ msgstr "{0} podbił(a) Twój artykuł"

#, fuzzy
#~ msgid "{0} liked your post"
#~ msgstr "{0} polubił(a) Twój artykuł"

#, fuzzy
#~ msgid "{0} commented on your post"
#~ msgstr "{0} skomentował(a) Twój artykuł"

#, fuzzy
#~ msgid "You are not authorized to access this page."
#~ msgstr "Nie jesteś autorem tego bloga."

#, fuzzy
#~ msgid "The comment field can't be left empty"
#~ msgstr "Twój komentarz nie może być pusty"

#, fuzzy
#~ msgid "An article with the same title already exists."
#~ msgstr "Wpis o tym tytule już istnieje."

#, fuzzy
#~ msgid "Your password field can't be left empty"
#~ msgstr "Twoje hasło nie może być puste"

#, fuzzy
#~ msgid "The 'username' field can't be left empty"
#~ msgstr "Nazwa użytkownika nie może być pusta"

#, fuzzy
#~ msgid ""
#~ "Plume is a decentralized blogging engine and a member of the Fediverse."
#~ msgstr "Plume jest zdecentralizowanym silnikiem blogowym."

#, fuzzy
#~ msgid "Log In to like"
#~ msgstr "Zaloguj się aby polubić"

#, fuzzy
#~ msgid "Log In to boost"
#~ msgstr "Zaloguj się aby podbić"

#, fuzzy
#~ msgid "Your drafts"
#~ msgstr "Twoje szkice"

#, fuzzy
#~ msgid "Create a new post"
#~ msgstr "Utwórz wpis"

#~ msgid "Comment \"{0}\""
#~ msgstr "Komentarz „{0}”"

#~ msgid "Configure your instance"
#~ msgstr "Skonfiguruj swoją instancję"

#~ msgid "Let&#x27;s go!"
#~ msgstr "Przejdźmy dalej!"

#~ msgid "Publish"
#~ msgstr "Opublikuj"

#~ msgid "New Account"
#~ msgstr "Nowe konto"

#~ msgid "Create account"
#~ msgstr "Utwórz konto"

#~ msgid "You need to be signed in, so that you can post a comment"
#~ msgstr "Musisz się zalogować, aby umieścić komentarz"

#~ msgid "You need to be logged in, for you to be able to boost a post"
#~ msgstr "Musisz się zalogować, aby podbić wpis"

#~ msgid "Invalid username, or password"
#~ msgstr "Nieprawidłowa nazwa użytkownika lub hasło"

#~ msgid "We couldn&#x27;t find this page."
#~ msgstr "Nie udało się odnaleźć tej strony."

#~ msgid "Unknown error"
#~ msgstr "Nieznany błąd"

#~ msgid "Invalid name"
#~ msgstr "Nieprawidłowa nazwa"

#~ msgid "A blog with the same name already exists."
#~ msgstr "Blog o tej nazwie już istnieje."

#~ msgid "Your comment can't be empty"
#~ msgstr "Twój komentarz nie może być pusty"

#~ msgid "A post with the same title already exists."
#~ msgstr "Wpis o tym tytule już istnieje."

#~ msgid "We need an email, or a username to identify you"
#~ msgstr ""
#~ "Potrzebujemy nazwy użytkownika lub adresu e-mail, aby Cię identyfikować"

#~ msgid "Your password field can't be empty"
#~ msgstr "Twoje hasło nie może być puste"

#~ msgid "Username can't be empty"
#~ msgstr "Nazwa użytkownika nie może być pusta"

#~ msgid "Invalid email"
#~ msgstr "Nieprawidłowy adres e-mail"

#~ msgid "The password should be at least 8 characters long"
#~ msgstr "Hasło musi składać się z przynajmniej 8 znaków"

#~ msgid "This blog has one author: "
#~ msgid_plural "This blog has {0} authors: "
#~ msgstr[0] "Ten blog ma jednego autora: "
#~ msgstr[1] "Ten blog ma {0} autorów: "
#~ msgstr[2] "Ten blog ma {0} autorów: "

#~ msgid "This blog has one article"
#~ msgid_plural "This blog has {0} articles"
#~ msgstr[0] "Ten blog ma jeden artykuł"
#~ msgstr[1] "Ten blog ma {0} artykuły"
#~ msgstr[2] "Ten blog ma {0} artykułów"

#~ msgid "Previous page"
#~ msgstr "Poprzednia strona"

#~ msgid "Next page"
#~ msgstr "Następna strona"

#~ msgid "Instance settings"
#~ msgstr "Ustawienia instancji"

#~ msgid "Login to like"
#~ msgstr "Zaloguj się aby polubić"

#~ msgid "Login to boost"
#~ msgstr "Zaloguj się aby podbić"

#~ msgid "Create a post"
#~ msgstr "Utwórz wpis"

#~ msgid "You need to be signed in, in order for you to like a post"
#~ msgstr "Musisz się zalogować, aby polubić wpis"

#~ msgid "Passwords are not matching"
#~ msgstr "Hasła nie pasują do siebie"

#~ msgid "Home to"
#~ msgstr "Dom dla"

#~ msgid "people"
#~ msgstr "osób"

#~ msgid "Who wrote"
#~ msgstr "Które napisały"

#~ msgid "articles"
#~ msgstr "artykuły"

#~ msgid "And connected to"
#~ msgstr "Połączony z"

#~ msgid "other instances"
#~ msgstr "innych instancji"<|MERGE_RESOLUTION|>--- conflicted
+++ resolved
@@ -279,14 +279,11 @@
 msgid "Followers"
 msgstr "Śledzący"
 
-<<<<<<< HEAD
 #, fuzzy
 msgid "Followed"
 msgstr "Śledzący"
 
 #, fuzzy
-=======
->>>>>>> 576a4ed4
 msgid "Atom feed"
 msgstr "Strumień Atom"
 
