--- conflicted
+++ resolved
@@ -10,7 +10,6 @@
 "MIME-Version: 1.0\n"
 "Content-Type: text/plain; charset=UTF-8\n"
 "Content-Transfer-Encoding: 8bit\n"
-<<<<<<< HEAD
 "Plural-Forms: nplurals=4; plural=(n==1 ? 0 : (n%10>=2 && n%10<=4) && (n%100<12 || n%100>14) ? 1 : n!=1 && (n%10>=0 && n%10<=1) || (n%10>=5 && n%10<=9) || (n%100>=12 && n%100<=14) ? 2 : 3);\n"
 "X-Generator: crowdin.com\n"
 "X-Crowdin-Project: plume\n"
@@ -18,13 +17,6 @@
 "X-Crowdin-File: /master/po/plume/plume.pot\n"
 
 # src/template_utils.rs:68
-=======
-"Plural-Forms: nplurals=3; plural=(n==1 ? 0 : n%10>=2 && n%10<=4 && (n%100<10 "
-"|| n%100>=20) ? 1 : 2);\n"
-"X-Generator: Poedit 2.2.1\n"
-
-#, fuzzy
->>>>>>> 7645fdbf
 msgid "{0} commented on your article."
 msgstr "{0} skomentował(a) Twój artykuł."
 
@@ -50,17 +42,12 @@
 
 # src/routes/blogs.rs:70
 msgid "To create a new blog, you need to be logged in"
-<<<<<<< HEAD
 msgstr "Aby utworzyć nowy blog, musisz być zalogowany"
-=======
-msgstr ""
->>>>>>> 7645fdbf
 
 # src/routes/blogs.rs:169
 msgid "You are not allowed to delete this blog."
 msgstr "Nie masz uprawnień do usunięcia tego bloga."
 
-<<<<<<< HEAD
 # src/routes/blogs.rs:214
 msgid "You are not allowed to edit this blog."
 msgstr "Nie masz uprawnień edytować tego bloga."
@@ -80,27 +67,6 @@
 # src/routes/notifications.rs:29
 msgid "To see your notifications, you need to be logged in"
 msgstr "Aby zobaczyć powiadomienia, musisz być zalogowany"
-=======
-#, fuzzy
-msgid "You are not allowed to edit this blog."
-msgstr "Nie masz uprawnień do usunięcia tego bloga."
-
-#, fuzzy
-msgid "You can't use this media as a blog icon."
-msgstr "Nie masz uprawnień do usunięcia tego bloga."
-
-#, fuzzy
-msgid "You can't use this media as a blog banner."
-msgstr "Nie masz uprawnień do usunięcia tego bloga."
-
-# src/routes/likes.rs:47
-msgid "To like a post, you need to be logged in"
-msgstr ""
-
-# src/routes/notifications.rs:29
-msgid "To see your notifications, you need to be logged in"
-msgstr ""
->>>>>>> 7645fdbf
 
 # src/routes/posts.rs:92
 msgid "This post isn't published yet."
@@ -108,15 +74,9 @@
 
 # src/routes/posts.rs:120
 msgid "To write a new post, you need to be logged in"
-<<<<<<< HEAD
 msgstr "Aby napisać nowy artykuł, musisz być zalogowany"
 
 # src/routes/posts.rs:138
-=======
-msgstr ""
-
-#, fuzzy
->>>>>>> 7645fdbf
 msgid "You are not an author of this blog."
 msgstr "Nie jesteś autorem tego bloga."
 
@@ -130,11 +90,7 @@
 
 # src/routes/reshares.rs:47
 msgid "To reshare a post, you need to be logged in"
-<<<<<<< HEAD
 msgstr "Aby udostępnić post, musisz być zalogowany"
-=======
-msgstr ""
->>>>>>> 7645fdbf
 
 # src/routes/session.rs:181
 msgid "Password reset"
@@ -162,11 +118,7 @@
 
 # src/routes/user.rs:287
 msgid "To edit your profile, you need to be logged in"
-<<<<<<< HEAD
 msgstr "Aby edytować swój profil, musisz być zalogowany"
-=======
-msgstr ""
->>>>>>> 7645fdbf
 
 msgid "Plume"
 msgstr "Plume"
@@ -208,11 +160,7 @@
 msgstr "Administracja"
 
 msgid "Welcome to {}"
-<<<<<<< HEAD
 msgstr "Witaj na {}"
-=======
-msgstr "Witamy na {}"
->>>>>>> 7645fdbf
 
 msgid "Latest articles"
 msgstr "Najnowsze artykuły"
@@ -253,14 +201,8 @@
 msgid "Articles from {}"
 msgstr "Artykuły z {}"
 
-<<<<<<< HEAD
 msgid "Nothing to see here yet. Try subscribing to more people."
 msgstr "Nic tu nie jeszcze do zobaczenia. Spróbuj subskrybować więcej osób."
-=======
-#, fuzzy
-msgid "Nothing to see here yet. Try subscribing to more people."
-msgstr "Nie ma tutaj niczego. Spróbuj zacząć śledzić więcej osób."
->>>>>>> 7645fdbf
 
 # src/template_utils.rs:217
 msgid "Name"
@@ -298,14 +240,8 @@
 msgid "Who wrote <em>{0}</em> articles"
 msgstr "Którzy napisali <em>{0}</em> artykułów"
 
-<<<<<<< HEAD
 msgid "And are connected to <em>{0}</em> other instances"
 msgstr "Sa połączone z <em>{0}</em> innymi instancjami"
-=======
-#, fuzzy
-msgid "And are connected to <em>{0}</em> other instances"
-msgstr "Połączona z <em>{0}</em> innych instancji"
->>>>>>> 7645fdbf
 
 msgid "Administred by"
 msgstr "Administrowany przez"
@@ -319,14 +255,8 @@
 msgid "Your Profile"
 msgstr "Twój profil"
 
-<<<<<<< HEAD
 msgid "To change your avatar, upload it to your gallery and then select from there."
 msgstr "Aby zmienić swojego awatara, przesłać go do Twojej galerii, a następnie wybierz stamtąd."
-=======
-msgid ""
-"To change your avatar, upload it to your gallery and then select from there."
-msgstr ""
->>>>>>> 7645fdbf
 
 msgid "Upload an avatar"
 msgstr "Wczytaj awatara"
@@ -442,11 +372,7 @@
 msgstr "Odpowiedz"
 
 msgid "Are you sure?"
-<<<<<<< HEAD
 msgstr "Czy jesteś pewny?"
-=======
-msgstr ""
->>>>>>> 7645fdbf
 
 msgid "Delete this comment"
 msgstr "Usuń ten komentarz"
@@ -457,25 +383,11 @@
 msgid "Plume is a decentralized blogging engine."
 msgstr "Plume jest zdecentralizowanym silnikiem blogowym."
 
-<<<<<<< HEAD
 msgid "Authors can manage various blogs, each as an unique website."
 msgstr "Autorzy mogą zarządzać różne Blogi, jako unikalny stronie."
 
 msgid "Articles are also visible on other Plume instances, and you can interact with them directly from other platforms like Mastodon."
 msgstr "Artykuły są również widoczne w innych instancjach Plume i możesz też wchodzić bezpośrednio interakcje z nimi z innych platform, takich jak Mastodon."
-=======
-#, fuzzy
-msgid "Authors can manage various blogs, each as an unique website."
-msgstr "Autorzy mogą zarządzać blogami ze specjalnej strony."
-
-#, fuzzy
-msgid ""
-"Articles are also visible on other Plume instances, and you can interact "
-"with them directly from other platforms like Mastodon."
-msgstr ""
-"Artykuły są widoczne na innych stronach Plume, możesz też wejść w interakcje "
-"z nimi na platformach takich jak Mastodon."
->>>>>>> 7645fdbf
 
 msgid "Home to <em>{0}</em> people"
 msgstr "Używana przez <em>{0}</em> użytkowników"
@@ -486,14 +398,8 @@
 msgid "None"
 msgstr "Brak"
 
-<<<<<<< HEAD
 msgid "No description"
 msgstr "Brak opisu"
-=======
-#, fuzzy
-msgid "No description"
-msgstr "Szczegółowy opis"
->>>>>>> 7645fdbf
 
 msgid "View all"
 msgstr "Zobacz wszystko"
@@ -590,10 +496,6 @@
 msgid "No result for your query"
 msgstr "Brak wyników dla tego kryterium"
 
-<<<<<<< HEAD
-=======
-#, fuzzy
->>>>>>> 7645fdbf
 msgid "No more results for your query"
 msgstr "Nie ma więcej wyników pasujących do tych kryteriów"
 
@@ -621,7 +523,6 @@
 msgid "E-mail"
 msgstr "Adres e-mail"
 
-<<<<<<< HEAD
 msgid "Send password reset link"
 msgstr "Wyślij e-mail resetujący hasło"
 
@@ -639,41 +540,14 @@
 msgstr ""
 
 # src/template_utils.rs:217
-=======
-#, fuzzy
-msgid "Send password reset link"
-msgstr "Hasło"
-
-#, fuzzy
-msgid "Log in"
-msgstr "Zaloguj się"
-
-#, fuzzy
-msgid "Username, or email"
-msgstr "Nazwa użytkownika lub adres e-mail"
-
-msgid "Publish"
-msgstr "Opublikuj"
-
-msgid "Classic editor (any changes will be lost)"
-msgstr ""
-
->>>>>>> 7645fdbf
 msgid "Subtitle"
 msgstr "Podtytuł"
 
 msgid "Content"
 msgstr "Zawartość"
 
-<<<<<<< HEAD
 msgid "You can upload media to your gallery, and then copy their Markdown code into your articles to insert them."
 msgstr "Możesz przesłać multimedia do swojej galerii, i następnie skopiuj ich kod Markdown do artykułów, aby je wstawić."
-=======
-msgid ""
-"You can upload media to your gallery, and then copy their Markdown code into "
-"your articles to insert them."
-msgstr ""
->>>>>>> 7645fdbf
 
 msgid "Upload media"
 msgstr "Przesłać media"
@@ -746,16 +620,8 @@
 msgid "Boost"
 msgstr "Podbij"
 
-<<<<<<< HEAD
 msgid "Log in, or use your Fediverse account to interact with this article"
 msgstr "Zaloguj się lub użyj konta w Fediwersum, aby wejść w interakcje z tym artykułem"
-=======
-#, fuzzy
-msgid "Log in, or use your Fediverse account to interact with this article"
-msgstr ""
-"Zaloguj się lub użyj konta w Fediwersum, aby wejść w interakcje z tym "
-"artykułem"
->>>>>>> 7645fdbf
 
 msgid "Comments"
 msgstr "Komentarze"
@@ -885,10 +751,7 @@
 msgstr[0] "Ten blog ma jednego autora: "
 msgstr[1] "Ten blog ma {0} autorów: "
 msgstr[2] "Ten blog ma {0} autorów: "
-<<<<<<< HEAD
 msgstr[3] ""
-=======
->>>>>>> 7645fdbf
 
 msgid "No posts to see here yet."
 msgstr "Brak wpisów do wyświetlenia."
@@ -941,257 +804,11 @@
 msgid "Copy it into your articles, to insert this media:"
 msgstr "Skopiuj do swoich artykułów, aby wstawić tę zawartość multimedialną:"
 
-<<<<<<< HEAD
 msgid "Use as an avatar"
 msgstr "Użyj jako awataru"
 
 msgid "Log in to boost"
 msgstr ""
-=======
-#, fuzzy
-msgid "Use as an avatar"
-msgstr "Użyj jako awataru"
-
-#~ msgid "Login"
-#~ msgstr "Zaloguj się"
-
-#~ msgid "You need to be logged in order to create a new blog"
-#~ msgstr "Musisz się zalogować, aby utworzyć bloga"
-
-#~ msgid "You need to be logged in order to like a post"
-#~ msgstr "Musisz się zalogować, aby polubić wpis"
-
-#~ msgid "You need to be logged in order to see your notifications"
-#~ msgstr "Musisz się zalogować, aby zobaczyć swoje powiadomienia"
-
-#~ msgid "You need to be logged in order to write a new post"
-#~ msgstr "Musisz się zalogować, aby utworzyć wpis"
-
-#~ msgid "You need to be logged in order to reshare a post"
-#~ msgstr "Musisz się zalogować, aby udostępnić wpis"
-
-#~ msgid "You need to be logged in order to access your dashboard"
-#~ msgstr "Musisz się zalogować, aby uzyskać dostęp do panelu"
-
-#, fuzzy
-#~ msgid "You need to be logged in order to subscribe to someone"
-#~ msgstr "Musisz się zalogować, aby zacząć obserwować innych"
-
-#~ msgid "You need to be logged in order to edit your profile"
-#~ msgstr "Musisz się zalogować, aby móc edytować swój profil"
-
-#~ msgid "There's one article on this blog"
-#~ msgid_plural "There are {0} articles on this blog"
-#~ msgstr[0] "Jeden artykuł na tym blogu"
-#~ msgstr[1] "{0} artykuły na tym blogu"
-#~ msgstr[2] "{0} artykułów na tym blogu"
-
-#~ msgid "{0}'s followers"
-#~ msgstr "Obserwujący {0}"
-
-# src/template_utils.rs:35
-#~ msgid "{0} is now following you."
-#~ msgstr "{0} zaczął(-eła) Cię obserwować."
-
-#, fuzzy
-#~ msgid "People {0} follows"
-#~ msgstr "Obserwujący {0}"
-
-#~ msgid "Followers"
-#~ msgstr "Śledzący"
-
-#, fuzzy
-#~ msgid "Followed"
-#~ msgstr "Śledzący"
-
-#~ msgid "Unfollow"
-#~ msgstr "Przestań obserwować"
-
-#~ msgid "Follow"
-#~ msgstr "Obserwuj"
-
-#, fuzzy
-#~ msgid "No articles to see here yet."
-#~ msgstr "Brak wpisów do wyświetlenia."
-
-#, fuzzy
-#~ msgid "Create the blog"
-#~ msgstr "Utwórz blog"
-
-#, fuzzy
-#~ msgid "Submit your comment"
-#~ msgstr "Wyślij komentarz"
-
-#, fuzzy
-#~ msgid "Create an article"
-#~ msgstr "Utwórz nowe konto"
-
-#, fuzzy
-#~ msgid "You need to be signed in, to be able to like a post"
-#~ msgstr "Musisz się zalogować, aby utworzyć wpis"
-
-#, fuzzy
-#~ msgid "{0} gave a boost to your article"
-#~ msgstr "{0} podbił(a) Twój artykuł"
-
-#, fuzzy
-#~ msgid "{0} liked your post"
-#~ msgstr "{0} polubił(a) Twój artykuł"
-
-#, fuzzy
-#~ msgid "{0} commented on your post"
-#~ msgstr "{0} skomentował(a) Twój artykuł"
-
-#, fuzzy
-#~ msgid "You are not authorized to access this page."
-#~ msgstr "Nie jesteś autorem tego bloga."
-
-#, fuzzy
-#~ msgid "The comment field can't be left empty"
-#~ msgstr "Twój komentarz nie może być pusty"
-
-#, fuzzy
-#~ msgid "An article with the same title already exists."
-#~ msgstr "Wpis o tym tytule już istnieje."
-
-#, fuzzy
-#~ msgid "Your password field can't be left empty"
-#~ msgstr "Twoje hasło nie może być puste"
-
-#, fuzzy
-#~ msgid "The 'username' field can't be left empty"
-#~ msgstr "Nazwa użytkownika nie może być pusta"
-
-#, fuzzy
-#~ msgid ""
-#~ "Plume is a decentralized blogging engine and a member of the Fediverse."
-#~ msgstr "Plume jest zdecentralizowanym silnikiem blogowym."
-
-#, fuzzy
-#~ msgid "Log In to like"
-#~ msgstr "Zaloguj się aby polubić"
-
-#, fuzzy
-#~ msgid "Log In to boost"
-#~ msgstr "Zaloguj się aby podbić"
-
-#, fuzzy
-#~ msgid "Your drafts"
-#~ msgstr "Twoje szkice"
-
-#, fuzzy
-#~ msgid "Create a new post"
-#~ msgstr "Utwórz wpis"
-
-#~ msgid "Comment \"{0}\""
-#~ msgstr "Komentarz „{0}”"
-
-#~ msgid "Configure your instance"
-#~ msgstr "Skonfiguruj swoją instancję"
-
-#~ msgid "Let&#x27;s go!"
-#~ msgstr "Przejdźmy dalej!"
-
-#~ msgid "New Account"
-#~ msgstr "Nowe konto"
-
-#~ msgid "Create account"
-#~ msgstr "Utwórz konto"
-
-#~ msgid "You need to be signed in, so that you can post a comment"
-#~ msgstr "Musisz się zalogować, aby umieścić komentarz"
-
-#~ msgid "You need to be logged in, for you to be able to boost a post"
-#~ msgstr "Musisz się zalogować, aby podbić wpis"
-
-#~ msgid "Invalid username, or password"
-#~ msgstr "Nieprawidłowa nazwa użytkownika lub hasło"
-
-#~ msgid "We couldn&#x27;t find this page."
-#~ msgstr "Nie udało się odnaleźć tej strony."
-
-#~ msgid "Unknown error"
-#~ msgstr "Nieznany błąd"
-
-#~ msgid "Invalid name"
-#~ msgstr "Nieprawidłowa nazwa"
-
-#~ msgid "A blog with the same name already exists."
-#~ msgstr "Blog o tej nazwie już istnieje."
-
-#~ msgid "Your comment can't be empty"
-#~ msgstr "Twój komentarz nie może być pusty"
-
-#~ msgid "A post with the same title already exists."
-#~ msgstr "Wpis o tym tytule już istnieje."
-
-#~ msgid "We need an email, or a username to identify you"
-#~ msgstr ""
-#~ "Potrzebujemy nazwy użytkownika lub adresu e-mail, aby Cię identyfikować"
-
-#~ msgid "Your password field can't be empty"
-#~ msgstr "Twoje hasło nie może być puste"
-
-#~ msgid "Username can't be empty"
-#~ msgstr "Nazwa użytkownika nie może być pusta"
-
-#~ msgid "Invalid email"
-#~ msgstr "Nieprawidłowy adres e-mail"
-
-#~ msgid "The password should be at least 8 characters long"
-#~ msgstr "Hasło musi składać się z przynajmniej 8 znaków"
-
-#~ msgid "This blog has one author: "
-#~ msgid_plural "This blog has {0} authors: "
-#~ msgstr[0] "Ten blog ma jednego autora: "
-#~ msgstr[1] "Ten blog ma {0} autorów: "
-#~ msgstr[2] "Ten blog ma {0} autorów: "
-
-#~ msgid "This blog has one article"
-#~ msgid_plural "This blog has {0} articles"
-#~ msgstr[0] "Ten blog ma jeden artykuł"
-#~ msgstr[1] "Ten blog ma {0} artykuły"
-#~ msgstr[2] "Ten blog ma {0} artykułów"
-
-#~ msgid "Previous page"
-#~ msgstr "Poprzednia strona"
-
-#~ msgid "Next page"
-#~ msgstr "Następna strona"
-
-#~ msgid "Instance settings"
-#~ msgstr "Ustawienia instancji"
-
-#~ msgid "Login to like"
-#~ msgstr "Zaloguj się aby polubić"
-
-#~ msgid "Login to boost"
-#~ msgstr "Zaloguj się aby podbić"
-
-#~ msgid "Create a post"
-#~ msgstr "Utwórz wpis"
-
-#~ msgid "You need to be signed in, in order for you to like a post"
-#~ msgstr "Musisz się zalogować, aby polubić wpis"
-
-#~ msgid "Passwords are not matching"
-#~ msgstr "Hasła nie pasują do siebie"
-
-#~ msgid "Home to"
-#~ msgstr "Dom dla"
-
-#~ msgid "people"
-#~ msgstr "osób"
-
-#~ msgid "Who wrote"
-#~ msgstr "Które napisały"
-
-#~ msgid "articles"
-#~ msgstr "artykuły"
-
-#~ msgid "And connected to"
-#~ msgstr "Połączony z"
->>>>>>> 7645fdbf
 
 msgid "Log in to like"
 msgstr "Zaloguj się, aby polubić"
