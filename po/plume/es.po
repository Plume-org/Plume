--- conflicted
+++ resolved
@@ -16,15 +16,9 @@
 "X-Crowdin-Language: es-ES\n"
 "X-Crowdin-File: /master/po/plume/plume.pot\n"
 
-<<<<<<< HEAD
 # src/template_utils.rs:68
 msgid "{0} commented on your article."
 msgstr "{0} ha comentado su artículo."
-=======
-#, fuzzy
-msgid "{0} commented on your article."
-msgstr "{0} gusto tu publicación"
->>>>>>> 7645fdbf
 
 # src/template_utils.rs:69
 msgid "{0} is subscribed to you."
@@ -48,17 +42,12 @@
 
 # src/routes/blogs.rs:70
 msgid "To create a new blog, you need to be logged in"
-<<<<<<< HEAD
 msgstr "Para crear un nuevo blog, necesita estar logueado"
-=======
-msgstr ""
->>>>>>> 7645fdbf
 
 # src/routes/blogs.rs:169
 msgid "You are not allowed to delete this blog."
 msgstr "No está autorizado a eliminar este registro."
 
-<<<<<<< HEAD
 # src/routes/blogs.rs:214
 msgid "You are not allowed to edit this blog."
 msgstr "No tiene permiso para editar este blog."
@@ -66,27 +55,6 @@
 # src/routes/blogs.rs:253
 msgid "You can't use this media as a blog icon."
 msgstr "No puede usar este medio como icono del blog."
-=======
-# src/routes/blogs.rs:170
-msgid "You are not allowed to edit this blog."
-msgstr ""
-
-# src/routes/blogs.rs:253
-msgid "You can't use this media as a blog icon."
-msgstr ""
-
-# src/routes/blogs.rs:271
-msgid "You can't use this media as a blog banner."
-msgstr ""
-
-# src/routes/likes.rs:47
-msgid "To like a post, you need to be logged in"
-msgstr ""
-
-# src/routes/notifications.rs:29
-msgid "To see your notifications, you need to be logged in"
-msgstr ""
->>>>>>> 7645fdbf
 
 # src/routes/blogs.rs:271
 msgid "You can't use this media as a blog banner."
@@ -96,7 +64,6 @@
 msgid "To like a post, you need to be logged in"
 msgstr ""
 
-<<<<<<< HEAD
 # src/routes/notifications.rs:29
 msgid "To see your notifications, you need to be logged in"
 msgstr "Para ver tus notificaciones, necesitas estar conectado"
@@ -112,15 +79,6 @@
 # src/routes/posts.rs:138
 msgid "You are not an author of this blog."
 msgstr "No es un autor de este blog."
-=======
-# src/routes/posts.rs:120
-msgid "To write a new post, you need to be logged in"
-msgstr ""
-
-# src/routes/posts.rs:138
-msgid "You are not an author of this blog."
-msgstr ""
->>>>>>> 7645fdbf
 
 # src/routes/posts.rs:145
 msgid "New post"
@@ -132,11 +90,7 @@
 
 # src/routes/reshares.rs:47
 msgid "To reshare a post, you need to be logged in"
-<<<<<<< HEAD
 msgstr "Para compartir un artículo, necesita estar logueado"
-=======
-msgstr ""
->>>>>>> 7645fdbf
 
 # src/routes/session.rs:181
 msgid "Password reset"
@@ -156,7 +110,6 @@
 
 # src/routes/user.rs:148
 msgid "To access your dashboard, you need to be logged in"
-<<<<<<< HEAD
 msgstr "Para acceder a su panel de control, necesita estar logueado"
 
 # src/routes/user.rs:187
@@ -166,17 +119,6 @@
 # src/routes/user.rs:287
 msgid "To edit your profile, you need to be logged in"
 msgstr "Para editar su perfil, necesita estar logueado"
-=======
-msgstr ""
-
-# src/routes/user.rs:187
-msgid "To subscribe to someone, you need to be logged in"
-msgstr ""
-
-# src/routes/user.rs:287
-msgid "To edit your profile, you need to be logged in"
-msgstr ""
->>>>>>> 7645fdbf
 
 msgid "Plume"
 msgstr "Plume"
@@ -217,14 +159,8 @@
 msgid "Administration"
 msgstr "Administración"
 
-<<<<<<< HEAD
 msgid "Welcome to {}"
 msgstr "Bienvenido a {}"
-=======
-#, fuzzy
-msgid "Welcome to {}"
-msgstr "Bienvenido(a) a {0}"
->>>>>>> 7645fdbf
 
 msgid "Latest articles"
 msgstr "Últimas publicaciones"
@@ -266,11 +202,7 @@
 msgstr "Artículos de {}"
 
 msgid "Nothing to see here yet. Try subscribing to more people."
-<<<<<<< HEAD
 msgstr "Nada que ver aquí aún. Intente suscribirse a más personas."
-=======
-msgstr ""
->>>>>>> 7645fdbf
 
 # src/template_utils.rs:217
 msgid "Name"
@@ -309,11 +241,7 @@
 msgstr "Que escribieron <em>{0}</em> artículos"
 
 msgid "And are connected to <em>{0}</em> other instances"
-<<<<<<< HEAD
 msgstr "Y están conectados a <em>{0}</em> otras instancias"
-=======
-msgstr ""
->>>>>>> 7645fdbf
 
 msgid "Administred by"
 msgstr "Administrado por"
@@ -327,14 +255,8 @@
 msgid "Your Profile"
 msgstr "Tu perfil"
 
-<<<<<<< HEAD
 msgid "To change your avatar, upload it to your gallery and then select from there."
 msgstr "Para cambiar tu avatar, súbalo a su galería y seleccione de ahí."
-=======
-msgid ""
-"To change your avatar, upload it to your gallery and then select from there."
-msgstr ""
->>>>>>> 7645fdbf
 
 msgid "Upload an avatar"
 msgstr "Subir un avatar"
@@ -450,11 +372,7 @@
 msgstr "Responder"
 
 msgid "Are you sure?"
-<<<<<<< HEAD
 msgstr "¿Está seguro?"
-=======
-msgstr ""
->>>>>>> 7645fdbf
 
 msgid "Delete this comment"
 msgstr "Eliminar este comentario"
@@ -466,19 +384,10 @@
 msgstr "Plume es un motor de blogs descentralizado."
 
 msgid "Authors can manage various blogs, each as an unique website."
-<<<<<<< HEAD
 msgstr "Los autores pueden administrar varios blogs, cada uno como un sitio web único."
 
 msgid "Articles are also visible on other Plume instances, and you can interact with them directly from other platforms like Mastodon."
 msgstr "Los artículos también son visibles en otras instancias de Plume, y puede interactuar con ellos directamente desde otras plataformas como Mastodon."
-=======
-msgstr ""
-
-msgid ""
-"Articles are also visible on other Plume instances, and you can interact "
-"with them directly from other platforms like Mastodon."
-msgstr ""
->>>>>>> 7645fdbf
 
 msgid "Home to <em>{0}</em> people"
 msgstr "Hogar de <em>{0}</em> usuarios"
@@ -620,7 +529,6 @@
 msgid "E-mail"
 msgstr ""
 
-<<<<<<< HEAD
 msgid "Send password reset link"
 msgstr ""
 
@@ -638,39 +546,13 @@
 msgstr ""
 
 # src/template_utils.rs:217
-=======
-#, fuzzy
-msgid "Send password reset link"
-msgstr "Contraseña"
-
-#, fuzzy
-msgid "Log in"
-msgstr "Iniciar Sesión"
-
-#, fuzzy
-msgid "Username, or email"
-msgstr "Nombre de usuario o correo electrónico"
-
-msgid "Publish"
-msgstr "Publicar"
-
-msgid "Classic editor (any changes will be lost)"
-msgstr ""
-
->>>>>>> 7645fdbf
 msgid "Subtitle"
 msgstr ""
 
 msgid "Content"
 msgstr "Contenido"
 
-<<<<<<< HEAD
 msgid "You can upload media to your gallery, and then copy their Markdown code into your articles to insert them."
-=======
-msgid ""
-"You can upload media to your gallery, and then copy their Markdown code into "
-"your articles to insert them."
->>>>>>> 7645fdbf
 msgstr ""
 
 msgid "Upload media"
@@ -819,39 +701,6 @@
 msgid "Permanently delete this blog"
 msgstr "Eliminar permanentemente este blog"
 
-<<<<<<< HEAD
-=======
-msgid "Edit \"{}\""
-msgstr ""
-
-msgid "Description"
-msgstr ""
-
-msgid ""
-"You can upload images to your gallery, to use them as blog icons, or banners."
-msgstr ""
-
-msgid "Upload images"
-msgstr ""
-
-msgid "Blog icon"
-msgstr ""
-
-msgid "Blog banner"
-msgstr ""
-
-#, fuzzy
-msgid "Update blog"
-msgstr "Crear el blog"
-
-msgid "Be very careful, any action taken here can't be reversed."
-msgstr ""
-
-msgid "Permanently delete this blog"
-msgstr ""
-
-#, fuzzy
->>>>>>> 7645fdbf
 msgid "New Blog"
 msgstr "Nuevo Blog"
 
@@ -862,7 +711,6 @@
 msgstr "Crear el blog"
 
 msgid "{}'s icon"
-<<<<<<< HEAD
 msgstr "Icono de {}"
 
 msgid "New article"
@@ -876,22 +724,6 @@
 msgid "No posts to see here yet."
 msgstr "Ningún artículo aún."
 
-=======
-msgstr ""
-
-msgid "New article"
-msgstr "Nueva publicación"
-
-msgid "There's one author on this blog: "
-msgid_plural "There are {0} authors on this blog: "
-msgstr[0] ""
-msgstr[1] ""
-
-#, fuzzy
-msgid "No posts to see here yet."
-msgstr "No hay publicaciones para ver aquí ahora."
-
->>>>>>> 7645fdbf
 msgid "Articles tagged \"{0}\""
 msgstr "Artículos etiquetados \"{0}\""
 
@@ -914,11 +746,7 @@
 msgstr "Detalles"
 
 msgid "Media upload"
-<<<<<<< HEAD
 msgstr "Subir medios"
-=======
-msgstr ""
->>>>>>> 7645fdbf
 
 msgid "Useful for visually impaired people, as well as licensing information"
 msgstr "Útil para personas con discapacidad visual, tanto como información de licencias"
@@ -942,86 +770,13 @@
 msgstr "Sintaxis Markdown"
 
 msgid "Copy it into your articles, to insert this media:"
-<<<<<<< HEAD
 msgstr "Cópielo en sus artículos, para insertar este medio:"
-=======
-msgstr ""
-
-msgid "Use as an avatar"
-msgstr ""
-
-#~ msgid "Login"
-#~ msgstr "Iniciar Sesión"
-
-#~ msgid "You need to be logged in order to create a new blog"
-#~ msgstr "Necesitas iniciar sesión para crear un nuevo blog"
-
-#~ msgid "You need to be logged in order to like a post"
-#~ msgstr "Necesitas iniciar sesión para gustar una publicación"
-
-#~ msgid "You need to be logged in order to see your notifications"
-#~ msgstr "Necesitas iniciar sesión para ver tus notificaciones"
-
-#~ msgid "You need to be logged in order to write a new post"
-#~ msgstr "Necesitas iniciar sesión para publicar una publicación"
-
-#, fuzzy
-#~ msgid "You need to be logged in order to reshare a post"
-#~ msgstr "Necesitas iniciar sesión para gustar una publicación"
-
-#, fuzzy
-#~ msgid "You need to be logged in order to subscribe to someone"
-#~ msgstr "Necesitas iniciar sesión para seguir a alguien"
-
-#~ msgid "You need to be logged in order to edit your profile"
-#~ msgstr "Necesitas iniciar sesión para poder editar tu peril"
-
-#~ msgid "Comment \"{0}\""
-#~ msgstr "Comentario \"{0}\""
-
-#~ msgid "Configure your instance"
-#~ msgstr "Configure su instancia"
-
-#~ msgid "Let&#x27;s go!"
-#~ msgstr "Vamos!"
->>>>>>> 7645fdbf
 
 msgid "Use as an avatar"
 msgstr "Usar como avatar"
 
-<<<<<<< HEAD
 msgid "Log in to boost"
 msgstr ""
-=======
-#~ msgid "Create a post"
-#~ msgstr "Crear una publicación"
-
-#~ msgid "Follow"
-#~ msgstr "Seguir"
-
-#~ msgid "Unfollow"
-#~ msgstr "Dejar de seguir"
-
-#~ msgid "One follower"
-#~ msgid_plural "{0} followers"
-#~ msgstr[0] "Un seguidor"
-#~ msgstr[1] "{0} seguidores"
-
-#~ msgid "{0}'s followers"
-#~ msgstr "Los seguidores de {0}"
-
-#~ msgid "Followers"
-#~ msgstr "Seguidores"
-
-#~ msgid "New Account"
-#~ msgstr "Nueva cuenta"
-
-#~ msgid "Create account"
-#~ msgstr "Crea una cuenta"
-
-#~ msgid "You need to be logged in order to post a comment"
-#~ msgstr "Necesitas iniciar sesión para publicar un comentario"
->>>>>>> 7645fdbf
 
 msgid "Log in to like"
 msgstr ""
