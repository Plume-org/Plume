{% extends "base" %}

{% block title %}
{{ "Configuration" | _ }}
{% endblock title %}

{% block content %}
<h1>{{ "Configure your instance" | _ }}</h1>
<form method="post">
<<<<<<< HEAD
    <label for="name">Name</label>
    <input type="text" id="name" name="name" />

    <input type="submit" value="Let's go!" />            
=======
    <label for="name">{{ "Name" | _ }}</label>
    <input name="name">

    <input type="submit" value="{{ "Let's go!" | _ }}"/>            
>>>>>>> 60ce0ae0
</form>
{% endblock content %}<|MERGE_RESOLUTION|>--- conflicted
+++ resolved
@@ -7,16 +7,9 @@
 {% block content %}
 <h1>{{ "Configure your instance" | _ }}</h1>
 <form method="post">
-<<<<<<< HEAD
-    <label for="name">Name</label>
+    <label for="name">{{ "Name" | _ }}</label>
     <input type="text" id="name" name="name" />
 
-    <input type="submit" value="Let's go!" />            
-=======
-    <label for="name">{{ "Name" | _ }}</label>
-    <input name="name">
-
-    <input type="submit" value="{{ "Let's go!" | _ }}"/>            
->>>>>>> 60ce0ae0
+    <input type="submit" value="{{ "Let's go!" | _ }}" />
 </form>
 {% endblock content %}