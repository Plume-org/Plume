@use templates::{base, partials::comment};
@use template_utils::*;
@use plume_models::blogs::Blog;
@use plume_models::comments::{Comment, CommentTree};
@use plume_models::posts::Post;
@use plume_models::tags::Tag;
@use plume_models::users::User;
@use validator::ValidationErrors;
@use routes::comments::NewCommentForm;
@use routes::*;

@(ctx: BaseContext, article: Post, blog: Blog, comment_form: &NewCommentForm, comment_errors: ValidationErrors, tags: Vec<Tag>, comments: Vec<CommentTree>, previous_comment: Option<Comment>, n_likes: i64, n_reshares: i64, has_liked: bool, has_reshared: bool, is_following: bool, author: User)

@:base(ctx, article.title.clone(), {
    <meta property="og:title" content="@article.title"/>
    <meta property="og:type" content="article"/>
    @if article.cover_id.is_some() {
        <meta property="og:image" content="@Html(article.cover_url(ctx.0).unwrap_or_default())"/>
    }
    <meta property="og:url" content="@uri!(posts::details: blog = &blog.fqn, slug = &article.slug, responding_to = _)"/>
    <meta property="og:description" content="@article.subtitle"/>
}, {
    <a href="@uri!(blogs::details: name = &blog.fqn, page = _)">@blog.title</a>
}, {
<div class="h-entry">
<<<<<<< HEAD
    <h1 class="article p-name" dir="auto">@article.title</h1>
    <h2 class="article p-summary" dir="auto">@article.subtitle</h2>
    <div class="article-info" dir="auto">
        <span class="author">
            @Html(i18n!(ctx.1, "Written by {0}"; format!("<a href=\"{}\">{}</a>",
                                uri!(user::details: name = &author.fqn),
                                escape(&author.name()))))
        </span>
        &mdash;
        <span class="date dt-published" datetime="@article.creation_date.format("%F %T")">@article.creation_date.format("%B %e, %Y")</span><a class="u-url" href="@article.ap_url"></a>
        @if ctx.2.clone().map(|u| u.id == author.id).unwrap_or(false) {
            &mdash;
            <a href="@uri!(posts::edit: blog = &blog.fqn, slug = &article.slug)">@i18n!(ctx.1, "Edit")</a>
            &mdash;
            <form class="inline" method="post" action="@uri!(posts::delete: blog_name = &blog.fqn, slug = &article.slug)">
                <input onclick="return confirm('@i18n!(ctx.1, "Are you sure?")')" type="submit" value="@i18n!(ctx.1, "Delete this article")">
            </form>
        }
        @if !article.published {
            <span class="badge">@i18n!(ctx.1, "Draft")</span>
        }
    </div>
    @if article.cover_id.is_some() {
        <div class="cover" style="background-image: url('@Html(article.cover_url(ctx.0).unwrap_or_default())')"></div>
        <img class="hidden u-photo" src="@article.cover_url(ctx.0).unwrap_or_default()"/>
    }
    <article class="e-content" dir="auto">
        @Html(&article.content)
    </article>
    <div class="article-meta">
        <p dir="auto">
            @if article.license.is_empty() {
                @i18n!(ctx.1, "All rights reserved."; &article.license)
            } else {
                @i18n!(ctx.1, "This article is under the {0} license."; &article.license)
            }
        </p>
        <ul class="tags" dir="auto">
            @for tag in tags {
                @if !tag.is_hashtag {
                    <li><a class="p-category" href="@uri!(tags::tag: name = &tag.tag, page = _)">@tag.tag</a></li>
=======
    <header
        class="article @if article.cover_id.is_some() { illustrated }"
        @if article.cover_id.is_some() { style="background-image: url('@article.cover_url(ctx.0).unwrap_or_default()'" }
    >
        <div>
            <h1 class="article p-name">@article.title</h1>
            <div class="article-info">
                <span class="author">
                    @Html(i18n!(ctx.1, "Written by {0}"; format!("<a href=\"{}\">{}</a>",
                                        uri!(user::details: name = &author.fqn),
                                        escape(&author.name()))))
                </span>
                &mdash;
                <span class="date dt-published" datetime="@article.creation_date.format("%F %T")">@article.creation_date.format("%B %e, %Y")</span><a class="u-url" href="@article.ap_url"></a>
            </div>
            <h2 class="article p-summary">@article.subtitle</h2>
        </div>
        @if article.cover_id.is_some() {
            <div class="shadow"></div>
            <img class="u-photo hidden" src="@article.cover_url(ctx.0).unwrap_or_default()"/>
        }
    </header>

    <article class="e-content">
        @Html(&article.content)
    </article>
    <div class="article-meta">
        <section class="split">
            <ul class="tags">
                @for tag in tags {
                    @if !tag.is_hashtag {
                        <li><a class="p-category" href="@uri!(tags::tag: name = &tag.tag, page = _)">@tag.tag</a></li>
                    } else {
                        <span class="hidden p-category">@tag.tag</span>
                    }
                }
            </ul>
            <p class="right">
                @if article.license.is_empty() {
                    @i18n!(ctx.1, "All rights reserved."; &article.license)
>>>>>>> c0318044
                } else {
                    @i18n!(ctx.1, "This article is under the {0} license."; &article.license)
                }
<<<<<<< HEAD
            }
        </ul>
        <div class="flex p-author h-card" dir="auto">
            @avatar(ctx.0, &author, Size::Medium, true, ctx.1)
            <div class="grow">
                <h2 class="p-name">
		    <a href="@uri!(user::details: name = &author.fqn)">@author.name()</a>
		    <a rel="author" class="u-url" href="@author.ap_url"></a>
		</h2>
                <p>@Html(&author.summary_html)</h2>
            </div>
	    @if !ctx.2.as_ref().map(|u| u.id == author.id).unwrap_or(false) {
                <form action="@uri!(user::follow: name = &author.fqn)" method="POST">
                    <input type="submit" class="button" value="@if is_following {@i18n!(ctx.1, "Unsubscribe")} else {@i18n!(ctx.1, "Subscribe")}">
                </form>
	    }
        </div>
=======
            </p>
        </section>
>>>>>>> c0318044
        @if ctx.2.is_some() {
            <section class="actions">
                <form class="likes" action="@uri!(likes::create: blog = &blog.fqn, slug = &article.slug)" method="POST">
                    <p aria-label="@i18n!(ctx.1, "One like", "{0} likes"; n_likes)" title="@i18n!(ctx.1, "One like", "{0} likes"; n_likes)">
                        @n_likes
                    </p>

                    @if has_liked {
                        <button type="submit" class="action liked">@icon!("heart") @i18n!(ctx.1, "I don't like this anymore")</button>
                    } else {
                        <button type="submit" class="action">@icon!("heart") @i18n!(ctx.1, "Add yours")</button>
                    }
                </form>
                <form class="reshares" action="@uri!(reshares::create: blog = &blog.fqn, slug = &article.slug)" method="POST">
                    <p aria-label="@i18n!(ctx.1, "One boost", "{0} boosts"; n_reshares)" title="@i18n!(ctx.1, "One boost", "{0} boosts"; n_reshares)">
                        @n_reshares
                    </p>

                    @if has_reshared {
                        <button type="submit" class="action reshared">@icon!("repeat") @i18n!(ctx.1, "I don't want to boost this anymore")</button>
                    } else {
                        <button type="submit" class="action">@icon!("repeat") @i18n!(ctx.1, "Boost")</button>
                    }
                </form>
            </section>
        } else {
            <p class="center">@Html(i18n!(ctx.1, "{0}Log in{1}, or {2}use your Fediverse account{3} to interact with this article";
                format!("<a href='{}'>", uri!(session::new: m = _)), "</a>",
                format!("<a href='{}'>", uri!(posts::remote_interact: blog_name = &blog.fqn, slug = &article.slug)), "</a>"
                ))
            </p>
            <section class="actions">
                <div class="likes">
                    <p aria-label="@i18n!(ctx.1, "One like", "{0} likes"; n_likes)" title="@i18n!(ctx.1, "One like", "{0} likes"; n_likes)">
                        @n_likes
                    </p>
                    <a href="@uri!(posts::remote_interact: blog_name = &blog.fqn, slug = &article.slug)" class="action">@icon!("heart") @i18n!(ctx.1, "Add yours")</a>
                </div>

                <div class="reshares">
                    <p aria-label="@i18n!(ctx.1, "One boost", "{0} boost"; n_reshares)" title="@i18n!(ctx.1, "One boost", "{0} boosts"; n_reshares)">
                        @n_reshares
                    </p>
                    <a href="@uri!(posts::remote_interact: blog_name = &blog.fqn, slug = &article.slug)" class="action">@icon!("repeat") @i18n!(ctx.1, "Boost")</a>
                </div>
            </section>
        }
<<<<<<< HEAD
        <div class="comments" dir="auto">
=======
        <section class="banner">
            <div class="flex p-author h-card user">
                @avatar(ctx.0, &author, Size::Medium, true, ctx.1)
                <div class="grow">
                    <h2 class="p-name">
                        <a href="@uri!(user::details: name = &author.fqn)">@author.name()</a>
                        <a rel="author" class="u-url" href="@author.ap_url"></a>
                    </h2>
                    <p>@Html(&author.summary_html)</p>
                </div>
        	    @if !ctx.2.as_ref().map(|u| u.id == author.id).unwrap_or(false) {
                    <form action="@uri!(user::follow: name = &author.fqn)" method="POST">
                        <input type="submit" class="button" value="@if is_following {@i18n!(ctx.1, "Unsubscribe")} else {@i18n!(ctx.1, "Subscribe")}">
                    </form>
        	    }
            </div>
        </section>
        <section class="comments">
>>>>>>> c0318044
            <h2>@i18n!(ctx.1, "Comments")</h2>

            @if ctx.2.is_some() {
                <form method="post" action="@uri!(comments::create: blog_name = &blog.fqn, slug = &article.slug)">
                    @input!(ctx.1, warning (optional text), "Content warning", comment_form, comment_errors, "")

                    <label for="plume-editor">@i18n!(ctx.1, "Your comment")</label>
                    @if let Some(ref prev) = previous_comment {
                        <input type="hidden" name="responding_to" value="@prev.id"/>
                    }
                    <textarea id="plume-editor" name="content" dir="auto">@comment_form.content</textarea>
                    <input type="submit" value="@i18n!(ctx.1, "Submit comment")" />
                </form>
            }

            @if !comments.is_empty() {
                @for comm in comments {
                    @:comment(ctx, &comm, Some(&article.ap_url), &blog.fqn, &article.slug)
                }
            } else {
                <p class="center" dir="auto">@i18n!(ctx.1, "No comments yet. Be the first to react!")</p>
            }
        </section>
    </div>
</div>
@if  ctx.2.clone().and_then(|u| article.is_author(ctx.0, u.id).ok()).unwrap_or(false) {
    <aside class="bottom-bar">
        <div>
            <form class="inline" method="post" action="@uri!(posts::delete: blog_name = &blog.fqn, slug = &article.slug)">
                <input class="button destructive" onclick="return confirm('@i18n!(ctx.1, "Are you sure?")')" type="submit" value="@i18n!(ctx.1, "Delete")">
            </form>
        </div>
        <div>
            @if !article.published {
                <p>@i18n!(ctx.1, "This article is still a draft. Only you and other authors can see it.")</p>
            } else {
                <p>@i18n!(ctx.1, "Only you and other authors can edit this article.")</p>
            }
        </div>
        <div>
            @if !article.published {
                <a class="button secondary" href="@uri!(posts::edit: blog = &blog.fqn, slug = &article.slug)">@i18n!(ctx.1, "Publish")</a>
            }
            <a class="button" href="@uri!(posts::edit: blog = &blog.fqn, slug = &article.slug)">@i18n!(ctx.1, "Edit")</a>
        </div>
    </aside>
}
})<|MERGE_RESOLUTION|>--- conflicted
+++ resolved
@@ -23,56 +23,13 @@
     <a href="@uri!(blogs::details: name = &blog.fqn, page = _)">@blog.title</a>
 }, {
 <div class="h-entry">
-<<<<<<< HEAD
-    <h1 class="article p-name" dir="auto">@article.title</h1>
-    <h2 class="article p-summary" dir="auto">@article.subtitle</h2>
-    <div class="article-info" dir="auto">
-        <span class="author">
-            @Html(i18n!(ctx.1, "Written by {0}"; format!("<a href=\"{}\">{}</a>",
-                                uri!(user::details: name = &author.fqn),
-                                escape(&author.name()))))
-        </span>
-        &mdash;
-        <span class="date dt-published" datetime="@article.creation_date.format("%F %T")">@article.creation_date.format("%B %e, %Y")</span><a class="u-url" href="@article.ap_url"></a>
-        @if ctx.2.clone().map(|u| u.id == author.id).unwrap_or(false) {
-            &mdash;
-            <a href="@uri!(posts::edit: blog = &blog.fqn, slug = &article.slug)">@i18n!(ctx.1, "Edit")</a>
-            &mdash;
-            <form class="inline" method="post" action="@uri!(posts::delete: blog_name = &blog.fqn, slug = &article.slug)">
-                <input onclick="return confirm('@i18n!(ctx.1, "Are you sure?")')" type="submit" value="@i18n!(ctx.1, "Delete this article")">
-            </form>
-        }
-        @if !article.published {
-            <span class="badge">@i18n!(ctx.1, "Draft")</span>
-        }
-    </div>
-    @if article.cover_id.is_some() {
-        <div class="cover" style="background-image: url('@Html(article.cover_url(ctx.0).unwrap_or_default())')"></div>
-        <img class="hidden u-photo" src="@article.cover_url(ctx.0).unwrap_or_default()"/>
-    }
-    <article class="e-content" dir="auto">
-        @Html(&article.content)
-    </article>
-    <div class="article-meta">
-        <p dir="auto">
-            @if article.license.is_empty() {
-                @i18n!(ctx.1, "All rights reserved."; &article.license)
-            } else {
-                @i18n!(ctx.1, "This article is under the {0} license."; &article.license)
-            }
-        </p>
-        <ul class="tags" dir="auto">
-            @for tag in tags {
-                @if !tag.is_hashtag {
-                    <li><a class="p-category" href="@uri!(tags::tag: name = &tag.tag, page = _)">@tag.tag</a></li>
-=======
     <header
         class="article @if article.cover_id.is_some() { illustrated }"
         @if article.cover_id.is_some() { style="background-image: url('@article.cover_url(ctx.0).unwrap_or_default()'" }
     >
         <div>
-            <h1 class="article p-name">@article.title</h1>
-            <div class="article-info">
+            <h1 class="article p-name" dir="auto">@article.title</h1>
+            <div class="article-info" dir="auto">
                 <span class="author">
                     @Html(i18n!(ctx.1, "Written by {0}"; format!("<a href=\"{}\">{}</a>",
                                         uri!(user::details: name = &author.fqn),
@@ -81,7 +38,7 @@
                 &mdash;
                 <span class="date dt-published" datetime="@article.creation_date.format("%F %T")">@article.creation_date.format("%B %e, %Y")</span><a class="u-url" href="@article.ap_url"></a>
             </div>
-            <h2 class="article p-summary">@article.subtitle</h2>
+            <h2 class="article p-summary" dir="auto">@article.subtitle</h2>
         </div>
         @if article.cover_id.is_some() {
             <div class="shadow"></div>
@@ -89,12 +46,12 @@
         }
     </header>
 
-    <article class="e-content">
+    <article class="e-content" dir="auto">
         @Html(&article.content)
     </article>
     <div class="article-meta">
         <section class="split">
-            <ul class="tags">
+            <ul class="tags" dir="auto">
                 @for tag in tags {
                     @if !tag.is_hashtag {
                         <li><a class="p-category" href="@uri!(tags::tag: name = &tag.tag, page = _)">@tag.tag</a></li>
@@ -103,35 +60,14 @@
                     }
                 }
             </ul>
-            <p class="right">
+            <p class="right" dir="auto">
                 @if article.license.is_empty() {
                     @i18n!(ctx.1, "All rights reserved."; &article.license)
->>>>>>> c0318044
                 } else {
                     @i18n!(ctx.1, "This article is under the {0} license."; &article.license)
                 }
-<<<<<<< HEAD
-            }
-        </ul>
-        <div class="flex p-author h-card" dir="auto">
-            @avatar(ctx.0, &author, Size::Medium, true, ctx.1)
-            <div class="grow">
-                <h2 class="p-name">
-		    <a href="@uri!(user::details: name = &author.fqn)">@author.name()</a>
-		    <a rel="author" class="u-url" href="@author.ap_url"></a>
-		</h2>
-                <p>@Html(&author.summary_html)</h2>
-            </div>
-	    @if !ctx.2.as_ref().map(|u| u.id == author.id).unwrap_or(false) {
-                <form action="@uri!(user::follow: name = &author.fqn)" method="POST">
-                    <input type="submit" class="button" value="@if is_following {@i18n!(ctx.1, "Unsubscribe")} else {@i18n!(ctx.1, "Subscribe")}">
-                </form>
-	    }
-        </div>
-=======
             </p>
         </section>
->>>>>>> c0318044
         @if ctx.2.is_some() {
             <section class="actions">
                 <form class="likes" action="@uri!(likes::create: blog = &blog.fqn, slug = &article.slug)" method="POST">
@@ -179,11 +115,8 @@
                 </div>
             </section>
         }
-<<<<<<< HEAD
-        <div class="comments" dir="auto">
-=======
         <section class="banner">
-            <div class="flex p-author h-card user">
+            <div class="flex p-author h-card user" dir="auto">
                 @avatar(ctx.0, &author, Size::Medium, true, ctx.1)
                 <div class="grow">
                     <h2 class="p-name">
@@ -199,8 +132,7 @@
         	    }
             </div>
         </section>
-        <section class="comments">
->>>>>>> c0318044
+        <section class="comments" dir="auto">
             <h2>@i18n!(ctx.1, "Comments")</h2>
 
             @if ctx.2.is_some() {
