@use templates::{base, partials::comment};
@use template_utils::*;
@use plume_models::blogs::Blog;
@use plume_models::comments::{Comment, CommentTree};
@use plume_models::posts::Post;
@use plume_models::tags::Tag;
@use plume_models::users::User;
@use validator::ValidationErrors;
@use routes::comments::NewCommentForm;
@use routes::*;

@(ctx: BaseContext, article: Post, blog: Blog, comment_form: &NewCommentForm, comment_errors: ValidationErrors, tags: Vec<Tag>, comments: Vec<CommentTree>, previous_comment: Option<Comment>, n_likes: i64, n_reshares: i64, has_liked: bool, has_reshared: bool, is_following: bool, author: User)

@:base(ctx, &article.title.clone(), {
    <meta property="og:title" content="@article.title"/>
    <meta property="og:type" content="article"/>
    @if article.cover_id.is_some() {
        <meta property="og:image" content="@Html(article.cover_url(ctx.0).unwrap_or_default())"/>
    }
    <meta property="og:url" content="@uri!(posts::details: blog = blog.get_fqn(ctx.0), slug = &article.slug, responding_to = _)"/>
    <meta property="og:description" content="@article.subtitle"/>
}, {
    <a href="@uri!(blogs::details: name = blog.get_fqn(ctx.0), page = _)">@blog.title</a>
}, {
<div class="h-entry">
    <h1 class="article p-name">@&article.title</h1>
    <h2 class="article p-summary">@&article.subtitle</h2>
    <div class="article-info">
        <span class="author">
            @Html(i18n!(ctx.1, "Written by {0}"; format!("<a href=\"{}\">{}</a>",
                                uri!(user::details: name = &author.get_fqn(ctx.0)),
                                escape(&author.name(ctx.0)))))
        </span>
        &mdash;
        <span class="date dt-published" datetime="@article.creation_date.format("%F %T")">@article.creation_date.format("%B %e, %Y")</span><a class="u-url" href="@article.ap_url"></a>
        @if ctx.2.clone().map(|u| u.id == author.id).unwrap_or(false) {
            &mdash;
            <a href="@uri!(posts::edit: blog = blog.get_fqn(ctx.0), slug = &article.slug)">@i18n!(ctx.1, "Edit")</a>
            &mdash;
            <form class="inline" method="post" action="@uri!(posts::delete: blog_name = blog.get_fqn(ctx.0), slug = &article.slug)">
                <input onclick="return confirm('Are you sure you?')" type="submit" value="@i18n!(ctx.1, "Delete this article")">
            </form>
        }
        @if !article.published {
            <span class="badge">@i18n!(ctx.1, "Draft")</span>
        }
    </div>
    @if article.cover_id.is_some() {
        <div class="cover" style="background-image: url('@Html(article.cover_url(ctx.0).unwrap_or_default())')"></div>
	<img class="hidden u-photo" src="@article.cover_url(ctx.0).unwrap_or_default()" />
    }
    <article class="e-content">
        @Html(&article.content)
    </article>
    <div class="article-meta">
        <p>
            @if article.license.is_empty() {
                @i18n!(ctx.1, "All rights reserved."; &article.license)
            } else {
                @i18n!(ctx.1, "This article is under the {0} license."; &article.license)
            }
        </p>
        <ul class="tags">
            @for tag in tags {
                @if !tag.is_hashtag {
                    <li><a class="p-category" href="@uri!(tags::tag: name = &tag.tag, page = _)">@tag.tag</a></li>
                } else {
                    <span class="hidden p-category">@tag.tag</span>
                }
            }
        </ul>
        <div class="flex p-author h-card">
            @avatar(ctx.0, &author, Size::Medium, true, ctx.1)
            <div class="grow">
                <h2 class="p-name">
		    <a href="@uri!(user::details: name = author.get_fqn(ctx.0))">@author.name(ctx.0)</a>
		    <a rel="author" class="u-url" href="@author.ap_url"></a>
		</h2>
                <p>@Html(&author.summary)</h2>
            </div>
	    @if !ctx.2.as_ref().map(|u| u.id == author.id).unwrap_or(false) {
                <form action="@uri!(user::follow: name = author.get_fqn(ctx.0))" method="POST">
                    <input type="submit" class="button" value="@if is_following {@i18n!(ctx.1, "Unfollow")} else {@i18n!(ctx.1, "Follow")}">
                </form>
	    }
        </div>
        @if ctx.2.is_some() {
            <div class="actions">
                <form class="likes" action="@uri!(likes::create: blog = blog.get_fqn(ctx.0), slug = &article.slug)" method="POST">
                    <p aria-label="@i18n!(ctx.1, "One like", "{0} likes", &n_likes)" title="@i18n!(ctx.1, "One like", "{0} likes", n_likes)">
                        @n_likes
                    </p>

                    @if has_liked {
                        <button type="submit" class="action liked">@icon!("heart") @i18n!(ctx.1, "I don't like this anymore")</button>
	    } else {
                        <button type="submit" class="action">@icon!("heart") @i18n!(ctx.1, "Add yours")</button>
                    }
                </form>
                <form class="reshares" action="@uri!(reshares::create: blog = blog.get_fqn(ctx.0), slug = &article.slug)" method="POST">
                    <p aria-label="@i18n!(ctx.1, "One boost", "{0} boost", &n_reshares)" title="@i18n!(ctx.1, "One boost", "{0} boosts", n_reshares)">
                        @n_reshares
                    </p>

                    @if has_reshared {
                        <button type="submit" class="action reshared">@icon!("repeat") @i18n!(ctx.1, "I don't want to boost this anymore")</button>
                    } else {
                        <button type="submit" class="action">@icon!("repeat") @i18n!(ctx.1, "Boost")</button>
                    }
                </form>
            </div>
        } else {
            <p class="center">@i18n!(ctx.1, "Login or use your Fediverse account to interact with this article")</p>
            <div class="actions">
                <div class="likes">
                    <p aria-label="@i18n!(ctx.1, "One like", "{0} likes", &n_likes)" title="@i18n!(ctx.1, "One like", "{0} likes", n_likes)">
                        @n_likes
                    </p>
		    <a href="@uri!(session::new: m = i18n!(ctx.1, "Login to like"))" class="action">@icon!("heart") @i18n!(ctx.1, "Add yours")</a>
                </div>

                <div class="reshares">
                    <p aria-label="@i18n!(ctx.1, "One boost", "{0} boost", &n_reshares)" title="@i18n!(ctx.1, "One boost", "{0} boosts", n_reshares)">
                        @n_reshares
                    </p>
                    <a href="@uri!(session::new: m = i18n!(ctx.1, "Login to boost"))" class="action">@icon!("repeat") @i18n!(ctx.1, "Boost")</a>
                </div>
            </div>
        }
        <div class="comments">
            <h2>@i18n!(ctx.1, "Comments")</h2>

            @if ctx.2.is_some() {
                <form method="post" action="@uri!(comments::create: blog_name = blog.get_fqn(ctx.0), slug = &article.slug)">
                    @input!(ctx.1, warning (optional text), "Content warning", comment_form, comment_errors, "")

                    <label for="plume-editor">@i18n!(ctx.1, "Your comment")</label>
                    @if let Some(ref prev) = previous_comment {
                        <input type="hidden" name="responding_to" value="@prev.id"/>
                    }
                    <textarea id="plume-editor" name="content">@comment_form.content</textarea>
                    <input type="submit" value="@i18n!(ctx.1, "Submit comment")" />
                </form>
            }

            @if !comments.is_empty() {
                <div class="list">
                    @for comm in comments {
<<<<<<< HEAD
                        @:comment(ctx, &comm, Some(&article.ap_url))
=======
                        @:comment(ctx, &comm, comm.get_author(ctx.0), Some(&article.ap_url), &blog.get_fqn(ctx.0), &article.slug)
>>>>>>> 5c5cf36b
                    }
                </div>
            } else {
                <p class="center">@i18n!(ctx.1, "No comments yet. Be the first to react!")</p>
            }
        </div>
    </div>
</div>
})<|MERGE_RESOLUTION|>--- conflicted
+++ resolved
@@ -146,11 +146,7 @@
             @if !comments.is_empty() {
                 <div class="list">
                     @for comm in comments {
-<<<<<<< HEAD
-                        @:comment(ctx, &comm, Some(&article.ap_url))
-=======
-                        @:comment(ctx, &comm, comm.get_author(ctx.0), Some(&article.ap_url), &blog.get_fqn(ctx.0), &article.slug)
->>>>>>> 5c5cf36b
+                        @:comment(ctx, &comm, Some(&article.ap_url), &blog.get_fqn(ctx.0), &article.slug)
                     }
                 </div>
             } else {
