@use templates::base;
@use template_utils::*;

@(ctx: BaseContext, now: &str)

@:base(ctx, "Search", {}, {}, {
  <h1>@i18n!(ctx.1, "Search")</h1>
  <form method="get" id="form">
<<<<<<< HEAD
    <input id="q" name="q" placeholder="@i18n!(ctx.1, "Your query")" type="search">
    <br/>
    <details>
        <summary>@i18n!(ctx.1, "Advanced search")</summary>
        @input!(ctx.1, title    (text), "Title matching these words", "")
        @input!(ctx.1, subtitle (text), "Subtitle matching these words", "")
        @input!(ctx.1, content  (text), "Content matching these words", "")
	    @input!(ctx.1, after    (date), "From this date", &format!("max={}", now))
        @input!(ctx.1, before   (date), "To this date", &format!("max={}", now))

        @input!(ctx.1, tag      (text), "Containing these tags", "")
        @input!(ctx.1, instance (text), "Posted in one of these instances", "")
        @input!(ctx.1, author   (text), "Posted by one of these authors", "")
        @input!(ctx.1, blog     (text), "Posted in one of these blogs", "")
        @input!(ctx.1, lang     (text), "Written in this language", "")
        @input!(ctx.1, license  (text), "Using this license", "")
=======
    <input id="q" name="q" placeholder="Your search query" type="search">
    <br/>
    <details>
        <summary>Advanced search</summary>
        @input!(ctx.1, title    (text), "Article title matching these words",       "placeholder=\"Title\"")
        @input!(ctx.1, subtitle (text), "Subtitle matching these words",    "placeholder=\"Subtitle - byline\"")
        @input!(ctx.1, content  (text), "Content matching these words",     "placeholder=\"Body content\"")
	@input!(ctx.1, after    (date), "From this date",                   &format!("max={}", now))
        @input!(ctx.1, before   (date), "To this date",                     &format!("max={}", now))

        @input!(ctx.1, tag      (text), "Containing these tags",            "placeholder=\"Tags\"")
        @input!(ctx.1, instance (text), "Posted on one of these instances", "placeholder=\"Instance domain\"")
        @input!(ctx.1, author   (text), "Posted by one of these authors",   "placeholder=\"Authors\"")
        @input!(ctx.1, blog     (text), "Posted on one of these blogs",     "placeholder=\"Blog title\"")
        @input!(ctx.1, lang     (text), "Written in this language",           "placeholder=\"Language\"")
        @input!(ctx.1, license  (text), "Published under this license",               "placeholder=\"Article License\"")
>>>>>>> a2ddfb0e
    </details>
    <input type="submit" value="@i18n!(ctx.1, "Search")"/>
  </form>
})<|MERGE_RESOLUTION|>--- conflicted
+++ resolved
@@ -6,41 +6,21 @@
 @:base(ctx, "Search", {}, {}, {
   <h1>@i18n!(ctx.1, "Search")</h1>
   <form method="get" id="form">
-<<<<<<< HEAD
     <input id="q" name="q" placeholder="@i18n!(ctx.1, "Your query")" type="search">
-    <br/>
     <details>
         <summary>@i18n!(ctx.1, "Advanced search")</summary>
-        @input!(ctx.1, title    (text), "Title matching these words", "")
-        @input!(ctx.1, subtitle (text), "Subtitle matching these words", "")
-        @input!(ctx.1, content  (text), "Content matching these words", "")
-	    @input!(ctx.1, after    (date), "From this date", &format!("max={}", now))
-        @input!(ctx.1, before   (date), "To this date", &format!("max={}", now))
+        @input!(ctx.1, title    (text), "Article title matching these words", &format!("placeholder=\"{}\"", i18n!(ctx.1, "Title")))
+        @input!(ctx.1, subtitle (text), "Subtitle matching these words",      &format!("placeholder=\"{}\"", i18n!(ctx.1, "Subtitle — byline")))
+        @input!(ctx.1, content  (text), "Content matching these words",       &format!("placeholder=\"{}\"", i18n!(ctx.1, "Body content")))
+    	@input!(ctx.1, after    (date), "From this date",                     &format!("max={}", now))
+        @input!(ctx.1, before   (date), "To this date",                       &format!("max={}", now))
 
-        @input!(ctx.1, tag      (text), "Containing these tags", "")
-        @input!(ctx.1, instance (text), "Posted in one of these instances", "")
-        @input!(ctx.1, author   (text), "Posted by one of these authors", "")
-        @input!(ctx.1, blog     (text), "Posted in one of these blogs", "")
-        @input!(ctx.1, lang     (text), "Written in this language", "")
-        @input!(ctx.1, license  (text), "Using this license", "")
-=======
-    <input id="q" name="q" placeholder="Your search query" type="search">
-    <br/>
-    <details>
-        <summary>Advanced search</summary>
-        @input!(ctx.1, title    (text), "Article title matching these words",       "placeholder=\"Title\"")
-        @input!(ctx.1, subtitle (text), "Subtitle matching these words",    "placeholder=\"Subtitle - byline\"")
-        @input!(ctx.1, content  (text), "Content matching these words",     "placeholder=\"Body content\"")
-	@input!(ctx.1, after    (date), "From this date",                   &format!("max={}", now))
-        @input!(ctx.1, before   (date), "To this date",                     &format!("max={}", now))
-
-        @input!(ctx.1, tag      (text), "Containing these tags",            "placeholder=\"Tags\"")
-        @input!(ctx.1, instance (text), "Posted on one of these instances", "placeholder=\"Instance domain\"")
-        @input!(ctx.1, author   (text), "Posted by one of these authors",   "placeholder=\"Authors\"")
-        @input!(ctx.1, blog     (text), "Posted on one of these blogs",     "placeholder=\"Blog title\"")
-        @input!(ctx.1, lang     (text), "Written in this language",           "placeholder=\"Language\"")
-        @input!(ctx.1, license  (text), "Published under this license",               "placeholder=\"Article License\"")
->>>>>>> a2ddfb0e
+        @input!(ctx.1, tag      (text), "Containing these tags",             &format!("placeholder=\"{}\"", i18n!(ctx.1, "Tags")))
+        @input!(ctx.1, instance (text), "Posted on one of these instances",  &format!("placeholder=\"{}\"", i18n!(ctx.1, "Instance domain")))
+        @input!(ctx.1, author   (text), "Posted by one of these authors",    &format!("placeholder=\"{}\"", i18n!(ctx.1, "Authors")))
+        @input!(ctx.1, blog     (text), "Posted on one of these blogs",      &format!("placeholder=\"{}\"", i18n!(ctx.1, "Blog title")))
+        @input!(ctx.1, lang     (text), "Written in this language",          &format!("placeholder=\"{}\"", i18n!(ctx.1, "Language")))
+        @input!(ctx.1, license  (text), "Published under this license",      &format!("placeholder=\"{}\"", i18n!(ctx.1, "Article license")))
     </details>
     <input type="submit" value="@i18n!(ctx.1, "Search")"/>
   </form>
