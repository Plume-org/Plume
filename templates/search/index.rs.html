--- conflicted
+++ resolved
@@ -8,21 +8,12 @@
   <form method="get" id="form">
     <input id="q" name="q" placeholder="@i18n!(ctx.1, "Your query")" type="search">
     <details>
-<<<<<<< HEAD
-        <summary>Advanced search</summary>
-        @input!(ctx.1, title    (text), "Article title matching these words",       "placeholder=\"Title\"")
-        @input!(ctx.1, subtitle (text), "Subtitle matching these words",    "placeholder=\"Subtitle - byline\"")
-        @input!(ctx.1, content  (text), "Content matching these words",     "placeholder=\"Body content\"")
-	    @input!(ctx.1, after    (date), "From this date",                   &format!("max={}", now))
-        @input!(ctx.1, before   (date), "To this date",                     &format!("max={}", now))
-=======
         <summary>@i18n!(ctx.1, "Advanced search")</summary>
         @input!(ctx.1, title    (text), "Article title matching these words", &format!("placeholder=\"{}\"", i18n!(ctx.1, "Title")))
-        @input!(ctx.1, subtitle (text), "Subtitle matching these words",      &format!("placeholder=\"{}\"", i18n!(ctx.1, "Subtitle — byline")))
+        @input!(ctx.1, subtitle (text), "Subtitle matching these words",      &format!("placeholder=\"{}\"", i18n!(ctx.1, "Subtitle - byline")))
         @input!(ctx.1, content  (text), "Content matching these words",       &format!("placeholder=\"{}\"", i18n!(ctx.1, "Body content")))
     	@input!(ctx.1, after    (date), "From this date",                     &format!("max={}", now))
         @input!(ctx.1, before   (date), "To this date",                       &format!("max={}", now))
->>>>>>> 5880dc19
 
         @input!(ctx.1, tag      (text), "Containing these tags",             &format!("placeholder=\"{}\"", i18n!(ctx.1, "Tags")))
         @input!(ctx.1, instance (text), "Posted on one of these instances",  &format!("placeholder=\"{}\"", i18n!(ctx.1, "Instance domain")))
