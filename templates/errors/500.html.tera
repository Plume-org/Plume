{% extends "errors/base" %}

{% block error %}
<<<<<<< HEAD
    <h1>Something broke on our side.</h1>
    <p>Sorry about that. If you think this is a bug, please report it.</p>
=======
    <h1>{{ "Something broke on our side." | _ }}</h1>
    <h2>{{ "Sorry about that. If you think this is a bug, please report it." | _ }}</h2>
>>>>>>> 60ce0ae0
{% endblock error %}<|MERGE_RESOLUTION|>--- conflicted
+++ resolved
@@ -1,11 +1,6 @@
 {% extends "errors/base" %}
 
 {% block error %}
-<<<<<<< HEAD
-    <h1>Something broke on our side.</h1>
-    <p>Sorry about that. If you think this is a bug, please report it.</p>
-=======
     <h1>{{ "Something broke on our side." | _ }}</h1>
-    <h2>{{ "Sorry about that. If you think this is a bug, please report it." | _ }}</h2>
->>>>>>> 60ce0ae0
+    <p>{{ "Sorry about that. If you think this is a bug, please report it." | _ }}</p>
 {% endblock error %}