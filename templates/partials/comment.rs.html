--- conflicted
+++ resolved
@@ -7,30 +7,9 @@
 @if let Some(ref comm) = Some(&comment_tree.comment) {
 @if let Ok(author) = comm.get_author(ctx.0) {
 <div class="comment u-comment h-cite" id="comment-@comm.id">
-<<<<<<< HEAD
-    <a class="author u-author h-card" href="@uri!(user::details: name = &author.fqn)" dir="auto">
-        @avatar(ctx.0, &author, Size::Small, true, ctx.1)
-        <span class="display-name p-name">@author.name()</span>
-        <small>@author.fqn</small>
-	    </a>
-    @if let Some(ref ap_url) = comm.ap_url {
-        <a class="u-url" href="@ap_url"></a>
-    }
-    @if let Some(ref in_reply_to) = in_reply_to {
-        <a class="u-in-reply-to" href="@in_reply_to"></a>
-    }
-    <div class="text p-content">
-        @if comm.sensitive {
-            <details>
-                <summary dir="auto">@comm.spoiler_text</summary>
-        }
-        @Html(&comm.content)
-        @if comm.sensitive {
-            </details>
-=======
     <main class="content">
         <header>
-            <a class="author u-author h-card" href="@uri!(user::details: name = &author.fqn)">
+            <a class="author u-author h-card" href="@uri!(user::details: name = &author.fqn)" dir="auto">
                 @avatar(ctx.0, &author, Size::Small, true, ctx.1)
                 <span class="display-name p-name">@author.name()</span>
                 <small>@author.fqn</small>
@@ -48,7 +27,7 @@
         <div class="text p-content">
             @if comm.sensitive {
                 <details>
-                    <summary>@comm.spoiler_text</summary>
+                    <summary dir="auto">@comm.spoiler_text</summary>
             }
             @Html(&comm.content)
             @if comm.sensitive {
@@ -60,7 +39,6 @@
             <form class="inline icon icon-trash" method="post" action="@uri!(comments::delete: blog = blog, slug = slug, id = comm.id)">
                 <input onclick="return confirm('@i18n!(ctx.1, "Are you sure?")')" type="submit" value="@i18n!(ctx.1, "Delete this comment")">
     	    </form>
->>>>>>> c0318044
         }
     </main>
     @for res in &comment_tree.responses {
