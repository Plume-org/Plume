@use plume_models::blogs::Blog;
@use plume_models::instance::Instance;
@use plume_models::posts::Post;
@use plume_models::users::User;
@use templates::{base, partials::post_card};
@use template_utils::*;
@use routes::*;

@(ctx: BaseContext, blog: Blog, authors: &[User], page: i32, n_pages: i32, posts: Vec<Post>)

@:base(ctx, blog.title.clone(), {
	<meta content="profile" property="og:type" />
	<meta content="120" property="og:image:width" />
	<meta content="120" property="og:image:height" />
	<meta content="summary" property="twitter:card" />
	<meta content="'@Instance::get_local().unwrap().name" property="og:site_name" />
	<meta content="@blog.ap_url" property="og:url" />
	<meta content="@blog.fqn" property="profile:username" />
	<meta content="@blog.title" property="og:title" />
	<meta content="@blog.summary_html" name="description">
	<meta content="@blog.summary_html" property="og:description" />
	<meta content="@blog.icon_url(ctx.0)" property="og:image" />

	<link href='@Instance::get_local().unwrap().compute_box("~", &blog.fqn, "atom.xml")' rel='alternate' type='application/atom+xml'>
	<link href='@blog.ap_url' rel='alternate' type='application/activity+json'>
}, {
    <a href="@uri!(blogs::details: name = &blog.fqn, page = _)" dir="auto">@blog.title</a>
}, {
<div class="hidden">
    @for author in authors {
        <div class="h-card">
            <span class="p-name">@author.name()</span>
            <a class="u-url" href="@author.ap_url"></a>
	</div>
    }
</div>
<div class="h-feed">
    @if let Some(banner_url) = blog.banner_url(ctx.0) {
        <div class="cover" style="background-image: url('@Html(banner_url.clone())')"></div>
        <img class="hidden u-photo" src="@banner_url"/>
    }
    <div class="h-card">
        <div class="user">
            <div class="flex wrap" dir="auto">
                <div class="avatar medium" style="background-image: url('@blog.icon_url(ctx.0)');" aria-label="@i18n!(ctx.1, "{}'s icon"; &blog.title)"></div>
                <img class="hidden u-photo" src="@blog.icon_url(ctx.0)"/>

                <h1 class="grow flex vertical">
                    <span class="p-name">@blog.title</span>
                    <small dir="auto">~@blog.fqn</small>
                </h1>

                @if ctx.2.clone().and_then(|u| u.is_author_in(ctx.0, &blog).ok()).unwrap_or(false) {
                    <a href="@uri!(posts::new: blog = &blog.fqn)" class="button" dir="auto">@i18n!(ctx.1, "New article")</a>
                    <a href="@uri!(blogs::edit: name = &blog.fqn)" class="button" dir="auto">@i18n!(ctx.1, "Edit")</a>
                }
            </div>
<<<<<<< HEAD
            
            <main class="user-summary" dir="auto">
=======

            <main class="user-summary">
>>>>>>> c0318044
                <p>
                    @i18n!(ctx.1, "There's one author on this blog: ", "There are {0} authors on this blog: "; authors.len())
                    @for (i, author) in authors.iter().enumerate() {@if i >= 1 {, }
                    <a class="author p-author" href="@uri!(user::details: name = &author.fqn)" dir="auto">@author.name()</a>}
                </p>
                @Html(blog.summary_html.clone())
            </main>
    </div>

    <section>
        <h2 dir="auto">
            @i18n!(ctx.1, "Latest articles")
            <small><a href="@uri!(blogs::atom_feed: name = &blog.fqn)" title="Atom feed">@icon!("rss")</a></small>
        </h2>
        @if posts.is_empty() {
            <p dir="auto">@i18n!(ctx.1, "No posts to see here yet.")</p>
        }
        <div class="cards">
            @for article in posts {
                @:post_card(ctx, article)
            }
        </div>
        @paginate(ctx.1, page, n_pages)
    </section>
</div>
})<|MERGE_RESOLUTION|>--- conflicted
+++ resolved
@@ -55,13 +55,8 @@
                     <a href="@uri!(blogs::edit: name = &blog.fqn)" class="button" dir="auto">@i18n!(ctx.1, "Edit")</a>
                 }
             </div>
-<<<<<<< HEAD
             
             <main class="user-summary" dir="auto">
-=======
-
-            <main class="user-summary">
->>>>>>> c0318044
                 <p>
                     @i18n!(ctx.1, "There's one author on this blog: ", "There are {0} authors on this blog: "; authors.len())
                     @for (i, author) in authors.iter().enumerate() {@if i >= 1 {, }
