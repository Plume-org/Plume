--- conflicted
+++ resolved
@@ -5,11 +5,7 @@
 @use template_utils::*;
 @use routes::*;
 
-<<<<<<< HEAD
-@(ctx: BaseContext, blog: &Blog, fqn: String, authors: &Vec<User>, page: i32, n_pages: i32, is_author: bool, posts: Vec<Post>)
-=======
-@(ctx: BaseContext, blog: Blog, authors: &Vec<User>, total_articles: i64, page: i32, n_pages: i32, is_author: bool, posts: Vec<Post>)
->>>>>>> fe6e69d7
+@(ctx: BaseContext, blog: &Blog, authors: &Vec<User>, page: i32, n_pages: i32, posts: Vec<Post>)
 
 @:base(ctx, blog.title.clone(), {}, {
     <a href="@uri!(blogs::details: name = &blog.fqn, page = _)">@blog.title</a>
@@ -23,7 +19,6 @@
     }
 </div>
 <div class="h-feed">
-<<<<<<< HEAD
     @if blog.banner_id.is_some() {
         <div class="cover" style="background-image: url('@Html(blog.banner_url(ctx.0).unwrap_or_default())')"></div>
         <img class="hidden u-photo" src="@blog.banner_url(ctx.0).unwrap_or_default()"/>
@@ -36,37 +31,25 @@
 
                 <h1 class="grow flex vertical">
                     <span class="p-name">@blog.title</span>
-                    <small>~@fqn</small>
+                    <small>~@blog.fqn</small>
                 </h1>
 
                 @if ctx.2.clone().and_then(|u| u.is_author_in(ctx.0, &blog).ok()).unwrap_or(false) {
-                    <a href="@uri!(blogs::edit: name = &blog.actor_id)" class="button inline-block">@i18n!(ctx.1, "Edit")</a>
+                    <a href="@uri!(posts::new: blog = &blog.fqn)" class="button">@i18n!(ctx.1, "New article")</a>
+                    <a href="@uri!(blogs::edit: name = &blog.fqn)" class="button">@i18n!(ctx.1, "Edit")</a>
                 }
             </div>
             
-            <p class="user-summary">
+            <main class="user-summary">
                 <p>
                     @i18n!(ctx.1, "There's one author on this blog: ", "There are {0} authors on this blog: "; authors.len())
                     @for author in authors {
-                        <a class="author p-author" href="@uri!(user::details: name = author.get_fqn(ctx.0))">@author.name(ctx.0)</a>
+                        <a class="author p-author" href="@uri!(user::details: name = &author.fqn)">@author.name()</a>
                     }
                 </p>
                 @Html(blog.summary_html.clone())
-            </p>
+            </main>
     </div>
-=======
-    <h1><span class="p-name">@blog.title</span> <small>~@blog.fqn</small></h1>
-    <p>@blog.summary</p>
-    <p>
-        @i18n!(ctx.1, "There's one author on this blog: ", "There are {0} authors on this blog: "; authors.len())
-        @for author in authors {
-            <a class="author p-author" href="@uri!(user::details: name = &author.fqn)">@author.name()</a>
-        }
-    </p>
-    <p>
-        @i18n!(ctx.1, "There's one article on this blog", "There are {0} articles on this blog"; total_articles)
-    </p>
->>>>>>> fe6e69d7
 
     <section>
         <h2>
@@ -76,9 +59,6 @@
         @if posts.len() < 1 {
             <p>@i18n!(ctx.1, "No posts to see here yet.")</p>
         }
-        @if is_author {
-            <a href="@uri!(posts::new: blog = &blog.fqn)" class="button inline-block">@i18n!(ctx.1, "New article")</a>
-        }
         <div class="cards">
             @for article in posts {
                 @:post_card(ctx, article)
@@ -87,14 +67,4 @@
         @paginate(ctx.1, page, n_pages)
     </section>
 </div>
-<<<<<<< HEAD
-=======
-    @if is_author {
-        <h2>@i18n!(ctx.1, "Danger zone")</h2>
-        <p>@i18n!(ctx.1, "Be very careful, any action taken here can't be reversed.")</p>
-        <form method="post" action="@uri!(blogs::delete: name = &blog.fqn)">
-	        <input type="submit" class="inline-block button destructive" value="@i18n!(ctx.1, "Permanently delete this blog")">
-        </form>
-    }
->>>>>>> fe6e69d7
 })