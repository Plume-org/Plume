--- conflicted
+++ resolved
@@ -5,11 +5,7 @@
 @use template_utils::*;
 @use routes::*;
 
-<<<<<<< HEAD
-@(ctx: BaseContext, blog: &Blog, authors: &Vec<User>, page: i32, n_pages: i32, posts: Vec<Post>)
-=======
-@(ctx: BaseContext, blog: Blog, authors: &[User], total_articles: i64, page: i32, n_pages: i32, is_author: bool, posts: Vec<Post>)
->>>>>>> 732f514d
+@(ctx: BaseContext, blog: Blog, authors: &[User], page: i32, n_pages: i32, posts: Vec<Post>)
 
 @:base(ctx, blog.title.clone(), {}, {
     <a href="@uri!(blogs::details: name = &blog.fqn, page = _)">@blog.title</a>
@@ -23,9 +19,9 @@
     }
 </div>
 <div class="h-feed">
-    @if blog.banner_id.is_some() {
-        <div class="cover" style="background-image: url('@Html(blog.banner_url(ctx.0).unwrap_or_default())')"></div>
-        <img class="hidden u-photo" src="@blog.banner_url(ctx.0).unwrap_or_default()"/>
+    @if let Some(banner_url) = blog.banner_url(ctx.0) {
+        <div class="cover" style="background-image: url('@Html(banner_url)')"></div>
+        <img class="hidden u-photo" src="@banner_url"/>
     }
     <div class="h-card">
         <div class="user">
