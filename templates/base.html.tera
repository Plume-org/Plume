<!DOCTYPE html>
<html>
    <head>
<<<<<<< HEAD
        <meta charset="utf-8" />
        <title>{% block title %}{% endblock title %} ⋅ Plume</title>
        <meta name="viewport" content="width=device-width, initial-scale=1" />        
        <link rel="stylesheet" href="/static/main.css" />
        <link rel="stylesheet" href="/static/fontawesome-5.0.10/css/fontawesome-all.min.css" />
=======
        <meta charset="utf-8">
        <title>{% block title %}{% endblock title %} ⋅ {{ "Plume" | _ }}</title>
        <meta name="viewport" content="width=device-width, initial-scale=1">        
        <link rel="stylesheet" href="/static/main.css">
>>>>>>> 60ce0ae0
    </head>
    <body>
        <header>
            <nav id="menu"><a href="#">{{ "Menu" | _ }}</a></nav>
            <nav>
<<<<<<< HEAD
                <a href="/" class="title">Plume</a>
=======
                <a href="/">{{ "Plume" | _ }}</a>
>>>>>>> 60ce0ae0
                {% block header %}
                {% endblock header %}
            </nav>
            <nav>
                {% if account %}
                    <a href="/dashboard">{{ "Dashboard" | _ }}</a>
                    <a href="/notifications">{{ "Notifications" | _ }}</a>
                    <a href="/me">{{ "My account" | _ }}</a>
                    <a href="/logout">{{ "Log Out" | _ }}</a>
                {% else %}
                    <a href="/login">{{ "Log In" | _ }}</a>
                    <a href="/users/new">{{ "Register" | _ }}</a>
                {% endif %}
            </nav>
        </header>
        <main>
            {% block content %}
            {% endblock content %}
        </main>
    </body>
</html><|MERGE_RESOLUTION|>--- conflicted
+++ resolved
@@ -1,28 +1,17 @@
 <!DOCTYPE html>
 <html>
     <head>
-<<<<<<< HEAD
         <meta charset="utf-8" />
-        <title>{% block title %}{% endblock title %} ⋅ Plume</title>
+        <title>{% block title %}{% endblock title %} ⋅ {{ "Plume" | _ }}</title>
         <meta name="viewport" content="width=device-width, initial-scale=1" />        
         <link rel="stylesheet" href="/static/main.css" />
         <link rel="stylesheet" href="/static/fontawesome-5.0.10/css/fontawesome-all.min.css" />
-=======
-        <meta charset="utf-8">
-        <title>{% block title %}{% endblock title %} ⋅ {{ "Plume" | _ }}</title>
-        <meta name="viewport" content="width=device-width, initial-scale=1">        
-        <link rel="stylesheet" href="/static/main.css">
->>>>>>> 60ce0ae0
     </head>
     <body>
         <header>
             <nav id="menu"><a href="#">{{ "Menu" | _ }}</a></nav>
             <nav>
-<<<<<<< HEAD
-                <a href="/" class="title">Plume</a>
-=======
-                <a href="/">{{ "Plume" | _ }}</a>
->>>>>>> 60ce0ae0
+                <a href="/" class="title">{{ "Plume" | _ }}</a>
                 {% block header %}
                 {% endblock header %}
             </nav>
