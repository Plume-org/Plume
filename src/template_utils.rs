--- conflicted
+++ resolved
@@ -155,13 +155,8 @@
 pub fn tabs(links: &[(impl AsRef<str>, String, bool)]) -> Html<String> {
     let mut res = String::from(r#"<div class="tabs">"#);
     for (url, title, selected) in links {
-<<<<<<< HEAD
-        res.push_str(r#"<a href=""#);
+        res.push_str(r#"<a dir="auto" href=""#);
         res.push_str(url.as_ref());
-=======
-        res.push_str(r#"<a dir="auto" href=""#);
-        res.push_str(url);
->>>>>>> 54c6d21f
         if *selected {
             res.push_str(r#"" class="selected">"#);
         } else {
