--- conflicted
+++ resolved
@@ -23,11 +23,7 @@
 extern crate rocket_contrib;
 extern crate rocket_csrf;
 extern crate rocket_i18n;
-<<<<<<< HEAD
-=======
-extern crate rpassword;
 extern crate scheduled_thread_pool;
->>>>>>> 449641d1
 extern crate serde;
 #[macro_use]
 extern crate serde_derive;
