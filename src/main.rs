--- conflicted
+++ resolved
@@ -28,10 +28,7 @@
 use std::sync::{Arc, Mutex};
 use std::time::Duration;
 use tracing::warn;
-<<<<<<< HEAD
-=======
 use tracing_subscriber;
->>>>>>> 76ec0d2b
 
 init_i18n!(
     "plume", af, ar, bg, ca, cs, cy, da, de, el, en, eo, es, fa, fi, fr, gl, he, hi, hr, hu, it,
