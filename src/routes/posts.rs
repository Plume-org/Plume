use chrono::Utc;
use heck::{CamelCase, KebabCase};
use rocket::request::LenientForm;
use rocket::response::{Redirect, Flash};
use rocket_i18n::I18n;
use std::{
    collections::{HashMap, HashSet},
    borrow::Cow, time::Duration,
};
use validator::{Validate, ValidationError, ValidationErrors};

use plume_common::activity_pub::{broadcast, ActivityStream, ApRequest, inbox::Deletable};
use plume_common::utils;
use plume_models::{
    blogs::*,
    db_conn::DbConn,
    comments::{Comment, CommentTree},
    instance::Instance,
    medias::Media,
    mentions::Mention,
    post_authors::*,
    posts::*,
    safe_string::SafeString,
    tags::*,
    users::User
};
use routes::{PlumeRocket, errors::ErrorPage, comments::NewCommentForm, ContentLen};
use template_utils::Ructe;

#[get("/~/<blog>/<slug>?<responding_to>", rank = 4)]
pub fn details(blog: String, slug: String, conn: DbConn, user: Option<User>, responding_to: Option<i32>, intl: I18n) -> Result<Ructe, ErrorPage> {
    let blog = Blog::find_by_fqn(&*conn, &blog)?;
    let post = Post::find_by_slug(&*conn, &slug, blog.id)?;
    if post.published || post.get_authors(&*conn)?.into_iter().any(|a| a.id == user.clone().map(|u| u.id).unwrap_or(0)) {
        let comments = CommentTree::from_post(&*conn, &post, user.as_ref())?;

        let previous = responding_to.and_then(|r| Comment::get(&*conn, r).ok());

        Ok(render!(posts::details(
            &(&*conn, &intl.catalog, user.clone()),
            post.clone(),
            blog,
            &NewCommentForm {
                warning: previous.clone().map(|p| p.spoiler_text).unwrap_or_default(),
                content: previous.clone().and_then(|p| Some(format!(
                    "@{} {}",
                    p.get_author(&*conn).ok()?.fqn,
                    Mention::list_for_comment(&*conn, p.id).ok()?
                        .into_iter()
                        .filter_map(|m| {
                            let user = user.clone();
                            if let Ok(mentioned) = m.get_mentioned(&*conn) {
                                if user.is_none() || mentioned.id != user.expect("posts::details_response: user error while listing mentions").id {
                                    Some(format!("@{}", mentioned.fqn))
                                } else {
                                    None
                                }
                            } else {
                                None
                            }
                        }).collect::<Vec<String>>().join(" "))
                    )).unwrap_or_default(),
                ..NewCommentForm::default()
            },
            ValidationErrors::default(),
            Tag::for_post(&*conn, post.id)?,
            comments,
            previous,
            post.count_likes(&*conn)?,
            post.count_reshares(&*conn)?,
            user.clone().and_then(|u| u.has_liked(&*conn, &post).ok()).unwrap_or(false),
            user.clone().and_then(|u| u.has_reshared(&*conn, &post).ok()).unwrap_or(false),
            user.and_then(|u| u.is_following(&*conn, post.get_authors(&*conn).ok()?[0].id).ok()).unwrap_or(false),
            post.get_authors(&*conn)?[0].clone()
        )))
    } else {
        Ok(render!(errors::not_authorized(
            &(&*conn, &intl.catalog, user.clone()),
            i18n!(intl.catalog, "This post isn't published yet.")
        )))
    }
}

#[get("/~/<blog>/<slug>", rank = 3)]
pub fn activity_details(blog: String, slug: String, conn: DbConn, _ap: ApRequest) -> Result<ActivityStream<LicensedArticle>, Option<String>> {
    let blog = Blog::find_by_fqn(&*conn, &blog).map_err(|_| None)?;
    let post = Post::find_by_slug(&*conn, &slug, blog.id).map_err(|_| None)?;
    if post.published {
        Ok(ActivityStream::new(post.to_activity(&*conn).map_err(|_| String::from("Post serialization error"))?))
    } else {
        Err(Some(String::from("Not published yet.")))
    }
}

#[get("/~/<blog>/new", rank = 2)]
pub fn new_auth(blog: String, i18n: I18n) -> Flash<Redirect> {
    utils::requires_login(
        &i18n!(i18n.catalog, "You need to be logged in order to write a new post"),
        uri!(new: blog = blog)
    )
}

#[get("/~/<blog>/new", rank = 1)]
pub fn new(blog: String, cl: ContentLen, rockets: PlumeRocket) -> Result<Ructe, ErrorPage> {
    let conn = rockets.conn;
    let b = Blog::find_by_fqn(&*conn, &blog)?;
    let user = rockets.user.unwrap();
    let intl = rockets.intl;

    if !user.is_author_in(&*conn, &b)? {
        // TODO actually return 403 error code
        return Ok(render!(errors::not_authorized(
            &(&*conn, &intl.catalog, Some(user)),
            i18n!(intl.catalog, "You are not author in this blog.")
        )))
    }

    let medias = Media::for_user(&*conn, user.id)?;
    Ok(render!(posts::new(
        &(&*conn, &intl.catalog, Some(user)),
        i18n!(intl.catalog, "New post"),
        b,
        false,
        &NewPostForm {
            license: Instance::get_local(&*conn)?.default_license,
            ..NewPostForm::default()
        },
        true,
        None,
        ValidationErrors::default(),
        medias,
        cl.0
    )))
}

#[get("/~/<blog>/<slug>/edit")]
pub fn edit(blog: String, slug: String, cl: ContentLen, rockets: PlumeRocket) -> Result<Ructe, ErrorPage> {
    let conn = rockets.conn;
    let intl = rockets.intl;
    let b = Blog::find_by_fqn(&*conn, &blog)?;
    let post = Post::find_by_slug(&*conn, &slug, b.id)?;
    let user = rockets.user.unwrap();

    if !user.is_author_in(&*conn, &b)? {
        return Ok(render!(errors::not_authorized(
            &(&*conn, &intl.catalog, Some(user)),
            i18n!(intl.catalog, "You are not author in this blog.")
        )))
    }


    let source = if !post.source.is_empty() {
        post.source.clone()
    } else {
        post.content.get().clone() // fallback to HTML if the markdown was not stored
    };

    let medias = Media::for_user(&*conn, user.id)?;
    let title = post.title.clone();
    Ok(render!(posts::new(
        &(&*conn, &intl.catalog, Some(user)),
        i18n!(intl.catalog, "Edit {0}"; &title),
        b,
        true,
        &NewPostForm {
            title: post.title.clone(),
            subtitle: post.subtitle.clone(),
            content: source,
            tags: Tag::for_post(&*conn, post.id)?
                .into_iter()
                .filter_map(|t| if !t.is_hashtag {Some(t.tag)} else {None})
                .collect::<Vec<String>>()
                .join(", "),
            license: post.license.clone(),
            draft: true,
            cover: post.cover_id,
        },
        !post.published,
        Some(post),
        ValidationErrors::default(),
        medias,
        cl.0
    )))
}

#[post("/~/<blog>/<slug>/edit", data = "<form>")]
pub fn update(blog: String, slug: String, cl: ContentLen, form: LenientForm<NewPostForm>, rockets: PlumeRocket)
    -> Result<Redirect, Ructe> {
    let conn = rockets.conn;
    let b = Blog::find_by_fqn(&*conn, &blog).expect("post::update: blog error");
    let mut post = Post::find_by_slug(&*conn, &slug, b.id).expect("post::update: find by slug error");
    let user = rockets.user.unwrap();
    let intl = rockets.intl;

    let new_slug = if !post.published {
        form.title.to_string().to_kebab_case()
    } else {
        post.slug.clone()
    };

    let mut errors = match form.validate() {
        Ok(_) => ValidationErrors::new(),
        Err(e) => e
    };

    if new_slug != slug && Post::find_by_slug(&*conn, &new_slug, b.id).is_ok() {
        errors.add("title", ValidationError {
            code: Cow::from("existing_slug"),
            message: Some(Cow::from("A post with the same title already exists.")),
            params: HashMap::new()
        });
    }

    if errors.is_empty() {
        if !user.is_author_in(&*conn, &b).expect("posts::update: is author in error") {
            // actually it's not "Ok"…
            Ok(Redirect::to(uri!(super::blogs::details: name = blog, page = _)))
        } else {
            let (content, mentions, hashtags) = utils::md_to_html(
                form.content.to_string().as_ref(),
                &Instance::get_local(&conn).expect("posts::update: Error getting local instance").public_domain,
                false,
            );

            // update publication date if when this article is no longer a draft
            let newly_published = if !post.published && !form.draft {
                post.published = true;
                post.creation_date = Utc::now().naive_utc();
                true
            } else {
                false
            };

            let searcher = rockets.searcher;
            let worker = rockets.worker;
            post.slug = new_slug.clone();
            post.title = form.title.clone();
            post.subtitle = form.subtitle.clone();
            post.content = SafeString::new(&content);
            post.source = form.content.clone();
            post.license = form.license.clone();
            post.cover_id = form.cover;
            post.update(&*conn, &searcher).expect("post::update: update error");;

            if post.published {
                post.update_mentions(&conn, mentions.into_iter().filter_map(|m| Mention::build_activity(&conn, &m).ok()).collect())
                    .expect("post::update: mentions error");;
            }

            let tags = form.tags.split(',').map(|t| t.trim().to_camel_case()).filter(|t| !t.is_empty())
                .collect::<HashSet<_>>().into_iter().filter_map(|t| Tag::build_activity(&conn, t).ok()).collect::<Vec<_>>();
            post.update_tags(&conn, tags).expect("post::update: tags error");

            let hashtags = hashtags.into_iter().map(|h| h.to_camel_case()).collect::<HashSet<_>>()
                .into_iter().filter_map(|t| Tag::build_activity(&conn, t).ok()).collect::<Vec<_>>();
            post.update_hashtags(&conn, hashtags).expect("post::update: hashtags error");

            if post.published {
                if newly_published {
                    let act = post.create_activity(&conn).expect("post::update: act error");
                    let dest = User::one_by_instance(&*conn).expect("post::update: dest error");
                    worker.execute(move || broadcast(&user, act, dest));
                } else {
                    let act = post.update_activity(&*conn).expect("post::update: act error");
                    let dest = User::one_by_instance(&*conn).expect("posts::update: dest error");
                    worker.execute(move || broadcast(&user, act, dest));
                }
            }

            Ok(Redirect::to(uri!(details: blog = blog, slug = new_slug, responding_to = _)))
        }
    } else {
        let medias = Media::for_user(&*conn, user.id).expect("posts:update: medias error");
        Err(render!(posts::new(
            &(&*conn, &intl.catalog, Some(user)),
            i18n!(intl.catalog, "Edit {0}"; &form.title),
            b,
            true,
            &*form,
            form.draft,
            Some(post),
            errors.clone(),
            medias.clone(),
            cl.0
        )))
    }
}

#[derive(Default, FromForm, Validate)]
pub struct NewPostForm {
    #[validate(custom(function = "valid_slug", message = "Invalid title"))]
    pub title: String,
    pub subtitle: String,
    pub content: String,
    pub tags: String,
    pub license: String,
    pub draft: bool,
    pub cover: Option<i32>,
}

pub fn valid_slug(title: &str) -> Result<(), ValidationError> {
    let slug = title.to_string().to_kebab_case();
    if slug.is_empty() {
        Err(ValidationError::new("empty_slug"))
    } else if slug == "new" {
        Err(ValidationError::new("invalid_slug"))
    } else {
        Ok(())
    }
}

#[post("/~/<blog_name>/new", data = "<form>")]
pub fn create(blog_name: String, form: LenientForm<NewPostForm>, cl: ContentLen, rockets: PlumeRocket) -> Result<Redirect, Result<Ructe, ErrorPage>> {
    let conn = rockets.conn;
    let blog = Blog::find_by_fqn(&*conn, &blog_name).expect("post::create: blog error");;
    let slug = form.title.to_string().to_kebab_case();
    let user = rockets.user.unwrap();

    let mut errors = match form.validate() {
        Ok(_) => ValidationErrors::new(),
        Err(e) => e
    };
    if Post::find_by_slug(&*conn, &slug, blog.id).is_ok() {
        errors.add("title", ValidationError {
            code: Cow::from("existing_slug"),
            message: Some(Cow::from("A post with the same title already exists.")),
            params: HashMap::new()
        });
    }

    if errors.is_empty() {
        if !user.is_author_in(&*conn, &blog).expect("post::create: is author in error") {
            // actually it's not "Ok"…
<<<<<<< HEAD
            Ok(Redirect::to(uri!(super::blogs::details: name = blog_name, page = _)))
        } else {
            let (content, mentions, hashtags) = utils::md_to_html(
                form.content.to_string().as_ref(),
                &Instance::get_local(&conn).expect("post::create: local instance error").public_domain,
                false,
            );

            let post = Post::insert(&*conn, NewPost {
                blog_id: blog.id,
                slug: slug.to_string(),
                title: form.title.to_string(),
                content: SafeString::new(&content),
                published: !form.draft,
                license: form.license.clone(),
                ap_url: "".to_string(),
                creation_date: None,
                subtitle: form.subtitle.clone(),
                source: form.content.clone(),
                cover_id: form.cover,
                },
                &searcher,
            ).expect("post::create: post save error");

            PostAuthor::insert(&*conn, NewPostAuthor {
                post_id: post.id,
                author_id: user.id
            }).expect("post::create: author save error");

            let tags = form.tags.split(',')
                .map(|t| t.trim().to_camel_case())
                .filter(|t| !t.is_empty())
                .collect::<HashSet<_>>();
            for tag in tags {
                Tag::insert(&*conn, NewTag {
                    tag,
                    is_hashtag: false,
                    post_id: post.id
                }).expect("post::create: tags save error");
            }
            for hashtag in hashtags {
                Tag::insert(&*conn, NewTag {
                    tag: hashtag.to_camel_case(),
                    is_hashtag: true,
                    post_id: post.id
                }).expect("post::create: hashtags save error");
            }
=======
            return Ok(Redirect::to(uri!(super::blogs::details: name = blog_name, page = _)))
        }
>>>>>>> 732f514d

        let (content, mentions, hashtags) = utils::md_to_html(
            form.content.to_string().as_ref(),
            &Instance::get_local(&conn).expect("post::create: local instance error").public_domain
        );

        let searcher = rockets.searcher;
        let post = Post::insert(&*conn, NewPost {
            blog_id: blog.id,
            slug: slug.to_string(),
            title: form.title.to_string(),
            content: SafeString::new(&content),
            published: !form.draft,
            license: form.license.clone(),
            ap_url: "".to_string(),
            creation_date: None,
            subtitle: form.subtitle.clone(),
            source: form.content.clone(),
            cover_id: form.cover,
            },
            &searcher,
        ).expect("post::create: post save error");

        PostAuthor::insert(&*conn, NewPostAuthor {
            post_id: post.id,
            author_id: user.id
        }).expect("post::create: author save error");

        let tags = form.tags.split(',')
            .map(|t| t.trim().to_camel_case())
            .filter(|t| !t.is_empty())
            .collect::<HashSet<_>>();
        for tag in tags {
            Tag::insert(&*conn, NewTag {
                tag,
                is_hashtag: false,
                post_id: post.id
            }).expect("post::create: tags save error");
        }
        for hashtag in hashtags {
            Tag::insert(&*conn, NewTag {
                tag: hashtag.to_camel_case(),
                is_hashtag: true,
                post_id: post.id
            }).expect("post::create: hashtags save error");
        }

        if post.published {
            for m in mentions {
                Mention::from_activity(
                    &*conn,
                    &Mention::build_activity(&*conn, &m).expect("post::create: mention build error"),
                    post.id,
                    true,
                    true
                ).expect("post::create: mention save error");
            }

            let act = post.create_activity(&*conn).expect("posts::create: activity error");
            let dest = User::one_by_instance(&*conn).expect("posts::create: dest error");
            let worker = rockets.worker;
            worker.execute(move || broadcast(&user, act, dest));
        }

        Ok(Redirect::to(uri!(details: blog = blog_name, slug = slug, responding_to = _)))
    } else {
        let medias = Media::for_user(&*conn, user.id).expect("posts::create: medias error");
        let intl = rockets.intl;
        Err(Ok(render!(posts::new(
            &(&*conn, &intl.catalog, Some(user)),
            i18n!(intl.catalog, "New post"),
            blog,
            false,
            &*form,
            form.draft,
            None,
            errors.clone(),
            medias,
            cl.0
        ))))
    }
}

#[post("/~/<blog_name>/<slug>/delete")]
pub fn delete(blog_name: String, slug: String, rockets: PlumeRocket) -> Result<Redirect, ErrorPage> {
    let conn = rockets.conn;
    let user = rockets.user.unwrap();
    let post = Blog::find_by_fqn(&*conn, &blog_name)
        .and_then(|blog| Post::find_by_slug(&*conn, &slug, blog.id));

    if let Ok(post) = post {
        if !post.get_authors(&*conn)?.into_iter().any(|a| a.id == user.id) {
            return Ok(Redirect::to(uri!(details: blog = blog_name.clone(), slug = slug.clone(), responding_to = _)))
        }

        let searcher = rockets.searcher;
        let worker = rockets.worker;

        let dest = User::one_by_instance(&*conn)?;
        let delete_activity = post.delete(&(&conn, &searcher))?;
        let user_c = user.clone();

        worker.execute(move || broadcast(&user_c, delete_activity, dest));
        worker.execute_after(Duration::from_secs(10*60), move || {user.rotate_keypair(&conn).expect("Failed to rotate keypair");});

        Ok(Redirect::to(uri!(super::blogs::details: name = blog_name, page = _)))
    } else {
        Ok(Redirect::to(uri!(super::blogs::details: name = blog_name, page = _)))
    }
}<|MERGE_RESOLUTION|>--- conflicted
+++ resolved
@@ -331,62 +331,13 @@
     if errors.is_empty() {
         if !user.is_author_in(&*conn, &blog).expect("post::create: is author in error") {
             // actually it's not "Ok"…
-<<<<<<< HEAD
-            Ok(Redirect::to(uri!(super::blogs::details: name = blog_name, page = _)))
-        } else {
-            let (content, mentions, hashtags) = utils::md_to_html(
-                form.content.to_string().as_ref(),
-                &Instance::get_local(&conn).expect("post::create: local instance error").public_domain,
-                false,
-            );
-
-            let post = Post::insert(&*conn, NewPost {
-                blog_id: blog.id,
-                slug: slug.to_string(),
-                title: form.title.to_string(),
-                content: SafeString::new(&content),
-                published: !form.draft,
-                license: form.license.clone(),
-                ap_url: "".to_string(),
-                creation_date: None,
-                subtitle: form.subtitle.clone(),
-                source: form.content.clone(),
-                cover_id: form.cover,
-                },
-                &searcher,
-            ).expect("post::create: post save error");
-
-            PostAuthor::insert(&*conn, NewPostAuthor {
-                post_id: post.id,
-                author_id: user.id
-            }).expect("post::create: author save error");
-
-            let tags = form.tags.split(',')
-                .map(|t| t.trim().to_camel_case())
-                .filter(|t| !t.is_empty())
-                .collect::<HashSet<_>>();
-            for tag in tags {
-                Tag::insert(&*conn, NewTag {
-                    tag,
-                    is_hashtag: false,
-                    post_id: post.id
-                }).expect("post::create: tags save error");
-            }
-            for hashtag in hashtags {
-                Tag::insert(&*conn, NewTag {
-                    tag: hashtag.to_camel_case(),
-                    is_hashtag: true,
-                    post_id: post.id
-                }).expect("post::create: hashtags save error");
-            }
-=======
             return Ok(Redirect::to(uri!(super::blogs::details: name = blog_name, page = _)))
         }
->>>>>>> 732f514d
 
         let (content, mentions, hashtags) = utils::md_to_html(
             form.content.to_string().as_ref(),
-            &Instance::get_local(&conn).expect("post::create: local instance error").public_domain
+            &Instance::get_local(&conn).expect("post::create: local instance error").public_domain,
+            false,
         );
 
         let searcher = rockets.searcher;
