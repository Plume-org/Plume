--- conflicted
+++ resolved
@@ -260,14 +260,10 @@
         } else {
             let (content, mentions, hashtags) = utils::md_to_html(
                 form.content.to_string().as_ref(),
-<<<<<<< HEAD
-                &Instance::get_local(&conn).expect("posts::update: Error getting local instance").public_domain,
-                false,
-=======
                 &Instance::get_local(&conn)
                     .expect("posts::update: Error getting local instance")
                     .public_domain,
->>>>>>> 65bb50e8
+                false,
             );
 
             // update publication date if when this article is no longer a draft
@@ -424,14 +420,10 @@
 
         let (content, mentions, hashtags) = utils::md_to_html(
             form.content.to_string().as_ref(),
-<<<<<<< HEAD
-            &Instance::get_local(&conn).expect("post::create: local instance error").public_domain,
-            false,
-=======
             &Instance::get_local(&conn)
                 .expect("post::create: local instance error")
                 .public_domain,
->>>>>>> 65bb50e8
+            false,
         );
 
         let searcher = rockets.searcher;
