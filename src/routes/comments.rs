use activitypub::object::Note;
use rocket::{request::LenientForm, response::Redirect};
use template_utils::Ructe;
use validator::Validate;

use std::time::Duration;

use plume_common::{
    activity_pub::{broadcast, ActivityStream, ApRequest},
    utils,
};
use plume_models::{
<<<<<<< HEAD
    blogs::Blog, comments::*, inbox::inbox, instance::Instance, mentions::Mention, posts::Post,
    safe_string::SafeString, tags::Tag, users::User, Error, PlumeRocket,
=======
    blogs::Blog, comments::*, db_conn::DbConn, instance::Instance, medias::Media,
    mentions::Mention, posts::Post, safe_string::SafeString, tags::Tag, users::User,
>>>>>>> 7645fdbf
};
use routes::errors::ErrorPage;

#[derive(Default, FromForm, Debug, Validate)]
pub struct NewCommentForm {
    pub responding_to: Option<i32>,
    #[validate(length(min = "1", message = "Your comment can't be empty"))]
    pub content: String,
    pub warning: String,
}

#[post("/~/<blog_name>/<slug>/comment", data = "<form>")]
pub fn create(
    blog_name: String,
    slug: String,
    form: LenientForm<NewCommentForm>,
    user: User,
    rockets: PlumeRocket,
) -> Result<Redirect, Ructe> {
    let conn = &*rockets.conn;
    let blog = Blog::find_by_fqn(&rockets, &blog_name).expect("comments::create: blog error");
    let post = Post::find_by_slug(&*conn, &slug, blog.id).expect("comments::create: post error");
    form.validate()
        .map(|_| {
            let (html, mentions, _hashtags) = utils::md_to_html(
                form.content.as_ref(),
                &Instance::get_local(&conn)
                    .expect("comments::create: local instance error")
                    .public_domain,
                true,
                Some(Media::get_media_processor(&conn, vec![&user])),
            );
            let comm = Comment::insert(
                &*conn,
                NewComment {
                    content: SafeString::new(html.as_ref()),
                    in_response_to_id: form.responding_to,
                    post_id: post.id,
                    author_id: user.id,
                    ap_url: None,
                    sensitive: !form.warning.is_empty(),
                    spoiler_text: form.warning.clone(),
                    public_visibility: true,
                },
            )
            .expect("comments::create: insert error");
            comm.notify(&*conn).expect("comments::create: notify error");
            let new_comment = comm
                .create_activity(&rockets)
                .expect("comments::create: activity error");

            // save mentions
            for ment in mentions {
                Mention::from_activity(
                    &*conn,
                    &Mention::build_activity(&rockets, &ment)
                        .expect("comments::create: build mention error"),
                    comm.id,
                    false,
                    true,
                )
                .expect("comments::create: mention save error");
            }

            // federate
            let dest = User::one_by_instance(&*conn).expect("comments::create: dest error");
            let user_clone = user.clone();
            rockets
                .worker
                .execute(move || broadcast(&user_clone, new_comment, dest));

            Redirect::to(
                uri!(super::posts::details: blog = blog_name, slug = slug, responding_to = _),
            )
        })
        .map_err(|errors| {
            // TODO: de-duplicate this code
            let comments = CommentTree::from_post(&*conn, &post, Some(&user))
                .expect("comments::create: comments error");

            let previous = form
                .responding_to
                .and_then(|r| Comment::get(&*conn, r).ok());

            render!(posts::details(
                &(&*conn, &rockets.intl.catalog, Some(user.clone())),
                post.clone(),
                blog,
                &*form,
                errors,
                Tag::for_post(&*conn, post.id).expect("comments::create: tags error"),
                comments,
                previous,
                post.count_likes(&*conn)
                    .expect("comments::create: count likes error"),
                post.count_reshares(&*conn)
                    .expect("comments::create: count reshares error"),
                user.has_liked(&*conn, &post)
                    .expect("comments::create: liked error"),
                user.has_reshared(&*conn, &post)
                    .expect("comments::create: reshared error"),
                user.is_following(
                    &*conn,
                    post.get_authors(&*conn)
                        .expect("comments::create: authors error")[0]
                        .id
                )
                .expect("comments::create: following error"),
                post.get_authors(&*conn)
                    .expect("comments::create: authors error")[0]
                    .clone()
            ))
        })
}

#[post("/~/<blog>/<slug>/comment/<id>/delete")]
pub fn delete(
    blog: String,
    slug: String,
    id: i32,
    user: User,
    rockets: PlumeRocket,
) -> Result<Redirect, ErrorPage> {
    if let Ok(comment) = Comment::get(&*rockets.conn, id) {
        if comment.author_id == user.id {
            let dest = User::one_by_instance(&*rockets.conn)?;
            let delete_activity = comment.build_delete(&*rockets.conn)?;
            inbox(
                &rockets,
                serde_json::to_value(&delete_activity).map_err(Error::from)?,
            )?;

            let user_c = user.clone();
            rockets
                .worker
                .execute(move || broadcast(&user_c, delete_activity, dest));
            let conn = rockets.conn;
            rockets
                .worker
                .execute_after(Duration::from_secs(10 * 60), move || {
                    user.rotate_keypair(&conn)
                        .expect("Failed to rotate keypair");
                });
        }
    }
    Ok(Redirect::to(
        uri!(super::posts::details: blog = blog, slug = slug, responding_to = _),
    ))
}

#[get("/~/<_blog>/<_slug>/comment/<id>")]
pub fn activity_pub(
    _blog: String,
    _slug: String,
    id: i32,
    _ap: ApRequest,
    rockets: PlumeRocket,
) -> Option<ActivityStream<Note>> {
    Comment::get(&*rockets.conn, id)
        .and_then(|c| c.to_activity(&rockets))
        .ok()
        .map(ActivityStream::new)
}<|MERGE_RESOLUTION|>--- conflicted
+++ resolved
@@ -10,13 +10,8 @@
     utils,
 };
 use plume_models::{
-<<<<<<< HEAD
-    blogs::Blog, comments::*, inbox::inbox, instance::Instance, mentions::Mention, posts::Post,
-    safe_string::SafeString, tags::Tag, users::User, Error, PlumeRocket,
-=======
-    blogs::Blog, comments::*, db_conn::DbConn, instance::Instance, medias::Media,
-    mentions::Mention, posts::Post, safe_string::SafeString, tags::Tag, users::User,
->>>>>>> 7645fdbf
+    blogs::Blog, comments::*, inbox::inbox, instance::Instance, medias::Media, mentions::Mention,
+    posts::Post, safe_string::SafeString, tags::Tag, users::User, Error, PlumeRocket,
 };
 use routes::errors::ErrorPage;
 
