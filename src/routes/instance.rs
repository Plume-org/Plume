--- conflicted
+++ resolved
@@ -12,10 +12,6 @@
 use inbox;
 use plume_common::activity_pub::{broadcast, inbox::FromId};
 use plume_models::{
-<<<<<<< HEAD
-    admin::Admin, comments::Comment, db_conn::DbConn, headers::Headers, instance::*, posts::Post,
-    safe_string::SafeString, timeline::Timeline, users::User, Error, PlumeRocket, CONFIG,
-=======
     admin::*,
     comments::Comment,
     db_conn::DbConn,
@@ -24,9 +20,9 @@
     posts::Post,
     safe_string::SafeString,
     search::Searcher,
+    timeline::Timeline,
     users::{Role, User},
     Connection, Error, PlumeRocket, CONFIG,
->>>>>>> b36e12b6
 };
 use routes::{errors::ErrorPage, rocket_uri_macro_static_files, Page, RespondOrRedirect};
 use template_utils::{IntoContext, Ructe};
