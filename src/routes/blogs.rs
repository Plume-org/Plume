--- conflicted
+++ resolved
@@ -36,16 +36,10 @@
 
     Ok(render!(blogs::details(
         &(&*conn, &intl.catalog, user.clone()),
-<<<<<<< HEAD
         &blog,
-        blog.get_fqn(&*conn),
-=======
-        blog.clone(),
->>>>>>> fe6e69d7
         authors,
         page.0,
         Page::total(articles_count as i32),
-        user.and_then(|x| x.is_author_in(&*conn, &blog).ok()).unwrap_or(false),
         posts
     )))
 }
@@ -154,7 +148,7 @@
 
 #[get("/~/<name>/edit")]
 pub fn edit(conn: DbConn, name: String, user: Option<User>, intl: I18n) -> Result<Ructe, ErrorPage> {
-    let blog = Blog::find_local(&*conn, &name)?;
+    let blog = Blog::find_by_fqn(&*conn, &name)?;
     if user.clone().and_then(|u| u.is_author_in(&*conn, &blog).ok()).unwrap_or(false) {
         let user = user.expect("blogs::edit: User was None while it shouldn't");
         let medias = Media::for_user(&*conn, user.id).expect("Couldn't list media");
@@ -181,7 +175,7 @@
 
 #[put("/~/<name>/edit", data = "<form>")]
 pub fn update(conn: DbConn, name: String, user: Option<User>, intl: I18n, form: LenientForm<EditForm>) -> Result<Redirect, Ructe> {
-    let mut blog = Blog::find_local(&*conn, &name).expect("blog::update: blog not found");
+    let mut blog = Blog::find_by_fqn(&*conn, &name).expect("blog::update: blog not found");
     if user.clone().and_then(|u| u.is_author_in(&*conn, &blog).ok()).unwrap_or(false) {
         let user = user.expect("blogs::edit: User was None while it shouldn't");
         form.validate()
