use activitypub::collection::OrderedCollection;
use atom_syndication::{Entry, FeedBuilder};
use diesel::SaveChangesDsl;
use rocket::{
    http::ContentType,
    request::LenientForm,
    response::{content::Content, Flash, Redirect},
};
use rocket_i18n::I18n;
use std::{borrow::Cow, collections::HashMap};
use validator::{Validate, ValidationError, ValidationErrors};

use plume_common::activity_pub::{ActivityStream, ApRequest};
use plume_common::utils;
use plume_models::{
    blog_authors::*, blogs::*, instance::Instance, medias::*, posts::Post, safe_string::SafeString,
    users::User, Connection, PlumeRocket,
};
use routes::{errors::ErrorPage, Page};
use template_utils::Ructe;

#[get("/~/<name>?<page>", rank = 2)]
pub fn details(name: String, page: Option<Page>, rockets: PlumeRocket) -> Result<Ructe, ErrorPage> {
    let page = page.unwrap_or_default();
    let conn = &*rockets.conn;
    let blog = Blog::find_by_fqn(&rockets, &name)?;
    let posts = Post::blog_page(&*conn, &blog, page.limits())?;
    let articles_count = Post::count_for_blog(&*conn, &blog)?;
    let authors = &blog.list_authors(&*conn)?;
    let user = rockets.user;
    let intl = rockets.intl;

    Ok(render!(blogs::details(
        &(&*conn, &intl.catalog, user.clone()),
        blog,
        authors,
        page.0,
        Page::total(articles_count as i32),
        posts
    )))
}

#[get("/~/<name>", rank = 1)]
pub fn activity_details(
    name: String,
    rockets: PlumeRocket,
    _ap: ApRequest,
) -> Option<ActivityStream<CustomGroup>> {
    let blog = Blog::find_by_fqn(&rockets, &name).ok()?;
    Some(ActivityStream::new(blog.to_activity(&*rockets.conn).ok()?))
}

#[get("/blogs/new")]
pub fn new(rockets: PlumeRocket) -> Ructe {
    let user = rockets.user.unwrap();
    let intl = rockets.intl;
    let conn = &*rockets.conn;

    render!(blogs::new(
        &(&*conn, &intl.catalog, Some(user)),
        &NewBlogForm::default(),
        ValidationErrors::default()
    ))
}

#[get("/blogs/new", rank = 2)]
pub fn new_auth(i18n: I18n) -> Flash<Redirect> {
    utils::requires_login(
        &i18n!(
            i18n.catalog,
            "You need to be logged in order to create a new blog"
        ),
        uri!(new),
    )
}

#[derive(Default, FromForm, Validate)]
pub struct NewBlogForm {
    #[validate(custom(function = "valid_slug", message = "Invalid name"))]
    pub title: String,
}

fn valid_slug(title: &str) -> Result<(), ValidationError> {
    let slug = utils::make_actor_id(title);
    if slug.is_empty() {
        Err(ValidationError::new("empty_slug"))
    } else {
        Ok(())
    }
}

#[post("/blogs/new", data = "<form>")]
pub fn create(form: LenientForm<NewBlogForm>, rockets: PlumeRocket) -> Result<Redirect, Ructe> {
    let slug = utils::make_actor_id(&form.title);
    let conn = &*rockets.conn;
    let intl = &rockets.intl.catalog;
    let user = rockets.user.clone().unwrap();

    let mut errors = match form.validate() {
        Ok(_) => ValidationErrors::new(),
        Err(e) => e,
    };
    if Blog::find_by_fqn(&rockets, &slug).is_ok() {
        errors.add(
            "title",
            ValidationError {
                code: Cow::from("existing_slug"),
                message: Some(Cow::from(i18n!(
                    intl,
                    "A blog with the same name already exists."
                ))),
                params: HashMap::new(),
            },
        );
    }

    if errors.is_empty() {
        let blog = Blog::insert(
            &*conn,
            NewBlog::new_local(
                slug.clone(),
                form.title.to_string(),
                String::from(""),
                Instance::get_local(&*conn)
                    .expect("blog::create: instance error")
                    .id,
            )
            .expect("blog::create: new local error"),
        )
        .expect("blog::create:  error");

        BlogAuthor::insert(
            &*conn,
            NewBlogAuthor {
                blog_id: blog.id,
                author_id: user.id,
                is_owner: true,
            },
        )
        .expect("blog::create: author error");

        Ok(Redirect::to(uri!(details: name = slug.clone(), page = _)))
    } else {
        Err(render!(blogs::new(
            &(&*conn, intl, Some(user)),
            &*form,
            errors
        )))
    }
}

#[post("/~/<name>/delete")]
pub fn delete(name: String, rockets: PlumeRocket) -> Result<Redirect, Ructe> {
    let conn = &*rockets.conn;
    let blog = Blog::find_by_fqn(&rockets, &name).expect("blog::delete: blog not found");
    let user = rockets.user;
    let intl = rockets.intl;
    let searcher = rockets.searcher;

    if user
        .clone()
        .and_then(|u| u.is_author_in(&*conn, &blog).ok())
        .unwrap_or(false)
    {
        blog.delete(&conn, &searcher)
            .expect("blog::expect: deletion error");
        Ok(Redirect::to(uri!(super::instance::index)))
    } else {
        // TODO actually return 403 error code
        Err(render!(errors::not_authorized(
            &(&*conn, &intl.catalog, user),
            i18n!(intl.catalog, "You are not allowed to delete this blog.")
        )))
    }
}

#[derive(FromForm, Validate)]
pub struct EditForm {
    #[validate(custom(function = "valid_slug", message = "Invalid name"))]
    pub title: String,
    pub summary: String,
    pub icon: Option<i32>,
    pub banner: Option<i32>,
}

#[get("/~/<name>/edit")]
pub fn edit(name: String, rockets: PlumeRocket) -> Result<Ructe, ErrorPage> {
    let conn = &*rockets.conn;
    let blog = Blog::find_by_fqn(&rockets, &name)?;
    if rockets
        .user
        .clone()
        .and_then(|u| u.is_author_in(&*conn, &blog).ok())
        .unwrap_or(false)
    {
        let user = rockets
            .user
            .expect("blogs::edit: User was None while it shouldn't");
        let medias = Media::for_user(&*conn, user.id).expect("Couldn't list media");
        Ok(render!(blogs::edit(
            &(&*conn, &rockets.intl.catalog, Some(user)),
            &blog,
            medias,
            &EditForm {
                title: blog.title.clone(),
                summary: blog.summary.clone(),
                icon: blog.icon_id,
                banner: blog.banner_id,
            },
            ValidationErrors::default()
        )))
    } else {
        // TODO actually return 403 error code
        Ok(render!(errors::not_authorized(
            &(&*conn, &rockets.intl.catalog, rockets.user),
            i18n!(
                rockets.intl.catalog,
                "You are not allowed to edit this blog."
            )
        )))
    }
}

/// Returns true if the media is owned by `user` and is a picture
fn check_media(conn: &Connection, id: i32, user: &User) -> bool {
    if let Ok(media) = Media::get(conn, id) {
        media.owner_id == user.id && media.category() == MediaCategory::Image
    } else {
        false
    }
}

#[put("/~/<name>/edit", data = "<form>")]
pub fn update(
    name: String,
    form: LenientForm<EditForm>,
    rockets: PlumeRocket,
) -> Result<Redirect, Ructe> {
    let conn = &*rockets.conn;
    let intl = &rockets.intl.catalog;
    let mut blog = Blog::find_by_fqn(&rockets, &name).expect("blog::update: blog not found");
    if rockets
        .user
        .clone()
        .and_then(|u| u.is_author_in(&*conn, &blog).ok())
        .unwrap_or(false)
    {
        let user = rockets
            .user
            .clone()
            .expect("blogs::edit: User was None while it shouldn't");
        form.validate()
            .and_then(|_| {
                if let Some(icon) = form.icon {
                    if !check_media(&*conn, icon, &user) {
                        let mut errors = ValidationErrors::new();
                        errors.add(
                            "",
                            ValidationError {
                                code: Cow::from("icon"),
                                message: Some(Cow::from(i18n!(
<<<<<<< HEAD
                                    intl,
                                    "You can't use this media as blog icon."
=======
                                    intl.catalog,
                                    "You can't use this media as a blog icon."
>>>>>>> a674df3a
                                ))),
                                params: HashMap::new(),
                            },
                        );
                        return Err(errors);
                    }
                }

                if let Some(banner) = form.banner {
                    if !check_media(&*conn, banner, &user) {
                        let mut errors = ValidationErrors::new();
                        errors.add(
                            "",
                            ValidationError {
                                code: Cow::from("banner"),
                                message: Some(Cow::from(i18n!(
<<<<<<< HEAD
                                    intl,
                                    "You can't use this media as blog banner."
=======
                                    intl.catalog,
                                    "You can't use this media as a blog banner."
>>>>>>> a674df3a
                                ))),
                                params: HashMap::new(),
                            },
                        );
                        return Err(errors);
                    }
                }

                blog.title = form.title.clone();
                blog.summary = form.summary.clone();
                blog.summary_html = SafeString::new(&utils::md_to_html(&form.summary, "", true).0);
                blog.icon_id = form.icon;
                blog.banner_id = form.banner;
                blog.save_changes::<Blog>(&*conn)
                    .expect("Couldn't save blog changes");
                Ok(Redirect::to(uri!(details: name = name, page = _)))
            })
            .map_err(|err| {
                let medias = Media::for_user(&*conn, user.id).expect("Couldn't list media");
                render!(blogs::edit(
                    &(&*conn, intl, Some(user)),
                    &blog,
                    medias,
                    &*form,
                    err
                ))
            })
    } else {
        // TODO actually return 403 error code
        Err(render!(errors::not_authorized(
            &(&*conn, &rockets.intl.catalog, rockets.user),
            i18n!(
                rockets.intl.catalog,
                "You are not allowed to edit this blog."
            )
        )))
    }
}

#[get("/~/<name>/outbox")]
pub fn outbox(name: String, rockets: PlumeRocket) -> Option<ActivityStream<OrderedCollection>> {
    let blog = Blog::find_by_fqn(&rockets, &name).ok()?;
    Some(blog.outbox(&*rockets.conn).ok()?)
}

#[get("/~/<name>/atom.xml")]
pub fn atom_feed(name: String, rockets: PlumeRocket) -> Option<Content<String>> {
    let blog = Blog::find_by_fqn(&rockets, &name).ok()?;
    let conn = &*rockets.conn;
    let feed = FeedBuilder::default()
        .title(blog.title.clone())
        .id(Instance::get_local(&*conn)
            .ok()?
            .compute_box("~", &name, "atom.xml"))
        .entries(
            Post::get_recents_for_blog(&*conn, &blog, 15)
                .ok()?
                .into_iter()
                .map(|p| super::post_to_atom(p, &*conn))
                .collect::<Vec<Entry>>(),
        )
        .build()
        .ok()?;
    Some(Content(
        ContentType::new("application", "atom+xml"),
        feed.to_string(),
    ))
}<|MERGE_RESOLUTION|>--- conflicted
+++ resolved
@@ -259,13 +259,8 @@
                             ValidationError {
                                 code: Cow::from("icon"),
                                 message: Some(Cow::from(i18n!(
-<<<<<<< HEAD
                                     intl,
-                                    "You can't use this media as blog icon."
-=======
-                                    intl.catalog,
                                     "You can't use this media as a blog icon."
->>>>>>> a674df3a
                                 ))),
                                 params: HashMap::new(),
                             },
@@ -282,13 +277,8 @@
                             ValidationError {
                                 code: Cow::from("banner"),
                                 message: Some(Cow::from(i18n!(
-<<<<<<< HEAD
                                     intl,
-                                    "You can't use this media as blog banner."
-=======
-                                    intl.catalog,
                                     "You can't use this media as a blog banner."
->>>>>>> a674df3a
                                 ))),
                                 params: HashMap::new(),
                             },
