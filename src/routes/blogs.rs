--- conflicted
+++ resolved
@@ -120,20 +120,11 @@
 
         Ok(Redirect::to(uri!(details: name = slug.clone())))
     } else {
-<<<<<<< HEAD
-        println!("{:?}", errors);
-        Err(Template::render("blogs/new", json!({
-            "account": user.to_json(&*conn),
-            "errors": errors.field_errors(),
-            "form": form
-        })))
-=======
-        Err(render!(blogs::new(
+       Err(render!(blogs::new(
             &(&*conn, &intl.catalog, Some(user)),
             &*form,
             errors
         )))
->>>>>>> b4e4b497
     }
 }
 
