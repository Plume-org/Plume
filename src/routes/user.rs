--- conflicted
+++ resolved
@@ -333,25 +333,13 @@
             ).update_boxes(&*conn);
             Redirect::to(uri!(super::session::new))
         })
-<<<<<<< HEAD
-        .map_err(|e| {
-            Template::render(
-                "users/new",
-                json!({
-            "enabled": Instance::get_local(&*conn).map(|i| i.open_registrations).unwrap_or(true),
-            "errors": e.field_errors(),
-            "form": form
-        }),
-            )
-=======
-        .map_err(|err| {
+       .map_err(|err| {
             render!(users::new(
                 &(&*conn, &intl.catalog, None),
                 Instance::get_local(&*conn).map(|i| i.open_registrations).unwrap_or(true),
                 &*form,
                 err
             ))
->>>>>>> b4e4b497
         })
 }
 
