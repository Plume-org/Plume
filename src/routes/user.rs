--- conflicted
+++ resolved
@@ -271,16 +271,10 @@
         message = "Passwords are not matching"
     )
 )]
-<<<<<<< HEAD
 pub struct NewUserForm {
-    #[validate(length(min = "1", message = "Username can't be empty"))]
-    pub username: String,
-=======
-struct NewUserForm {
     #[validate(length(min = "1", message = "Username can't be empty"),
         custom( function = "validate_username", message = "User name is not allowed to contain any of < > & @ ' or \""))]
-    username: String,
->>>>>>> 9714bafd
+    pub username: String,
     #[validate(email(message = "Invalid email"))]
     pub email: String,
     #[validate(
@@ -307,11 +301,7 @@
     }
 }
 
-<<<<<<< HEAD
-#[post("/users/new", data = "<form>")]
-pub fn create(conn: DbConn, form: LenientForm<NewUserForm>, intl: I18n) -> Result<Redirect, Ructe> {
-=======
-fn validate_username(username: &str) -> Result<(), ValidationError> {
+pub fn validate_username(username: &str) -> Result<(), ValidationError> {
     if username.contains(&['<', '>', '&', '@', '\'', '"'][..]) {
         Err(ValidationError::new("username_illegal_char"))
     } else {
@@ -320,9 +310,8 @@
 }
 
 #[post("/users/new", data = "<data>")]
-fn create(conn: DbConn, data: LenientForm<NewUserForm>) -> Result<Redirect, Template> {
->>>>>>> 9714bafd
-    if !Instance::get_local(&*conn)
+pub fn create(conn: DbConn, form: LenientForm<NewUserForm>, intl: I18n) -> Result<Redirect, Ructe> {
+  if !Instance::get_local(&*conn)
         .map(|i| i.open_registrations)
         .unwrap_or(true)
     {
