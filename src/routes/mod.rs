--- conflicted
+++ resolved
@@ -16,13 +16,7 @@
     path::{Path, PathBuf},
 };
 use template_utils::Ructe;
-
-<<<<<<< HEAD
 use plume_models::{posts::Post, Connection, ITEMS_PER_PAGE};
-=======
-use plume_models::{posts::Post, Connection, CONFIG};
-const ITEMS_PER_PAGE: i32 = 12;
->>>>>>> 866465c6
 
 /// Special return type used for routes that "cannot fail", and instead
 /// `Redirect`, or `Flash<Redirect>`, when we cannot deliver a `Ructe` Response
