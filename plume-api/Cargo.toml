--- conflicted
+++ resolved
@@ -1,12 +1,7 @@
 [package]
 name = "plume-api"
-<<<<<<< HEAD
 version = "0.2.0"
-authors = ["Bat' <baptiste@gelez.xyz>"]
-=======
-version = "0.1.0"
 authors = ["Plume contributors"]
->>>>>>> fdfeeed6
 
 [dependencies]
 canapi = "0.2"
